
.. include:: links.rst

----------------
Outputs of xcp_d
----------------

The  ``xcp_d`` outputs are written out in BIDS format and consist of three main parts.

<<<<<<< HEAD
#.   Summary reports:
     There are two summary reports - an executive summary per session and a participant summary::

          xcp_d/sub-${sub-id}_ses-${ses-id}_executive_summary.html
          xcp_d/sub-${sub-id}.html

#.   Anatomical outputs:
     Anatomical outputs conists of anatomical preprocessed T1w/T2w and segmentation images in MNI spaces::

          xcp_d/sub-${sub-id}/ses-${ses-id}/anat/sub-${sub-id}_ses-${ses-id}_space-MNI152NLin6Asym_desc-preproc_T1w.nii.gz
          xcp_d/sub-${sub-id}/ses-${ses-id}/anat/sub-${sub-id}_ses-${ses-id}_space-MNI152NLin6Asym_desc-preproc_dseg.nii.gz
=======
.. admonition:: A note on BIDS compliance

     ``xcp_d`` attempts to follow the BIDS specification as best as possible.
     However, many ``xcp_d`` derivatives are not currently covered by the specification.
     In those instances, we attempt to follow recommendations from existing BIDS Extension Proposals (BEPs),
     which are in-progress proposals to add new features to BIDS.

     Three BEPs that are of particular use in ``xcp_d`` are
     `BEP012: Functional preprocessing derivatives <https://github.com/bids-standard/bids-specification/pull/519>`_,
     `BEP017: BIDS connectivity matrix data schema <https://docs.google.com/document/d/1ugBdUF6dhElXdj3u9vw0iWjE6f_Bibsro3ah7sRV0GA/edit?usp=sharing>`_,
     and
     `BEPXXX: Atlas Specification <https://docs.google.com/document/d/1RxW4cARr3-EiBEcXjLpSIVidvnUSHE7yJCUY91i5TfM/edit?usp=sharing>`_
     (currently unnumbered).

     In cases where a derivative type is not covered by an existing BEP,
     we have simply attempted to follow the general principles of BIDS.
>>>>>>> 8c70563c

     If you discover a problem with the BIDS compliance of ``xcp_d``'s derivatives, please open an issue in the ``xcp_d`` repository.

<<<<<<< HEAD
     If there are gifti files in fMRIPrep output, the gifti files are resampled to standard space::

          xcp_d/sub-${sub-id}/ses-${ses-id}/anat/sub-${sub-id}_ses-${ses-id}_den-32k_hemi-L_${surface}.surf.gii
          xcp_d/sub-${sub-id}/ses-${ses-id}/anat/sub-${sub-id}_ses-${ses-id}_den-32k_hemi-R_${surface}.surf.gii
=======
1. Summary reports:
   There are two summary reports - a Nipreps-style participant summary and an executive summary per session (if ``--dcan-qc`` is used).
   The executive summary is based on the DCAN lab's `ExecutiveSummary tool <https://github.com/DCAN-Labs/ExecutiveSummary>`_.

   .. code-block::

     xcp_d/
          sub-<label>.html
          sub-<label>[_ses-<label>]_executive_summary.html

2. Anatomical outputs: Anatomical outputs consist of anatomical preprocessed T1w/T2w and segmentation images in MNI spaces::

     xcp_d/
          sub-<label>/[ses-<label>/]
               anat/
                    <source_entities>_space-MNI152NLin6Asym_desc-preproc_T1w.nii.gz
                    <source_entities>_space-MNI152NLin6Asym_dseg.nii.gz

   If the ``--warp-surfaces-native2std`` option is selected, and reconstructed surfaces are available in the preprocessed dataset,
   then these surfaces will be warped to fsLR space at 32k density::

     xcp_d/
          sub-<label>/[ses-<label>/]
               anat/
                    <source_entities>_space-fsLR_den-32k_hemi-<L|R>_desc-hcp_midthickness.surf.gii
                    <source_entities>_space-fsLR_den-32k_hemi-<L|R>_desc-hcp_inflated.surf.gii
                    <source_entities>_space-fsLR_den-32k_hemi-<L|R>_desc-hcp_vinflated.surf.gii
                    <source_entities>_space-fsLR_den-32k_hemi-<L|R>_midthickness.surf.gii
                    <source_entities>_space-fsLR_den-32k_hemi-<L|R>_pial.surf.gii
                    <source_entities>_space-fsLR_den-32k_hemi-<L|R>_smoothwm.surf.gii
>>>>>>> 8c70563c

#.   Functional outputs:
     Functional outputs consist of processed/denoised BOLD data, timeseries, functional connectivity matrices, and resting-state derivatives.

     #.   Denoised or residual BOLD data::

<<<<<<< HEAD
               # Nifti
               xcp_d/sub-${sub-id}/ses-${ses-id}/func/sub-${sub-id}_ses-${ses-id}_task-${taskname}_run-${run}_space-${space}_desc-residual_bold.nii.gz
               xcp_d/sub-${sub-id}/ses-${ses-id}/func/sub-${sub-id}_ses-${ses-id}_task-${taskname}_run-${run}_space-${space}_desc-residual_bold.json

               # Cifti
               xcp_d/sub-${sub-id}/ses-${ses-id}/func/sub-${sub-id}_ses-${ses-id}_task-${taskname}_run-${run}_space-fsLR_den-91k_desc-residual_bold.dtseries.nii
               xcp_d/sub-${sub-id}/ses-${ses-id}/func/sub-${sub-id}_ses-${ses-id}_task-${taskname}_run-${run}_space-fsLR_den-91k_desc-residual_bold.json

          The json/sidecar contains paramters of the data and processing steps.
=======
          xcp_d/
               sub-<label>/[ses-<label>/]
                    func/
                         # Nifti
                         <source_entities>_space-<label>_desc-denoised_bold.nii.gz
                         <source_entities>_space-<label>_desc-denoised_bold.json

                         # Cifti
                         <source_entities>_space-fsLR_den-91k_desc-denoised_bold.dtseries.nii
                         <source_entities>_space-fsLR_den-91k_desc-denoised_bold.json

      The json/sidecar contains parameters of the data and processing steps.
>>>>>>> 8c70563c

          .. code-block:: json

<<<<<<< HEAD
               {
                    "Freq Band": [0.009, 0.08],
                    "RepetitionTime": 2.0,
                    "compression": true,
                    "dummy vols": 0,
                    "nuisance parameters": "27P",
               }
=======
          {
              "Freq Band": [ 0.009, 0.08],
              "RepetitionTime": 2.0,
              "compression": true,
              "dummy vols": 0,
              "nuisance parameters": "27P",
          }
>>>>>>> 8c70563c

     #.   Functional timeseries and connectivity matrices::

<<<<<<< HEAD
               # Nifti
               xcp_d/sub-${sub-id}/ses-${ses-id}/func/sub-${sub-id}_ses-${ses-id}_task-${taskname}_run-${run}_space-${space}_atlas-${atlasname}_desc-timeseries_bold.tsv
               xcp_d/sub-${sub-id}/ses-${ses-id}/func/sub-${sub-id}_ses-${ses-id}_task-${taskname}_run-${run}_space-${space}_atlas-${atlasname}_desc-connectivity_bold.tsv

               # Cifti
               xcp_d/sub-${sub-id}/ses-${ses-id}/func/sub-${sub-id}_ses-${ses-id}_task-${taskname}_run-${run}_space-fsLR_atlas-${atlasname}_den-91k_timeseries.tsv
               xcp_d/sub-${sub-id}/ses-${ses-id}/func/sub-${sub-id}_ses-${ses-id}_task-${taskname}_run-${run}_space-fsLR_atlas-${atlasname}_den-91k_conmat.tsv

     #.   Resting-state derivatives (ReHo and ALFF)::

               # Nifti
               xcp_d/sub-${sub-id}/ses-${ses-id}/func/sub-${sub-id}_ses-${ses-id}_task-${taskname}_run-${run}_space-${space}_desc-reho_bold.nii.gz
               xcp_d/sub-${sub-id}/ses-${ses-id}/func/sub-${sub-id}_ses-${ses-id}_task-${taskname}_run-${run}_space-${space}_desc-alff_bold.nii.gz

               # Cifti
               xcp_d/sub-${sub-id}/ses-${ses-id}/func/sub-${sub-id}_ses-${ses-id}_task-${taskname}_run-${run}_space-fsLR_den-32k_hemi-L_desc-reho_bold.func.gii
               xcp_d/sub-${sub-id}/ses-${ses-id}/func/sub-${sub-id}_ses-${ses-id}_task-${taskname}_run-${run}_space-fsLR_den-32k_hemi-R_desc-reho_bold.func.gii
               xcp_d/sub-${sub-id}/ses-${ses-id}/func/sub-${sub-id}_ses-${ses-id}_task-${taskname}_run-${run}_space-fsLR_den-91k_desc-alff_bold.dtseries.nii

     #.   Other outputs include quality control and framewise displacement::

               # Nifti
               xcp_d/sub-${sub-id}/ses-${ses-id}/func/sub-${sub-id}_ses-${ses-id}_task-${taskname}_run-${run}_space-${space}_desc-qc_bold.csv
               xcp_d/sub-${sub-id}/ses-${ses-id}/func/sub-${sub-id}_ses-${ses-id}_task-${taskname}_run-${run}_space-${space}_desc-framewisedisplacement_bold.tsv

               # Cifti
               xcp_d/sub-${sub-id}/ses-${ses-id}/func/sub-${sub-id}_ses-${ses-id}_task-${taskname}_run-${run}_space-fsLR_desc-qc_bold.csv
               xcp_d/sub-${sub-id}/ses-${ses-id}/func/sub-${sub-id}_ses-${ses-id}_task-${taskname}_run-${run}_space-fsLR_desc-framewisedisplacement_den-91k_bold.tsv

     #.   DCAN style scrubbing file.
          This file is in hdf5 format (readable by h5py), and contains binary scrubbing masks from 0.0 to 1mm FD in 0.01 steps.
          At each step the following variables are present::

               # Nifti
               xcp_d/sub-${sub-id}/ses-${ses-id}/func/sub-${sub-id}_ses-${ses-id}_task-${taskname}_space-${space}_desc-framewisedisplacement_bold-DCAN.hdf5

               # Cifti
               xcp_d/sub-${sub-id}/ses-${ses-id}/func/sub-${sub-id}_ses-${ses-id}_task-${taskname}_space-fsLR_desc-framewisedisplacement-bold-DCAN.hdf5

          These files have the following keys:

          #.   FD_threshold: a number >= 0 that represents the FD threshold used to calculate the metrics in this list
          #.   frame_removal: a binary vector/array the same length as the number of frames in the concatenated time series, indicates whether a frame is removed (1) or not (0)
          #.   format_string (legacy): a string that denotes how the frames were excluded -- uses a notation devised by Avi Snyder
          #.   total_frame_count: a whole number that represents the total number of frames in the concatenated series
          #.   remaining_frame_count: a whole number that represents the number of remaining frames in the concatenated series
          #.   remaining_seconds: a whole number that represents the amount of time remaining after thresholding
          #.   remaining_frame_mean_FD: a number >= 0 that represents the mean FD of the remaining frames
=======
          xcp_d/
               sub-<label>/[ses-<label>/]
                    func/
                         # Nifti
                         <source_entities>_space-<label>_atlas-<label>_timeseries.tsv
                         <source_entities>_space-<label>_atlas-<label>_measure-pearsoncorrelation_conmat.tsv

                         # Cifti
                         <source_entities>_space-fsLR_atlas-<label>_den-91k_timeseries.ptseries.nii
                         <source_entities>_space-fsLR_atlas-<label>_den-91k_measure-pearsoncorrelation_conmat.pconn.nii

   c. Resting-state derivatives (Regional Homogeneity and ALFF)::

          xcp_d/
               sub-<label>/[ses-<label>/]
                    func/
                         # Nifti
                         <source_entities>_space-<label>_reho.nii.gz
                         <source_entities>_space-<label>_alff.nii.gz
                         <source_entities>_space-<label>_desc-smooth_alff.nii.gz

                         # Cifti
                         <source_entities>_space-fsLR_den-91k_reho.dscalar.nii
                         <source_entities>_space-fsLR_den-91k_alff.dscalar.nii
                         <source_entities>_space-fsLR_den-91k_desc-smooth_alff.dscalar.nii

     .. important::
          The smoothed ALFF image will only be generated is smoothing is enabled
          (e.g., with the ``--smoothing parameter``).

     .. important::
          ALFF images will not be generated if bandpass filtering is disabled
          (e.g., with the ``--disable-bandpass-filtering`` parameter).

   d. Other outputs include quality control, framewise displacement, and confounds files::

          xcp_d/
               sub-<label>/[ses-<label>/]
                    func/
                         # Nifti
                         <source_entities>_space-<label>_qc.csv
                         <source_entities>[_desc-filtered]_motion.tsv
                         <source_entities>_outliers.tsv
                         <source_entities>_design.tsv

                         # Cifti
                         <source_entities>_space-fsLR_qc.csv
                         <source_entities>[_desc-filtered]_motion.tsv
                         <source_entities>_outliers.tsv
                         <source_entities>_design.tsv

      The ``[desc-filtered]_motion.tsv`` is a tab-delimited file with seven columns;
      one for each of the six filtered motion parameters, as well as "framewise_displacement".
      If no motion filtering was applied, this file will not have the ``desc-filtered`` entity.

   e. DCAN style scrubbing file (if ``--dcan-qc`` is used).
      This file is in hdf5 format (readable by h5py), and contains binary scrubbing masks from 0.0 to 1mm FD in 0.01 steps::

          xcp_d/
               sub-<label>/[ses-<label>/]
                    func/
                         # Nifti
                         <source_entities>_space-<label>_desc-framewisedisplacement_bold-DCAN.hdf5

                         # Cifti
                         <source_entities>_space-fsLR_desc-framewisedisplacement-bold-DCAN.hdf5

      These files have the following keys:

      1. ``FD_threshold``: a number >= 0 that represents the FD threshold used to calculate the metrics in this list
      2. ``frame_removal``: a binary vector/array the same length as the number of frames in the concatenated time series, indicates whether a frame is removed (1) or not (0)
      3. ``format_string`` (legacy): a string that denotes how the frames were excluded -- uses a notation devised by Avi Snyder
      4. ``total_frame_count``: a whole number that represents the total number of frames in the concatenated series
      5. ``remaining_frame_count``: a whole number that represents the number of remaining frames in the concatenated series
      6. ``remaining_seconds``: a whole number that represents the amount of time remaining after thresholding
      7. ``remaining_frame_mean_FD``: a number >= 0 that represents the mean FD of the remaining frames
>>>>>>> 8c70563c
<|MERGE_RESOLUTION|>--- conflicted
+++ resolved
@@ -7,19 +7,6 @@
 
 The  ``xcp_d`` outputs are written out in BIDS format and consist of three main parts.
 
-<<<<<<< HEAD
-#.   Summary reports:
-     There are two summary reports - an executive summary per session and a participant summary::
-
-          xcp_d/sub-${sub-id}_ses-${ses-id}_executive_summary.html
-          xcp_d/sub-${sub-id}.html
-
-#.   Anatomical outputs:
-     Anatomical outputs conists of anatomical preprocessed T1w/T2w and segmentation images in MNI spaces::
-
-          xcp_d/sub-${sub-id}/ses-${ses-id}/anat/sub-${sub-id}_ses-${ses-id}_space-MNI152NLin6Asym_desc-preproc_T1w.nii.gz
-          xcp_d/sub-${sub-id}/ses-${ses-id}/anat/sub-${sub-id}_ses-${ses-id}_space-MNI152NLin6Asym_desc-preproc_dseg.nii.gz
-=======
 .. admonition:: A note on BIDS compliance
 
      ``xcp_d`` attempts to follow the BIDS specification as best as possible.
@@ -36,16 +23,9 @@
 
      In cases where a derivative type is not covered by an existing BEP,
      we have simply attempted to follow the general principles of BIDS.
->>>>>>> 8c70563c
 
      If you discover a problem with the BIDS compliance of ``xcp_d``'s derivatives, please open an issue in the ``xcp_d`` repository.
 
-<<<<<<< HEAD
-     If there are gifti files in fMRIPrep output, the gifti files are resampled to standard space::
-
-          xcp_d/sub-${sub-id}/ses-${ses-id}/anat/sub-${sub-id}_ses-${ses-id}_den-32k_hemi-L_${surface}.surf.gii
-          xcp_d/sub-${sub-id}/ses-${ses-id}/anat/sub-${sub-id}_ses-${ses-id}_den-32k_hemi-R_${surface}.surf.gii
-=======
 1. Summary reports:
    There are two summary reports - a Nipreps-style participant summary and an executive summary per session (if ``--dcan-qc`` is used).
    The executive summary is based on the DCAN lab's `ExecutiveSummary tool <https://github.com/DCAN-Labs/ExecutiveSummary>`_.
@@ -76,24 +56,12 @@
                     <source_entities>_space-fsLR_den-32k_hemi-<L|R>_midthickness.surf.gii
                     <source_entities>_space-fsLR_den-32k_hemi-<L|R>_pial.surf.gii
                     <source_entities>_space-fsLR_den-32k_hemi-<L|R>_smoothwm.surf.gii
->>>>>>> 8c70563c
 
 #.   Functional outputs:
      Functional outputs consist of processed/denoised BOLD data, timeseries, functional connectivity matrices, and resting-state derivatives.
 
      #.   Denoised or residual BOLD data::
 
-<<<<<<< HEAD
-               # Nifti
-               xcp_d/sub-${sub-id}/ses-${ses-id}/func/sub-${sub-id}_ses-${ses-id}_task-${taskname}_run-${run}_space-${space}_desc-residual_bold.nii.gz
-               xcp_d/sub-${sub-id}/ses-${ses-id}/func/sub-${sub-id}_ses-${ses-id}_task-${taskname}_run-${run}_space-${space}_desc-residual_bold.json
-
-               # Cifti
-               xcp_d/sub-${sub-id}/ses-${ses-id}/func/sub-${sub-id}_ses-${ses-id}_task-${taskname}_run-${run}_space-fsLR_den-91k_desc-residual_bold.dtseries.nii
-               xcp_d/sub-${sub-id}/ses-${ses-id}/func/sub-${sub-id}_ses-${ses-id}_task-${taskname}_run-${run}_space-fsLR_den-91k_desc-residual_bold.json
-
-          The json/sidecar contains paramters of the data and processing steps.
-=======
           xcp_d/
                sub-<label>/[ses-<label>/]
                     func/
@@ -106,19 +74,9 @@
                          <source_entities>_space-fsLR_den-91k_desc-denoised_bold.json
 
       The json/sidecar contains parameters of the data and processing steps.
->>>>>>> 8c70563c
 
           .. code-block:: json
 
-<<<<<<< HEAD
-               {
-                    "Freq Band": [0.009, 0.08],
-                    "RepetitionTime": 2.0,
-                    "compression": true,
-                    "dummy vols": 0,
-                    "nuisance parameters": "27P",
-               }
-=======
           {
               "Freq Band": [ 0.009, 0.08],
               "RepetitionTime": 2.0,
@@ -126,60 +84,9 @@
               "dummy vols": 0,
               "nuisance parameters": "27P",
           }
->>>>>>> 8c70563c
 
      #.   Functional timeseries and connectivity matrices::
 
-<<<<<<< HEAD
-               # Nifti
-               xcp_d/sub-${sub-id}/ses-${ses-id}/func/sub-${sub-id}_ses-${ses-id}_task-${taskname}_run-${run}_space-${space}_atlas-${atlasname}_desc-timeseries_bold.tsv
-               xcp_d/sub-${sub-id}/ses-${ses-id}/func/sub-${sub-id}_ses-${ses-id}_task-${taskname}_run-${run}_space-${space}_atlas-${atlasname}_desc-connectivity_bold.tsv
-
-               # Cifti
-               xcp_d/sub-${sub-id}/ses-${ses-id}/func/sub-${sub-id}_ses-${ses-id}_task-${taskname}_run-${run}_space-fsLR_atlas-${atlasname}_den-91k_timeseries.tsv
-               xcp_d/sub-${sub-id}/ses-${ses-id}/func/sub-${sub-id}_ses-${ses-id}_task-${taskname}_run-${run}_space-fsLR_atlas-${atlasname}_den-91k_conmat.tsv
-
-     #.   Resting-state derivatives (ReHo and ALFF)::
-
-               # Nifti
-               xcp_d/sub-${sub-id}/ses-${ses-id}/func/sub-${sub-id}_ses-${ses-id}_task-${taskname}_run-${run}_space-${space}_desc-reho_bold.nii.gz
-               xcp_d/sub-${sub-id}/ses-${ses-id}/func/sub-${sub-id}_ses-${ses-id}_task-${taskname}_run-${run}_space-${space}_desc-alff_bold.nii.gz
-
-               # Cifti
-               xcp_d/sub-${sub-id}/ses-${ses-id}/func/sub-${sub-id}_ses-${ses-id}_task-${taskname}_run-${run}_space-fsLR_den-32k_hemi-L_desc-reho_bold.func.gii
-               xcp_d/sub-${sub-id}/ses-${ses-id}/func/sub-${sub-id}_ses-${ses-id}_task-${taskname}_run-${run}_space-fsLR_den-32k_hemi-R_desc-reho_bold.func.gii
-               xcp_d/sub-${sub-id}/ses-${ses-id}/func/sub-${sub-id}_ses-${ses-id}_task-${taskname}_run-${run}_space-fsLR_den-91k_desc-alff_bold.dtseries.nii
-
-     #.   Other outputs include quality control and framewise displacement::
-
-               # Nifti
-               xcp_d/sub-${sub-id}/ses-${ses-id}/func/sub-${sub-id}_ses-${ses-id}_task-${taskname}_run-${run}_space-${space}_desc-qc_bold.csv
-               xcp_d/sub-${sub-id}/ses-${ses-id}/func/sub-${sub-id}_ses-${ses-id}_task-${taskname}_run-${run}_space-${space}_desc-framewisedisplacement_bold.tsv
-
-               # Cifti
-               xcp_d/sub-${sub-id}/ses-${ses-id}/func/sub-${sub-id}_ses-${ses-id}_task-${taskname}_run-${run}_space-fsLR_desc-qc_bold.csv
-               xcp_d/sub-${sub-id}/ses-${ses-id}/func/sub-${sub-id}_ses-${ses-id}_task-${taskname}_run-${run}_space-fsLR_desc-framewisedisplacement_den-91k_bold.tsv
-
-     #.   DCAN style scrubbing file.
-          This file is in hdf5 format (readable by h5py), and contains binary scrubbing masks from 0.0 to 1mm FD in 0.01 steps.
-          At each step the following variables are present::
-
-               # Nifti
-               xcp_d/sub-${sub-id}/ses-${ses-id}/func/sub-${sub-id}_ses-${ses-id}_task-${taskname}_space-${space}_desc-framewisedisplacement_bold-DCAN.hdf5
-
-               # Cifti
-               xcp_d/sub-${sub-id}/ses-${ses-id}/func/sub-${sub-id}_ses-${ses-id}_task-${taskname}_space-fsLR_desc-framewisedisplacement-bold-DCAN.hdf5
-
-          These files have the following keys:
-
-          #.   FD_threshold: a number >= 0 that represents the FD threshold used to calculate the metrics in this list
-          #.   frame_removal: a binary vector/array the same length as the number of frames in the concatenated time series, indicates whether a frame is removed (1) or not (0)
-          #.   format_string (legacy): a string that denotes how the frames were excluded -- uses a notation devised by Avi Snyder
-          #.   total_frame_count: a whole number that represents the total number of frames in the concatenated series
-          #.   remaining_frame_count: a whole number that represents the number of remaining frames in the concatenated series
-          #.   remaining_seconds: a whole number that represents the amount of time remaining after thresholding
-          #.   remaining_frame_mean_FD: a number >= 0 that represents the mean FD of the remaining frames
-=======
           xcp_d/
                sub-<label>/[ses-<label>/]
                     func/
@@ -255,5 +162,4 @@
       4. ``total_frame_count``: a whole number that represents the total number of frames in the concatenated series
       5. ``remaining_frame_count``: a whole number that represents the number of remaining frames in the concatenated series
       6. ``remaining_seconds``: a whole number that represents the amount of time remaining after thresholding
-      7. ``remaining_frame_mean_FD``: a number >= 0 that represents the mean FD of the remaining frames
->>>>>>> 8c70563c
+      7. ``remaining_frame_mean_FD``: a number >= 0 that represents the mean FD of the remaining frames