--- conflicted
+++ resolved
@@ -24,10 +24,6 @@
     numpy ~= 1.18.1
     pandas
     nilearn ~= 0.9.2
-<<<<<<< HEAD
-    brainsprite ~= 0.14.2
-=======
->>>>>>> 064ad6d9
     psutil >= 5.4
     pybids ~= 0.15.1
     matplotlib ~= 3.3.4
