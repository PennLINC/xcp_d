--- conflicted
+++ resolved
@@ -27,11 +27,7 @@
     nibabel >= 3.2.1
     nilearn ~= 0.9.2
     nipype ~= 1.8.5
-<<<<<<< HEAD
-    niworkflows == 1.7.1
-=======
     niworkflows == 1.7.3
->>>>>>> d6a8eab7
     num2words  # for boilerplates
     numpy ~= 1.18.1
     packaging  # for version string parsing
