[metadata]
url = https://github.com/PennLINC/xcp_d
author = PENNLINC,DAMIENS LAB staff
author_email = xcpabcd@pennlinc.io
maintainer = az,mb etc
maintainer_email = xcpabcd@pennlinc.io
description = xcp d
long_description = file:des
long_description_content_type = text/x-rst; charset=UTF-8
license = 3-clause BSD
classifiers =
    Development Status :: 4 - Beta
    Intended Audience :: Science/Research
    Topic :: Scientific/Engineering :: Image Recognition
    License :: OSI Approved :: BSD License
    Programming Language :: Python :: 3.8

[options]
python_requires = >=3.8
install_requires =
    brainsprite ~= 0.14.2  # for figures
    h5py  # for DCAN motion file
    indexed_gzip ~= 1.6.4  # for loading imgs in nibabel
    matplotlib ~= 3.3.4
    nibabel >= 3.2.1
    nilearn ~= 0.6.0
    nipype ~= 1.8.5
    niworkflows ~= 1.3.2
    num2words  # for boilerplates
    numpy ~= 1.18.1
<<<<<<< HEAD
    packaging  # for version string parsing
    pandas
    psutil >= 5.4  # for sentry
=======
    pandas
    nilearn ~= 0.9.2
    psutil >= 5.4
>>>>>>> 064ad6d9
    pybids ~= 0.15.1
    pyyaml
    scikit-learn >= 0.20
    scipy >= 1.8.0  # nipype needs networkx, which needs scipy > 1.8.0
    seaborn  # for plots
    sentry-sdk ~= 1.4.3  # for usage reports
    tempita  # for brainsprite
    templateflow ~= 0.6.1
packages = find:

[options.exclude_package_data]
* = tests

[options.extras_require]
doc =
    doctest-ignore-unicode
    nbsphinx
    pydot >=1.2.3
    pydotplus
    recommonmark
    sphinx >= 4.2.0
    sphinx-argparse
    sphinx-markdown-tables
    sphinx_rtd_theme
    sphinxcontrib-apidoc
    sphinxcontrib-bibtex
    svgutils
tests =
    codecov  # currently unused, but on roadmap
    coverage  # currently unused, but on roadmap
    pytest
all =
    %(doc)s
    %(tests)s

[options.package_data]
xcp_d =
    data/ciftiatlas/*
    data/niftiatlas/*
    data/niftiatlas/*/*.nii.gz
    data/fmriprep/*json
    data/fmriprep/*/*html
    data/fmriprep/*/*svg
    data/fmriprep/*/*/*html
    data/fmriprep/*/*/*svg
    data/fmriprep/*/*/*/*json
    data/fmriprep/*/*/*/*nii.gz
    data/fmriprep/*/*/*/*nii
    data/fmriprep/*/*/*/*h5
    data/fmriprep/*/*/*/*tsv
    data/fmriprep/*/*/*/*txt
    data/standard_mesh_atlases/*.gii
    data/standard_mesh_atlases/*/*.gii
    data/standard_mesh_atlases/*/*/*.gii
    data/*bib
    data/*yml
    data/*.txt
    data/transform/*h5
    data/transform/*txt
    data/*.json
    VERSION

[options.entry_points]
console_scripts =
    xcp_d=xcp_d.cli.run:main
    xcp_d-combineqc=xcp_d.cli.combineqc:main

[versioneer]
VCS = git
style = pep440
versionfile_source = xcp_d/_version.py
versionfile_build = xcp_d/_version.py
tag_prefix =
parentdir_prefix =

[flake8]
max-line-length = 99
doctests = True
exclude=*build/,versioneer.py,xcp_d/_version.py,xcp_d/notebooks/,xcp_d/utils/sentry.py
ignore = D107,E203,E402,E722,W503,N803,N806,N815
putty-ignore =
    */__init__.py : +F401
    docs/conf.py : +E265
    /^\s*\.\. _.*?: http/ : +E501<|MERGE_RESOLUTION|>--- conflicted
+++ resolved
@@ -23,20 +23,14 @@
     indexed_gzip ~= 1.6.4  # for loading imgs in nibabel
     matplotlib ~= 3.3.4
     nibabel >= 3.2.1
-    nilearn ~= 0.6.0
+    nilearn ~= 0.9.2
     nipype ~= 1.8.5
     niworkflows ~= 1.3.2
     num2words  # for boilerplates
     numpy ~= 1.18.1
-<<<<<<< HEAD
     packaging  # for version string parsing
     pandas
     psutil >= 5.4  # for sentry
-=======
-    pandas
-    nilearn ~= 0.9.2
-    psutil >= 5.4
->>>>>>> 064ad6d9
     pybids ~= 0.15.1
     pyyaml
     scikit-learn >= 0.20
