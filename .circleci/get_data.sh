
if [[ "$SHELL" == zsh ]]; then
  setopt SH_WORD_SPLIT
fi

# Edit these for project-wide testing
WGET="wget --retry-connrefused --waitretry=5 --read-timeout=20 --timeout=15 -t 0 -q"
IMAGE="pennlinc/xcp_d:unstable"

# Determine if we're in a CI test
if [[ "${CIRCLECI}" = "true" ]]; then
  IN_CI="true"
  NTHREADS=2
  OMP_NTHREADS=2

  if [[ -n "${CIRCLE_CPUS}" ]]; then
    NTHREADS=${CIRCLE_CPUS}
    OMP_NTHREADS=$(expr $NTHREADS - 1)
  fi

else
  IN_CI="false"
  NTHREADS=2
  OMP_NTHREADS=2

  LOCAL_PATCH_FILE="local_xcpd_path.txt"

  # check that the patch file exists
  if [ ! -f $LOCAL_PATCH_FILE ]
  then
    echo "File $LOCAL_PATCH_FILE DNE"
    exit 1
  fi

  LOCAL_PATCH="$( cat ${LOCAL_PATCH_FILE} )"  # Load path from file

  # check that the local xcp_d path exists
  if [ ! -d $LOCAL_PATCH ]
  then
    echo "Path $LOCAL_PATCH DNE"
    exit 1
  fi

fi
export IN_CI NTHREADS OMP_NTHREADS

run_xcpd_cmd () {
  bids_dir="$1"
  output_dir="$2"
  workdir="$3"
  # Defines a call to qsiprep that works on circleci OR for a local
  # test that uses
  if [[ "${CIRCLECI}" = "true" ]]; then
    # In circleci we're running from inside the container. call directly
    XCPD_RUN="/usr/local/miniconda/bin/xcp_d ${bids_dir} ${output_dir} participant -w ${workdir}"
  else
    patch_mount=""
    if [[ -n "${LOCAL_PATCH}" ]]; then
      patch_mount="-v ${LOCAL_PATCH}:/usr/local/miniconda/lib/python3.8/site-packages/xcp_d"
    fi

    # Is there a nipype config?
    cfg_arg=""
    CFG=$(printenv NIPYPE_CONFIG)
    if [[ -n "${CFG}" ]]; then
      cfg_arg="-v ${CFG}:/nipype/nipype.cfg --env NIPYPE_CONFIG_DIR=/nipype"
    fi

    # Is there a Freesurfer license?
    fslicense_arg=""
    FS_LICENSE=$(printenv FS_LICENSE)
    if [[ -n "${CFG}" ]]; then
      fslicense_arg="-v ${FS_LICENSE}:/license.txt --env FS_LICENSE=/license.txt"
    fi

    # Otherwise we're going to use docker from the outside
    bids_parent_dir="$(dirname "$bids_dir")"  # get parent directory
    bids_folder_name="$(basename "$bids_dir")"
    bids_mount="-v ${bids_parent_dir}:/bids-input:ro"
    output_mount="-v ${output_dir}:/out:rw"
    workdir_mount="-v ${workdir}:/work:rw"

<<<<<<< HEAD
    XCPD_RUN="docker run --rm -u $(id -u) ${workdir_mount} ${patch_mount} ${cfg_arg} ${fslicense_arg} ${bids_mount} ${output_mount} ${IMAGE} /bids-input/${bids_folder_name} /out participant -w /work"
=======

    XCPD_RUN="docker run --rm -u $(id -u) ${workdir_mount} ${patch_mount} ${cfg_arg} ${bids_mount} ${output_mount} ${IMAGE} /bids-input/${bids_folder_name} /out participant -w /work"
>>>>>>> ccf914d6

  fi
  echo "${XCPD_RUN} --nthreads ${NTHREADS} --omp-nthreads ${OMP_NTHREADS}"
}

cat << DOC

Create input data for tests. A few files are automatically
created because they're used in all/most of the tests.
Imaging data is only downloaded as needed based on the
second argument to the function.

Default data:
-------------

data/nipype.cfg
  Instructs nipype to stop on the first crash
data/license.txt
  A freesurfer license file

DOC


get_config_data() {
    WORKDIR=$1
    ENTRYDIR=`pwd`
    mkdir -p ${WORKDIR}/data
    cd ${WORKDIR}/data

    # Write the config file
    CFG=${WORKDIR}/data/nipype.cfg
    printf "[execution]\nstop_on_first_crash = true\n" > ${CFG}
    echo "poll_sleep_duration = 0.01" >> ${CFG}
    echo "hash_method = content" >> ${CFG}
    export NIPYPE_CONFIG=$CFG

    # We always need a freesurfer license
    echo "cHJpbnRmICJtYXR0aGV3LmNpZXNsYWtAcHN5Y2gudWNzYi5lZHVcbjIwNzA2XG4gKkNmZVZkSDVVVDhyWVxuIEZTQllaLlVrZVRJQ3dcbiIgPiBsaWNlbnNlLnR4dAo=" | base64 -d | sh

    cd ${ENTRYDIR}
}


cat << DOC

sub01:
------

This appears to be one of the testing datasets used by fmriprep.

fmriprep_colornest:
-------------------

The results of running a colornest subject through fmriprep

freesurfer_colornest:
---------------------

The freesurfer results for the same data as in "fmriprep_colornest"

fsaverage*:
-----------

Other freesurfer data. Unsure what this does or is for.

DOC


get_bids_data() {
    WORKDIR=$1
    DS=$2
    echo "working dir: ${WORKDIR}"
    echo "fetching dataset: ${DS}"
    ENTRYDIR=`pwd`
    TEST_DATA_DIR="${WORKDIR}/data"
    mkdir -p $TEST_DATA_DIR
    cd $TEST_DATA_DIR

    # without freesurfer, sub-01
    if [[ ${DS} = sub01 ]]
    then
      dataset_dir="$TEST_DATA_DIR/fmriprepwithoutfreesurfer/fmriprep"
      # Do not re-download if the folder exists
      if [ ! -d $dataset_dir ]
      then
        echo "Downloading ${DS} data to $dataset_dir"

        ${WGET} \
          -O withoutfs_sub01.tar.xz \
        "https://upenn.box.com/shared/static/yuywkmlru36tgpy2va47uqudu0fdpgy7.xz"
        tar xvfJ withoutfs_sub01.tar.xz -C $TEST_DATA_DIR
        mkdir fmriprepwithoutfreesurfer
        mv withoutfreesurfer fmriprepwithoutfreesurfer/fmriprep
        rm withoutfs_sub01.tar.xz
      else
        echo "Data directory ($dataset_dir) already exists. If you need to re-download the data, remove the data folder."
      fi

    elif [[ ${DS} = nibabies ]]
    then
      dataset_dir="$TEST_DATA_DIR/nibabies_test_data"
      # Do not re-download if the folder exists
      if [ ! -d $dataset_dir ]
      then
        echo "Downloading ${DS} data to $dataset_dir"

        ${WGET} \
          -O nibabies.tar.xz \
        "https://upenn.box.com/shared/static/a4evzxqynozyeyxl1l807kr17oqfufsq.xz"
        tar xvfJ nibabies.tar.xz -C $TEST_DATA_DIR
        rm nibabies.tar.xz

      else
        echo "Data directory ($dataset_dir) already exists. If you need to re-download the data, remove the data folder."
      fi


    # colornest subject who also has freesurfer data (in a different archive)
    elif [[ ${DS} = fmriprep_colornest ]]
    then
      dataset_dir="$TEST_DATA_DIR/fmriprepwithfreesurfer/fmriprep"
      # Do not re-download if the folder exists
      if [ ! -d $dataset_dir ]
      then
        echo "Downloading ${DS} data to $dataset_dir"

        ${WGET} \
          -O withfs_fmriprep_colornest001.tar.xz \
          "https://upenn.box.com/shared/static/i3ulccnfr53f0la2eo5s1ijz273hw80u.xz"
        tar xvfJ withfs_fmriprep_colornest001.tar.xz -C $TEST_DATA_DIR
        mkdir fmriprepwithfreesurfer
        mv fmriprep fmriprepwithfreesurfer/fmriprep
        rm withfs_fmriprep_colornest001.tar.xz

      else
        echo "Data directory ($dataset_dir) already exists. If you need to re-download the data, remove the data folder."
      fi

    elif [[ ${DS} = freesurfer_colornest ]]
    then
      dataset_dir="$TEST_DATA_DIR/fmriprepwithfreesurfer/freesurfer"
      # Do not re-download if the folder exists
      if [ ! -d $dataset_dir ]
      then
        echo "Downloading ${DS} data to $dataset_dir"

        ${WGET} \
          -O withfs_fs_colornest001.tar.xz \
          "https://upenn.box.com/shared/static/dnyhbeckak62ar1kfllm012q5wwbej55.xz"
        tar xvfJ withfs_fs_colornest001.tar.xz -C $TEST_DATA_DIR
        mv freesurfer fmriprepwithfreesurfer/freesurfer
        rm withfs_fs_colornest001.tar.xz

      else
        echo "Data directory ($dataset_dir) already exists. If you need to re-download the data, remove the data folder."
      fi

    elif [[ ${DS} = fsaverage4 ]]
    then
      dataset_dir="$TEST_DATA_DIR/fsaverage4"
      # Do not re-download if the folder exists
      if [ ! -d $dataset_dir ]
      then
        echo "Downloading ${DS} data to $dataset_dir"

        ${WGET} \
          -O withfs_fs_fsaverage4.tar.xz \
          "https://upenn.box.com/shared/static/mcc2ri4xd2da0barnkunw045uszczwuu.xz"
        tar xvfJ withfs_fs_fsaverage4.tar.xz -C $TEST_DATA_DIR
        rm withfs_fs_fsaverage4.tar.xz

      else
        echo "Data directory ($dataset_dir) already exists. If you need to re-download the data, remove the data folder."
      fi

    elif [[ ${DS} = fsaverage5 ]]
    then
      dataset_dir="$TEST_DATA_DIR/fsaverage5"
      # Do not re-download if the folder exists
      if [ ! -d $dataset_dir ]
      then
        echo "Downloading ${DS} colornest data to $dataset_dir"

        ${WGET} \
          -O withfs_fs_fsaverage5.tar.xz \
          "https://upenn.box.com/shared/static/xjydc4ac71ercd8j9lqbiq875w01y8p4.xz"
        tar xvfJ withfs_fs_fsaverage5.tar.xz -C $TEST_DATA_DIR
        rm withfs_fs_fsaverage5.tar.xz

      else
        echo "Data directory ($dataset_dir) already exists. If you need to re-download the data, remove the data folder."
      fi

    elif [[ ${DS} = fsaverage6 ]]
    then
      dataset_dir="$TEST_DATA_DIR/fsaverage6"
      # Do not re-download if the folder exists
      if [ ! -d $dataset_dir ]
      then
        echo "Downloading ${DS} colornest data to $dataset_dir"

        ${WGET} \
          -O withfs_fs_fsaverage6.tar.xz \
          "hhttps://upenn.box.com/shared/static/hfv2sbdr7z3pasqr2bxh4ajyzni4wm93.xz"
        tar xvfJ withfs_fs_fsaverage6.tar.xz -C $TEST_DATA_DIR
        rm withfs_fs_fsaverage6.tar.xz

      else
        echo "Data directory ($dataset_dir) already exists. If you need to re-download the data, remove the data folder."
      fi

    elif [[ ${DS} = fsaverage_sym ]]
    then
      dataset_dir="$TEST_DATA_DIR/fsaverage_sym"
      # Do not re-download if the folder exists
      if [ ! -d $dataset_dir ]
      then
        echo "Downloading ${DS} colornest data to $dataset_dir"

        ${WGET} \
          -O withfs_fs_fsaverage_sym.tar.xz \
          "https://upenn.box.com/shared/static/8xi851ymcffxd5a0pacryaq7swy4gkpy.xz"
        tar xvfJ withfs_fs_fsaverage_sym.tar.xz -C $TEST_DATA_DIR
        rm withfs_fs_fsaverage_sym.tar.xz

      else
        echo "Data directory ($dataset_dir) already exists. If you need to re-download the data, remove the data folder."
      fi

    else
      echo "Dataset ${DS} not recognized"
      exit 1

    fi
    cd ${ENTRYDIR}
}


cat << DOC

Docker can be tricky with permissions, so this function will
create two directories under the specified directory that
have accessible group and user permissions. eg

setup_dir my_test

will create:

 - my_test/derivatives
 - my_test/work

with all the permissions set such that they will be accessible
regardless of what docker does

DOC

setup_dir(){
    # Create the output and working directories for
    DIR=$1
    mkdir -p ${DIR}/derivatives
    mkdir -p ${DIR}/work
    # setfacl -d -m group:$(id -gn):rwx ${DIR}/derivatives && \
    #     setfacl -m group:$(id -gn):rwx ${DIR}/derivatives
    # setfacl -d -m group:$(id -gn):rwx ${DIR}/work && \
    #     setfacl -m group:$(id -gn):rwx ${DIR}/work

}<|MERGE_RESOLUTION|>--- conflicted
+++ resolved
@@ -80,12 +80,7 @@
     output_mount="-v ${output_dir}:/out:rw"
     workdir_mount="-v ${workdir}:/work:rw"
 
-<<<<<<< HEAD
     XCPD_RUN="docker run --rm -u $(id -u) ${workdir_mount} ${patch_mount} ${cfg_arg} ${fslicense_arg} ${bids_mount} ${output_mount} ${IMAGE} /bids-input/${bids_folder_name} /out participant -w /work"
-=======
-
-    XCPD_RUN="docker run --rm -u $(id -u) ${workdir_mount} ${patch_mount} ${cfg_arg} ${bids_mount} ${output_mount} ${IMAGE} /bids-input/${bids_folder_name} /out participant -w /work"
->>>>>>> ccf914d6
 
   fi
   echo "${XCPD_RUN} --nthreads ${NTHREADS} --omp-nthreads ${OMP_NTHREADS}"
