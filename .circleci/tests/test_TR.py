"""Tests for removing volumes from files.

This file is an example of running pytests either locally or on circleci.

Arguments have to be passed to these functions because the data may be
mounted in a container somewhere unintuitively.
"""
import os
import os.path as op


<<<<<<< HEAD
def test_data_availability(data_dir, working_dir, output_dir):
    """Make sure that we have access to all the testing data."""
    assert op.exists(output_dir)
    assert op.exists(working_dir)
    assert op.exists(data_dir)
    boldfile = data_dir + "/withoutfreesurfer/sub-01/func/" \
        "sub-01_task-mixedgamblestask_run-1_space-MNI152NLin2009cAsym_desc-preproc_bold.nii.gz"
    assert op.exists(boldfile)

=======
def test_RemoveTR_nifti(data_dir):
    """Test RemoveTR() for NIFTI input data."""
    # Define inputs
    data_dir = os.path.join(data_dir,
                            "fmriprepwithoutfreesurfer/fmriprep/")
    boldfile = data_dir + "sub-01/func/" \
        "sub-01_task-mixedgamblestask_run-1_space-MNI152NLin2009cAsym_desc-preproc_bold.nii.gz"
    confounds_file = data_dir + "sub-01/func/" \
        "sub-01_task-mixedgamblestask_run-1_desc-confounds_timeseries.tsv"

    # Find the original number of volumes acc. to nifti & confounds timeseries
    original_confounds = pd.read_csv(confounds_file, sep="\t")
    original_nvols_nifti = nb.load(boldfile).get_fdata().shape[3]

    # Test a nifti file with 0 volumes to remove
    remove_nothing = RemoveTR(
        bold_file=boldfile,
        fmriprep_confounds_file=confounds_file,
        initial_volumes_to_drop=0)
    results = remove_nothing.run()
    undropped_confounds = pd.read_table(results.outputs.fmriprep_confounds_file_dropped_TR)
    # Were the files created?
    assert op.exists(results.outputs.bold_file_dropped_TR)
    assert op.exists(results.outputs.fmriprep_confounds_file_dropped_TR)
    # Have the confounds stayed the same shape?
    assert undropped_confounds.shape == original_confounds.shape
    # Has the nifti stayed the same shape?
    assert nb.load(results.
                   outputs.bold_file_dropped_TR).get_fdata().shape[3] == original_nvols_nifti

    # Test a nifti file with 1-10 volumes to remove
    for n in range(0, 10):
        remove_n_vols = RemoveTR(
            bold_file=boldfile,
            fmriprep_confounds_file=confounds_file,
            initial_volumes_to_drop=n)
        results = remove_n_vols.run()
        dropped_confounds = pd.read_table(results.outputs.fmriprep_confounds_file_dropped_TR)
        # Were the files created?
        assert op.exists(results.outputs.bold_file_dropped_TR)
        assert op.exists(results.outputs.fmriprep_confounds_file_dropped_TR)
        # Have the confounds changed correctly?
        assert dropped_confounds.shape[0] == original_confounds.shape[0] - n
        # Has the nifti changed correctly?
        try:
            assert nb.load(results.outputs.bold_file_dropped_TR).get_fdata().shape[3]\
                == original_nvols_nifti - n
        except Exception as exc:
            exc = nb.load(results.outputs.bold_file_dropped_TR).get_fdata().shape[3]
            print(f"Tests failing at N = {n}.")
            raise Exception(f"Number of volumes in dropped nifti is {exc}.")


def test_RemoveTR_cifti(data_dir):
    """Test RemoveTR() for CIFTI input data."""
    # Define inputs
    data_dir = os.path.join(data_dir,
                            "fmriprepwithfreesurfer")
    boldfile = data_dir + "/fmriprep/sub-colornest001/ses-1/func/" \
        "sub-colornest001_ses-1_task-rest_run-1_space-fsLR_den-91k_bold.dtseries.nii"
    confounds_file = data_dir + "/fmriprep/sub-colornest001/ses-1/func/" \
        "sub-colornest001_ses-1_task-rest_run-1_desc-confounds_timeseries.tsv"

    # Find the original number of volumes acc. to cifti & confounds timeseries
    original_confounds = pd.read_csv(confounds_file, sep="\t")
    original_nvols_cifti = nb.load(boldfile).get_fdata().shape[0]

    # Test a cifti file with 0 volumes to remove
    remove_nothing = RemoveTR(
        bold_file=boldfile,
        fmriprep_confounds_file=confounds_file,
        initial_volumes_to_drop=0)
    results = remove_nothing.run()
    undropped_confounds = pd.read_table(results.outputs.fmriprep_confounds_file_dropped_TR)
    # Were the files created?
    assert op.exists(results.outputs.bold_file_dropped_TR)
    assert op.exists(results.outputs.fmriprep_confounds_file_dropped_TR)
    # Have the confounds stayed the same shape?
    assert undropped_confounds.shape == original_confounds.shape
    # Has the cifti stayed the same shape?
    assert nb.load(results.outputs.bold_file_dropped_TR).get_fdata(
    ).shape[0] == original_nvols_cifti

    # Test a cifti file with 1-10 volumes to remove
    for n in range(0, 10):
        remove_n_vols = RemoveTR(
            bold_file=boldfile,
            fmriprep_confounds_file=confounds_file,
            initial_volumes_to_drop=n)
#         print(n)
        results = remove_n_vols.run()
        dropped_confounds = pd.read_table(results.outputs.fmriprep_confounds_file_dropped_TR)
        # Were the files created?
        assert op.exists(results.outputs.bold_file_dropped_TR)
        assert op.exists(results.outputs.fmriprep_confounds_file_dropped_TR)
        # Have the confounds changed correctly?
        assert dropped_confounds.shape[0] == original_confounds.shape[0] - n
        # Has the cifti changed correctly?
        try:
            assert nb.load(results.outputs.bold_file_dropped_TR).get_fdata().shape[0]\
                == original_nvols_cifti - n
        except Exception as exc:
            exc = nb.load(results.outputs.bold_file_dropped_TR).get_fdata().shape[0]
            print(f"Tests failing at N = {n}.")
            raise Exception(f"Number of volumes in dropped cifti is {exc}.")
>>>>>>> 8ce366ba

# Testing with CUSTOM CONFOUNDS
# Note: I had to test this locally as I don't have the permissions to share the
# data I used here at the moment.
# def test_fd_interface_cifti_custom(data_dir):  # Checking results
#     boldfile = data_dir + '/fmriprep/sub-colornest001/ses-1/func/sub-col'\
#         'ornest001_ses-1_task-rest_run-1_space-fsLR_den-91k_bold.dtseries.nii'
#     confounds_file = data_dir + "/fmriprep/sub-colornest001/ses-1/func/" \
#         "sub-colornest001_ses-1_task-rest_run-1_desc-confounds_timeseries.tsv"
#     custom_confounds_tsv = data_dir + "/fmriprep/sub-colornest001/ses-1/func/customcifti.tsv"

#     # Run workflow
#     remvtr = RemoveTR()
#     remvtr.inputs.bold_file = boldfile
#     remvtr.inputs.fmriprep_confounds_file = confounds_tsv
#     remvtr.inputs.custom_confounds = custom_confounds_tsv
#     remvtr.inputs.initial_volumes_to_drop = 5
#     results = remvtr.run()

#     # Load in dropped image and confounds tsv
#     dropped_image = nb.load(results.outputs.bold_file_dropped_TR)
#     dropped_confounds_timeseries = pd.read_table(results.outputs.custom_confounds_dropped)

#     # Assert the length of the confounds is the same as the nvol of the image
#     try:
#         assert len(dropped_confounds_timeseries) == dropped_image.get_fdata().shape[0]
#         print(len(dropped_confounds_timeseries))
#     except Exception as exc:
#         exc = len(dropped_confounds_timeseries), dropped_image.get_fdata().shape[0]
#         raise Exception(f"Sorry, the shapes are: {exc}.")


# def test_fd_interface_nifti_custom(data_dir):  # Checking results
#     boldfile = data_dir + "sub-01/func/" \
#         "sub-01_task-mixedgamblestask_run-1_space-MNI152NLin2009cAsym_desc-preproc_bold.nii.gz"
#     confounds_file = data_dir + "sub-01/func/" \
#         "sub-01_task-mixedgamblestask_run-1_desc-confounds_timeseries.tsv"
#     custom_confounds_tsv = data_dir + "sub-01/func/customnifti.tsv"
#     # Run workflow
#     remvtr = RemoveTR()
#     remvtr.inputs.bold_file = boldfile
#     remvtr.inputs.fmriprep_confounds_file = confounds_tsv
#     remvtr.inputs.custom_confounds = custom_confounds_tsv
#     remvtr.inputs.initial_volumes_to_drop = 5
#     results = remvtr.run()

#     # Load in dropped image and confounds tsv
#     dropped_image = nb.load(results.outputs.bold_file_dropped_TR)
#     dropped_confounds_timeseries = pd.read_table(results.outputs.custom_confounds_dropped)

#     # Assert the length of the confounds is the same as the nvol of the image
#     try:
#         assert len(dropped_confounds_timeseries) == dropped_image.get_fdata().shape[3]
#         print(len(dropped_confounds_timeseries))
#     except Exception as exc:
#         exc = len(dropped_confounds_timeseries), dropped_image.get_fdata().shape[3]
#         raise Exception(f"Sorry, the shapes are: {exc}.")<|MERGE_RESOLUTION|>--- conflicted
+++ resolved
@@ -5,127 +5,6 @@
 Arguments have to be passed to these functions because the data may be
 mounted in a container somewhere unintuitively.
 """
-import os
-import os.path as op
-
-
-<<<<<<< HEAD
-def test_data_availability(data_dir, working_dir, output_dir):
-    """Make sure that we have access to all the testing data."""
-    assert op.exists(output_dir)
-    assert op.exists(working_dir)
-    assert op.exists(data_dir)
-    boldfile = data_dir + "/withoutfreesurfer/sub-01/func/" \
-        "sub-01_task-mixedgamblestask_run-1_space-MNI152NLin2009cAsym_desc-preproc_bold.nii.gz"
-    assert op.exists(boldfile)
-
-=======
-def test_RemoveTR_nifti(data_dir):
-    """Test RemoveTR() for NIFTI input data."""
-    # Define inputs
-    data_dir = os.path.join(data_dir,
-                            "fmriprepwithoutfreesurfer/fmriprep/")
-    boldfile = data_dir + "sub-01/func/" \
-        "sub-01_task-mixedgamblestask_run-1_space-MNI152NLin2009cAsym_desc-preproc_bold.nii.gz"
-    confounds_file = data_dir + "sub-01/func/" \
-        "sub-01_task-mixedgamblestask_run-1_desc-confounds_timeseries.tsv"
-
-    # Find the original number of volumes acc. to nifti & confounds timeseries
-    original_confounds = pd.read_csv(confounds_file, sep="\t")
-    original_nvols_nifti = nb.load(boldfile).get_fdata().shape[3]
-
-    # Test a nifti file with 0 volumes to remove
-    remove_nothing = RemoveTR(
-        bold_file=boldfile,
-        fmriprep_confounds_file=confounds_file,
-        initial_volumes_to_drop=0)
-    results = remove_nothing.run()
-    undropped_confounds = pd.read_table(results.outputs.fmriprep_confounds_file_dropped_TR)
-    # Were the files created?
-    assert op.exists(results.outputs.bold_file_dropped_TR)
-    assert op.exists(results.outputs.fmriprep_confounds_file_dropped_TR)
-    # Have the confounds stayed the same shape?
-    assert undropped_confounds.shape == original_confounds.shape
-    # Has the nifti stayed the same shape?
-    assert nb.load(results.
-                   outputs.bold_file_dropped_TR).get_fdata().shape[3] == original_nvols_nifti
-
-    # Test a nifti file with 1-10 volumes to remove
-    for n in range(0, 10):
-        remove_n_vols = RemoveTR(
-            bold_file=boldfile,
-            fmriprep_confounds_file=confounds_file,
-            initial_volumes_to_drop=n)
-        results = remove_n_vols.run()
-        dropped_confounds = pd.read_table(results.outputs.fmriprep_confounds_file_dropped_TR)
-        # Were the files created?
-        assert op.exists(results.outputs.bold_file_dropped_TR)
-        assert op.exists(results.outputs.fmriprep_confounds_file_dropped_TR)
-        # Have the confounds changed correctly?
-        assert dropped_confounds.shape[0] == original_confounds.shape[0] - n
-        # Has the nifti changed correctly?
-        try:
-            assert nb.load(results.outputs.bold_file_dropped_TR).get_fdata().shape[3]\
-                == original_nvols_nifti - n
-        except Exception as exc:
-            exc = nb.load(results.outputs.bold_file_dropped_TR).get_fdata().shape[3]
-            print(f"Tests failing at N = {n}.")
-            raise Exception(f"Number of volumes in dropped nifti is {exc}.")
-
-
-def test_RemoveTR_cifti(data_dir):
-    """Test RemoveTR() for CIFTI input data."""
-    # Define inputs
-    data_dir = os.path.join(data_dir,
-                            "fmriprepwithfreesurfer")
-    boldfile = data_dir + "/fmriprep/sub-colornest001/ses-1/func/" \
-        "sub-colornest001_ses-1_task-rest_run-1_space-fsLR_den-91k_bold.dtseries.nii"
-    confounds_file = data_dir + "/fmriprep/sub-colornest001/ses-1/func/" \
-        "sub-colornest001_ses-1_task-rest_run-1_desc-confounds_timeseries.tsv"
-
-    # Find the original number of volumes acc. to cifti & confounds timeseries
-    original_confounds = pd.read_csv(confounds_file, sep="\t")
-    original_nvols_cifti = nb.load(boldfile).get_fdata().shape[0]
-
-    # Test a cifti file with 0 volumes to remove
-    remove_nothing = RemoveTR(
-        bold_file=boldfile,
-        fmriprep_confounds_file=confounds_file,
-        initial_volumes_to_drop=0)
-    results = remove_nothing.run()
-    undropped_confounds = pd.read_table(results.outputs.fmriprep_confounds_file_dropped_TR)
-    # Were the files created?
-    assert op.exists(results.outputs.bold_file_dropped_TR)
-    assert op.exists(results.outputs.fmriprep_confounds_file_dropped_TR)
-    # Have the confounds stayed the same shape?
-    assert undropped_confounds.shape == original_confounds.shape
-    # Has the cifti stayed the same shape?
-    assert nb.load(results.outputs.bold_file_dropped_TR).get_fdata(
-    ).shape[0] == original_nvols_cifti
-
-    # Test a cifti file with 1-10 volumes to remove
-    for n in range(0, 10):
-        remove_n_vols = RemoveTR(
-            bold_file=boldfile,
-            fmriprep_confounds_file=confounds_file,
-            initial_volumes_to_drop=n)
-#         print(n)
-        results = remove_n_vols.run()
-        dropped_confounds = pd.read_table(results.outputs.fmriprep_confounds_file_dropped_TR)
-        # Were the files created?
-        assert op.exists(results.outputs.bold_file_dropped_TR)
-        assert op.exists(results.outputs.fmriprep_confounds_file_dropped_TR)
-        # Have the confounds changed correctly?
-        assert dropped_confounds.shape[0] == original_confounds.shape[0] - n
-        # Has the cifti changed correctly?
-        try:
-            assert nb.load(results.outputs.bold_file_dropped_TR).get_fdata().shape[0]\
-                == original_nvols_cifti - n
-        except Exception as exc:
-            exc = nb.load(results.outputs.bold_file_dropped_TR).get_fdata().shape[0]
-            print(f"Tests failing at N = {n}.")
-            raise Exception(f"Number of volumes in dropped cifti is {exc}.")
->>>>>>> 8ce366ba
 
 # Testing with CUSTOM CONFOUNDS
 # Note: I had to test this locally as I don't have the permissions to share the
