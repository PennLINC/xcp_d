# emacs: -*- mode: python; py-indent-offset: 4; indent-tabs-mode: nil -*-
# vi: set ft=python sts=4 ts=4 sw=4 et:
#
# Copyright 2023 The NiPreps Developers <nipreps@gmail.com>
#
# Licensed under the Apache License, Version 2.0 (the "License");
# you may not use this file except in compliance with the License.
# You may obtain a copy of the License at
#
#     http://www.apache.org/licenses/LICENSE-2.0
#
# Unless required by applicable law or agreed to in writing, software
# distributed under the License is distributed on an "AS IS" BASIS,
# WITHOUT WARRANTIES OR CONDITIONS OF ANY KIND, either express or implied.
# See the License for the specific language governing permissions and
# limitations under the License.
#
# We support and encourage derived works from this project, please read
# about our expectations at
#
#     https://www.nipreps.org/community/licensing/
#
r"""
A Python module to maintain unique, run-wide *XCP-D* settings.

This module implements the memory structures to keep a consistent, singleton config.
Settings are passed across processes via filesystem, and a copy of the settings for
each run and subject is left under
``<xcp_d_dir>/sub-<participant_id>/log/<run_unique_id>/xcp_d.toml``.
Settings are stored using :abbr:`ToML (Tom's Markup Language)`.
The module has a :py:func:`~xcp_d.config.to_filename` function to allow writing out
the settings to hard disk in *ToML* format, which looks like:

.. literalinclude:: ../xcp_d/data/tests/config.toml
   :language: toml
   :name: xcp_d.toml
   :caption: **Example file representation of XCP-D settings**.

This config file is used to pass the settings across processes,
using the :py:func:`~xcp_d.config.load` function.

Configuration sections
----------------------
.. autoclass:: environment
   :members:
.. autoclass:: execution
   :members:
.. autoclass:: workflow
   :members:
.. autoclass:: nipype
   :members:

Usage
-----
A config file is used to pass settings and collect information as the execution
graph is built across processes.

.. code-block:: Python

    from xcp_d import config
    config_file = config.execution.work_dir / '.xcp_d.toml'
    config.to_filename(config_file)
    # Call build_workflow(config_file, retval) in a subprocess
    with Manager() as mgr:
        from xcp_d.cli.workflow import build_workflow
        retval = mgr.dict()
        p = Process(target=build_workflow, args=(str(config_file), retval))
        p.start()
        p.join()
    config.load(config_file)
    # Access configs from any code section as:
    value = config.section.setting

Logging
-------
.. autoclass:: loggers
   :members:

Other responsibilities
----------------------
The :py:mod:`config` is responsible for other conveniency actions.

  * Switching Python's :obj:`multiprocessing` to *forkserver* mode.
  * Set up a filter for warnings as early as possible.
  * Automated I/O magic operations. Some conversions need to happen in the
    store/load processes (e.g., from/to :obj:`~pathlib.Path` \<-\> :obj:`str`,
    :py:class:`~bids.layout.BIDSLayout`, etc.)

"""
import os
from multiprocessing import set_start_method

# Disable NiPype etelemetry always
_disable_et = bool(os.getenv("NO_ET") is not None or os.getenv("NIPYPE_NO_ET") is not None)
os.environ["NIPYPE_NO_ET"] = "1"
os.environ["NO_ET"] = "1"

CONFIG_FILENAME = "xcp_d.toml"

try:
    set_start_method("forkserver")
except RuntimeError:
    pass  # context has been already set
finally:
    # Defer all custom import for after initializing the forkserver and
    # ignoring the most annoying warnings
    import random
    import sys
    from pathlib import Path
    from time import strftime
    from uuid import uuid4

    from nipype import __version__ as _nipype_ver
    from templateflow import __version__ as _tf_ver

    from xcp_d import __version__
    from xcp_d.data import load as load_data

if not hasattr(sys, "_is_pytest_session"):
    sys._is_pytest_session = False  # Trick to avoid sklearn's FutureWarnings

# Disable all warnings in main and children processes only on production versions
if ("RUNNING_PYTEST" not in os.environ) and not any(
    (
        "+" in __version__,
        __version__.endswith(".dirty"),
        os.getenv("XCP-D_DEV", "0").lower() in ("1", "on", "true", "y", "yes"),
    )
):
    from xcp_d._warnings import logging

    os.environ["PYTHONWARNINGS"] = "ignore"
elif os.getenv("XCP-D_WARNINGS", "0").lower() in ("1", "on", "true", "y", "yes"):
    # allow disabling warnings on development versions
    # https://github.com/nipreps/fmriprep/pull/2080#discussion_r409118765
    from xcp_d._warnings import logging
else:
    import logging

logging.addLevelName(25, "IMPORTANT")  # Add a new level between INFO and WARNING
logging.addLevelName(15, "VERBOSE")  # Add a new level between INFO and DEBUG

DEFAULT_MEMORY_MIN_GB = 0.01

# Ping NiPype eTelemetry once if env var was not set
# workers on the pool will have the env variable set from the master process
if not _disable_et:
    # Just get so analytics track one hit
    from contextlib import suppress

    from requests import ConnectionError, ReadTimeout
    from requests import get as _get_url

    with suppress((ConnectionError, ReadTimeout)):
        _get_url("https://rig.mit.edu/et/projects/nipy/nipype", timeout=0.05)

# Execution environment
_exec_env = os.name
_docker_ver = None
# special variable set in the container
if os.getenv("IS_DOCKER_8395080871"):
    _exec_env = "singularity"
    _cgroup = Path("/proc/1/cgroup")
    if _cgroup.exists() and "docker" in _cgroup.read_text():
        _docker_ver = os.getenv("DOCKER_VERSION_8395080871")
        _exec_env = "xcp_d-docker" if _docker_ver else "docker"
    del _cgroup

_fs_license = os.getenv("FS_LICENSE")
if not _fs_license and os.getenv("FREESURFER_HOME"):
    _fs_home = os.getenv("FREESURFER_HOME")
    if _fs_home and (Path(_fs_home) / "license.txt").is_file():
        _fs_license = str(Path(_fs_home) / "license.txt")
    del _fs_home

_templateflow_home = Path(
    os.getenv("TEMPLATEFLOW_HOME", os.path.join(os.getenv("HOME"), ".cache", "templateflow"))
)

try:
    from psutil import virtual_memory

    _free_mem_at_start = round(virtual_memory().available / 1024**3, 1)
except Exception:
    _free_mem_at_start = None

_oc_limit = "n/a"
_oc_policy = "n/a"
try:
    # Memory policy may have a large effect on types of errors experienced
    _proc_oc_path = Path("/proc/sys/vm/overcommit_memory")
    if _proc_oc_path.exists():
        _oc_policy = {"0": "heuristic", "1": "always", "2": "never"}.get(
            _proc_oc_path.read_text().strip(), "unknown"
        )
        if _oc_policy != "never":
            _proc_oc_kbytes = Path("/proc/sys/vm/overcommit_kbytes")
            if _proc_oc_kbytes.exists():
                _oc_limit = _proc_oc_kbytes.read_text().strip()
            if _oc_limit in ("0", "n/a") and Path("/proc/sys/vm/overcommit_ratio").exists():
                _oc_limit = f"{Path('/proc/sys/vm/overcommit_ratio').read_text().strip()}%"
except Exception:
    pass


# Debug modes are names that influence the exposure of internal details to
# the user, either through additional derivatives or increased verbosity
DEBUG_MODES = ("pdb",)


class _Config:
    """An abstract class forbidding instantiation."""

    _paths = tuple()

    def __init__(self):
        """Avert instantiation."""
        raise RuntimeError("Configuration type is not instantiable.")

    @classmethod
    def load(cls, settings, init=True, ignore=None):
        """Store settings from a dictionary."""
        ignore = ignore or {}
        for k, v in settings.items():
            if k in ignore or v is None:
                continue
            if k in cls._paths:
                if isinstance(v, (list, tuple)):
                    setattr(cls, k, [Path(val).absolute() for val in v])
                else:
                    setattr(cls, k, Path(v).absolute())
            elif hasattr(cls, k):
                setattr(cls, k, v)

        if init:
            try:
                cls.init()
            except AttributeError:
                pass

    @classmethod
    def get(cls):
        """Return defined settings."""
        from niworkflows.utils.spaces import Reference, SpatialReferences

        out = {}
        for k, v in cls.__dict__.items():
            if k.startswith("_") or v is None:
                continue
            if callable(getattr(cls, k)):
                continue
            if k in cls._paths:
                if isinstance(v, (list, tuple)):
                    v = [str(val) for val in v]
                else:
                    v = str(v)
            if isinstance(v, SpatialReferences):
                v = " ".join(str(s) for s in v.references) or None
            if isinstance(v, Reference):
                v = str(v) or None
            out[k] = v
        return out


class environment(_Config):
    """Read-only options regarding the platform and environment.

    Crawls runtime descriptive settings (e.g., default FreeSurfer license,
    execution environment, nipype and *XCP-D* versions, etc.).
    The ``environment`` section is not loaded in from file,
    only written out when settings are exported.
    This config section is useful when reporting issues,
    and these variables are tracked whenever the user does not
    opt-out using the ``--notrack`` argument.

    """

    cpu_count = os.cpu_count()
    """Number of available CPUs."""
    exec_docker_version = _docker_ver
    """Version of Docker Engine."""
    exec_env = _exec_env
    """A string representing the execution platform."""
    free_mem = _free_mem_at_start
    """Free memory at start."""
    overcommit_policy = _oc_policy
    """Linux's kernel virtual memory overcommit policy."""
    overcommit_limit = _oc_limit
    """Linux's kernel virtual memory overcommit limits."""
    nipype_version = _nipype_ver
    """Nipype's current version."""
    templateflow_version = _tf_ver
    """The TemplateFlow client version installed."""
    version = __version__
    """*XCP-D*'s version."""


class nipype(_Config):
    """Nipype settings."""

    crashfile_format = "txt"
    """The file format for crashfiles, either text or pickle."""
    get_linked_libs = False
    """Run NiPype's tool to enlist linked libraries for every interface."""
    memory_gb = None
    """Estimation in GB of the RAM this workflow can allocate at any given time."""
    nprocs = os.cpu_count()
    """Number of processes (compute tasks) that can be run in parallel (multiprocessing only)."""
    omp_nthreads = None
    """Number of CPUs a single process can access for multithreaded execution."""
    plugin = "MultiProc"
    """NiPype's execution plugin."""
    plugin_args = {
        "maxtasksperchild": 1,
        "raise_insufficient": False,
    }
    """Settings for NiPype's execution plugin."""
    resource_monitor = False
    """Enable resource monitor."""
    stop_on_first_crash = True
    """Whether the workflow should stop or continue after the first error."""

    @classmethod
    def get_plugin(cls):
        """Format a dictionary for Nipype consumption."""
        out = {
            "plugin": cls.plugin,
            "plugin_args": cls.plugin_args,
        }
        if cls.plugin in ("MultiProc", "LegacyMultiProc"):
            out["plugin_args"]["n_procs"] = int(cls.nprocs)
            if cls.memory_gb:
                out["plugin_args"]["memory_gb"] = float(cls.memory_gb)
        return out

    @classmethod
    def init(cls):
        """Set NiPype configurations."""
        from nipype import config as ncfg

        # Configure resource_monitor
        if cls.resource_monitor:
            ncfg.update_config(
                {
                    "monitoring": {
                        "enabled": cls.resource_monitor,
                        "sample_frequency": "0.5",
                        "summary_append": True,
                    }
                }
            )
            ncfg.enable_resource_monitor()

        # Nipype config (logs and execution)
        ncfg.update_config(
            {
                "execution": {
                    "crashdump_dir": str(execution.log_dir),
                    "crashfile_format": cls.crashfile_format,
                    "get_linked_libs": cls.get_linked_libs,
                    "stop_on_first_crash": cls.stop_on_first_crash,
                    "check_version": False,  # disable future telemetry
                }
            }
        )

        if cls.omp_nthreads is None:
            cls.omp_nthreads = min(cls.nprocs - 1 if cls.nprocs > 1 else os.cpu_count(), 8)


class execution(_Config):
    """Configure run-level settings."""

    fmri_dir = None
    """An existing path to the preprocessing derivatives dataset, which must be BIDS-compliant."""
    aggr_ses_reports = None
    """Maximum number of sessions aggregated in one subject's visual report."""
    bids_database_dir = None
    """Path to the directory containing SQLite database indices for the input BIDS dataset."""
    bids_description_hash = None
    """Checksum (SHA256) of the ``dataset_description.json`` of the BIDS dataset."""
    bids_filters = None
    """A dictionary of BIDS selection filters."""
    boilerplate_only = False
    """Only generate a boilerplate."""
    debug = []
    """Debug mode(s)."""
    xcp_d_dir = None
    """Root of XCP-D BIDS Derivatives dataset."""
    fs_license_file = _fs_license
    """An existing file containing a FreeSurfer license."""
    layout = None
    """A :py:class:`~bids.layout.BIDSLayout` object, see :py:func:`init`."""
    log_dir = None
    """The path to a directory that contains execution logs."""
    log_level = 25
    """Output verbosity."""
    low_mem = None
    """Utilize uncompressed NIfTIs and other tricks to minimize memory allocation."""
    md_only_boilerplate = False
    """Do not convert boilerplate from MarkDown to LaTex and HTML."""
    notrack = False
    """Do not collect telemetry information for *XCP-D*."""
    reports_only = False
    """Only build the reports, based on the reportlets found in a cached working directory."""
    output_dir = None
    """Folder where derivatives will be stored."""
    custom_confounds = None
    """A path to a folder containing custom confounds to include in the postprocessing."""
    atlases = []
    """Selection of atlases to apply to the data."""
    run_uuid = f"{strftime('%Y%m%d-%H%M%S')}_{uuid4()}"
    """Unique identifier of this particular run."""
    participant_label = None
    """List of participant identifiers that are to be preprocessed."""
    task_id = None
    """Select a particular task from all available in the dataset."""
    templateflow_home = _templateflow_home
    """The root folder of the TemplateFlow client."""
    work_dir = Path("work").absolute()
    """Path to a working directory where intermediate results will be available."""
    write_graph = False
    """Write out the computational graph corresponding to the planned preprocessing."""

    _layout = None

    _paths = (
        "fmri_dir",
        "bids_database_dir",
        "xcp_d_dir",
        "fs_license_file",
        "layout",
        "log_dir",
        "output_dir",
        "templateflow_home",
        "work_dir",
    )

    @classmethod
    def init(cls):
        """Create a new BIDS Layout accessible with :attr:`~execution.layout`."""
        if cls.fs_license_file and Path(cls.fs_license_file).is_file():
            os.environ["FS_LICENSE"] = str(cls.fs_license_file)

        if cls._layout is None:
            import re

            from bids.layout import BIDSLayout
            from bids.layout.index import BIDSLayoutIndexer

            _db_path = cls.bids_database_dir or (cls.work_dir / cls.run_uuid / "bids_db")
            _db_path.mkdir(exist_ok=True, parents=True)

            # Recommended after PyBIDS 12.1
            ignore_patterns = [
                "code",
                "stimuli",
                "models",
                re.compile(r"\/\.\w+|^\.\w+"),  # hidden files
                re.compile(
                    (
                        r"sub-[a-zA-Z0-9]+(/ses-[a-zA-Z0-9]+)?/"
                        r"(beh|dwi|eeg|ieeg|meg|perf|pet|physio)"
                    )
                ),
            ]
            if cls.participant_label and cls.bids_database_dir is None:
                # Ignore any subjects who aren't the requested ones.
                ignore_patterns.append(
                    re.compile(r"sub-(?!(" + "|".join(cls.participant_label) + r")(\b|_))")
                )

            _indexer = BIDSLayoutIndexer(
                validate=False,
                ignore=ignore_patterns,
            )
            xcp_d_config = str(load_data("xcp_d_bids_config2.json"))
            cls._layout = BIDSLayout(
                str(cls.fmri_dir),
                database_path=_db_path,
                reset_database=cls.bids_database_dir is None,
                indexer=_indexer,
                config=["bids", "derivatives", xcp_d_config],
            )
            cls.bids_database_dir = _db_path

        cls.layout = cls._layout
        if cls.bids_filters:
            from bids.layout import Query

            def _process_value(value):
                """Convert string with "Query" in it to Query object."""
                if isinstance(value, list):
                    return [_process_value(val) for val in value]
                else:
                    return (
                        getattr(Query, value[7:-4])
                        if not isinstance(value, Query) and "Query" in value
                        else value
                    )

            # unserialize pybids Query enum values
            for acq, filters in cls.bids_filters.items():
                for k, v in filters.items():
                    cls.bids_filters[acq][k] = _process_value(v)

        if "all" in cls.debug:
            cls.debug = list(DEBUG_MODES)


# These variables are not necessary anymore
del _fs_license
del _exec_env
del _nipype_ver
del _templateflow_home
del _tf_ver
del _free_mem_at_start
del _oc_limit
del _oc_policy


class workflow(_Config):
    """Configure the particular execution graph of this workflow."""

<<<<<<< HEAD
    mode = None
    """Study- or pipeline-specific mode used to set other parameters."""
    file_format = "auto"
    """The file format to process. May be "auto", "cifti", or "nifti"."""
    dummy_scans = 0
=======
    cifti = False
    """Postprocess CIFTI inputs instead of NIfTIs."""
    dummy_scans = None
>>>>>>> 8357af62
    """Number of label-control volume pairs to delete before CBF computation."""
    input_type = None
    """Postprocessing pipeline type."""
    despike = False
    """Despike the BOLD data before postprocessing."""
    params = None
    """Nuisance regressors to include in the postprocessing."""
    smoothing = None
    """Full-width at half-maximum (FWHM) of the smoothing kernel."""
    combine_runs = False
    """Combine runs of the same task."""
    motion_filter_type = None
    """Type of filter to apply to the motion regressors."""
    band_stop_min = None
    """Low cutoff frequency for the band-stop filter."""
    band_stop_max = None
    """High cutoff frequency for the band-stop filter."""
    motion_filter_order = None
    """Order of the filter to apply to the motion regressors."""
    head_radius = None
    """Radius of the head in mm."""
    fd_thresh = None
    """Framewise displacement threshold for censoring."""
    min_time = None
    """Post-scrubbing threshold to apply to individual runs in the dataset."""
    bandpass_filter = True
    """Apply a band-pass filter to the data."""
    high_pass = None
    """Lower bound of the band-pass filter."""
    low_pass = None
    """Upper bound of the band-pass filter."""
    bpf_order = None
    """Order of the band-pass filter."""
    min_coverage = None
    """Coverage threshold to apply to parcels in each atlas."""
    dcan_correlation_lengths = []
    """Produce correlation matrices limited to each requested amount of time."""
    process_surfaces = False
    """Warp FreeSurfer's surfaces to the MNI space."""
    abcc_qc = False
    """Run DCAN QC."""
    linc_qc = False
    """Run LINC QC."""

    @classmethod
    def init(cls):
        pass


class loggers:
    """Keep loggers easily accessible (see :py:func:`init`)."""

    _fmt = "%(asctime)s,%(msecs)d %(name)-2s %(levelname)-2s:\n\t %(message)s"
    _datefmt = "%y%m%d-%H:%M:%S"

    default = logging.getLogger()
    """The root logger."""
    cli = logging.getLogger("cli")
    """Command-line interface logging."""
    workflow = logging.getLogger("nipype.workflow")
    """NiPype's workflow logger."""
    interface = logging.getLogger("nipype.interface")
    """NiPype's interface logger."""
    utils = logging.getLogger("nipype.utils")
    """NiPype's utils logger."""

    @classmethod
    def init(cls):
        """
        Set the log level, initialize all loggers into :py:class:`loggers`.

            * Add new logger levels (25: IMPORTANT, and 15: VERBOSE).
            * Add a new sub-logger (``cli``).
            * Logger configuration.

        """
        from nipype import config as ncfg

        if not cls.cli.hasHandlers():
            _handler = logging.StreamHandler(stream=sys.stdout)
            _handler.setFormatter(logging.Formatter(fmt=cls._fmt, datefmt=cls._datefmt))
            cls.cli.addHandler(_handler)

        cls.default.setLevel(execution.log_level)
        cls.cli.setLevel(execution.log_level)
        cls.interface.setLevel(execution.log_level)
        cls.workflow.setLevel(execution.log_level)
        cls.utils.setLevel(execution.log_level)
        ncfg.update_config(
            {"logging": {"log_directory": str(execution.log_dir), "log_to_file": True}}
        )


class seeds(_Config):
    """Initialize the PRNG and track random seed assignments."""

    _random_seed = None
    master = None
    """Master random seed to initialize the Pseudorandom Number Generator (PRNG)."""

    @classmethod
    def init(cls):
        """Initialize a seeds object."""
        if cls._random_seed is not None:
            cls.master = cls._random_seed

        if cls.master is None:
            cls.master = random.randint(1, 65536)

        random.seed(cls.master)  # initialize the PRNG


def from_dict(settings, init=True, ignore=None):
    """Read settings from a flat dictionary.

    Arguments
    ---------
    setting : dict
        Settings to apply to any configuration
    init : `bool` or :py:class:`~collections.abc.Container`
        Initialize all, none, or a subset of configurations.
    ignore : :py:class:`~collections.abc.Container`
        Collection of keys in ``setting`` to ignore
    """

    # Accept global True/False or container of configs to initialize
    def initialize(x):
        return init if init in (True, False) else x in init

    nipype.load(settings, init=initialize("nipype"), ignore=ignore)
    execution.load(settings, init=initialize("execution"), ignore=ignore)
    workflow.load(settings, init=initialize("workflow"), ignore=ignore)
    seeds.load(settings, init=initialize("seeds"), ignore=ignore)

    loggers.init()


def load(filename, skip=None, init=True):
    """Load settings from file.

    Arguments
    ---------
    filename : :py:class:`os.PathLike`
        TOML file containing XCP-D configuration.
    skip : dict or None
        Sets of values to ignore during load, keyed by section name
    init : `bool` or :py:class:`~collections.abc.Container`
        Initialize all, none, or a subset of configurations.
    """
    from toml import loads

    skip = skip or {}

    # Accept global True/False or container of configs to initialize
    def initialize(x):
        return init if init in (True, False) else x in init

    filename = Path(filename)
    settings = loads(filename.read_text())
    for sectionname, configs in settings.items():
        if sectionname != "environment":
            section = getattr(sys.modules[__name__], sectionname)
            ignore = skip.get(sectionname)
            section.load(configs, ignore=ignore, init=initialize(sectionname))


def get(flat=False):
    """Get config as a dict."""
    settings = {
        "environment": environment.get(),
        "execution": execution.get(),
        "workflow": workflow.get(),
        "nipype": nipype.get(),
        "seeds": seeds.get(),
    }
    if not flat:
        return settings

    return {
        ".".join((section, k)): v
        for section, configs in settings.items()
        for k, v in configs.items()
    }


def dumps():
    """Format config into toml."""
    from toml import dumps

    return dumps(get())


def to_filename(filename):
    """Write settings to file."""
    filename = Path(filename)
    filename.write_text(dumps())<|MERGE_RESOLUTION|>--- conflicted
+++ resolved
@@ -522,17 +522,11 @@
 class workflow(_Config):
     """Configure the particular execution graph of this workflow."""
 
-<<<<<<< HEAD
     mode = None
     """Study- or pipeline-specific mode used to set other parameters."""
     file_format = "auto"
     """The file format to process. May be "auto", "cifti", or "nifti"."""
-    dummy_scans = 0
-=======
-    cifti = False
-    """Postprocess CIFTI inputs instead of NIfTIs."""
     dummy_scans = None
->>>>>>> 8357af62
     """Number of label-control volume pairs to delete before CBF computation."""
     input_type = None
     """Postprocessing pipeline type."""
