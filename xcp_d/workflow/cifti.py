--- conflicted
+++ resolved
@@ -226,7 +226,6 @@
 
     mem_gbx = _create_mem_gb(cifti_file)
 
-<<<<<<< HEAD
     cifti_conts_wf = init_cifti_conts_wf(
         mem_gb=mem_gbx['timeseries'],
         name='cifti_ts_con_wf',
@@ -337,102 +336,6 @@
         mni_to_t1w=mni_to_t1w,
         omp_nthreads=omp_nthreads,
         mem_gb=mem_gbx['timeseries'])
-=======
-    cifti_conts_wf = init_cifti_conts_wf(mem_gb=mem_gbx['timeseries'],
-                                         name='cifti_ts_con_wf',
-                                         omp_nthreads=omp_nthreads)
-
-    alff_compute_wf = init_compute_alff_wf(mem_gb=mem_gbx['timeseries'],
-                                           TR=TR,
-                                           lowpass=upper_bpf,
-                                           highpass=lower_bpf,
-                                           smoothing=smoothing,
-                                           cifti=True,
-                                           name="compute_alff_wf",
-                                           omp_nthreads=omp_nthreads)
-
-    reho_compute_wf = init_surface_reho_wf(mem_gb=mem_gbx['timeseries'],
-                                           smoothing=smoothing,
-                                           name="surface_reho_wf",
-                                           omp_nthreads=omp_nthreads)
-
-    write_derivative_wf = init_writederivatives_wf(smoothing=smoothing,
-                                                   bold_file=cifti_file,
-                                                   params=params,
-                                                   cifti=True,
-                                                   output_dir=output_dir,
-                                                   dummytime=dummytime,
-                                                   lowpass=upper_bpf,
-                                                   highpass=lower_bpf,
-                                                   TR=TR,
-                                                   omp_nthreads=omp_nthreads,
-                                                   name="write_derivative_wf")
-
-    confoundmat_wf = pe.Node(ConfoundMatrix(head_radius=head_radius,
-                                            params=params,
-                                            custom_conf=custom_conf,
-                                            filtertype=motion_filter_type,
-                                            cutoff=band_stop_max,
-                                            low_freq=band_stop_max,
-                                            high_freq=band_stop_min,
-                                            TR=TR,
-                                            filterorder=motion_filter_order),
-                             name="ConfoundMatrix_wf",
-                             mem_gb=mem_gbx['timeseries'],
-                             n_procs=omp_nthreads)
-
-    censorscrub_wf = init_censoring_wf(mem_gb=mem_gbx['timeseries'],
-                                       custom_conf=custom_conf,
-                                       TR=TR,
-                                       head_radius=head_radius,
-                                       dummytime=dummytime,
-                                       fd_thresh=fd_thresh,
-                                       name='censoring',
-                                       omp_nthreads=omp_nthreads)
-
-    resdsmoothing_wf = init_resd_smoohthing(mem_gb=mem_gbx['timeseries'],
-                                            smoothing=smoothing,
-                                            cifti=True,
-                                            name="resd_smoothing_wf",
-                                            omp_nthreads=omp_nthreads)
-
-    filtering_wf = pe.Node(FilteringData(tr=TR,
-                                         lowpass=upper_bpf,
-                                         highpass=lower_bpf,
-                                         filter_order=bpf_order,
-                                         bandpass_filter=bandpass_filter),
-                           name="filtering_wf",
-                           mem_gb=mem_gbx['timeseries'],
-                           n_procs=omp_nthreads)
-
-    regression_wf = pe.Node(regress(tr=TR),
-                            name="regression_wf",
-                            mem_gb=mem_gbx['timeseries'],
-                            n_procs=omp_nthreads)
-
-    interpolate_wf = pe.Node(interpolate(TR=TR),
-                             name="interpolation_wf",
-                             mem_gb=mem_gbx['timeseries'],
-                             n_procs=omp_nthreads)
-
-    qcreport = pe.Node(computeqcplot(TR=TR,
-                                     bold_file=cifti_file,
-                                     dummytime=dummytime,
-                                     head_radius=head_radius,
-                                     low_freq=band_stop_max,
-                                     high_freq=band_stop_min),
-                       name="qc_report",
-                       mem_gb=mem_gbx['resampled'],
-                       n_procs=omp_nthreads)
-
-    executivesummary_wf = init_execsummary_wf(tr=TR,
-                                              bold_file=cifti_file,
-                                              layout=layout,
-                                              output_dir=output_dir,
-                                              mni_to_t1w=mni_to_t1w,
-                                              omp_nthreads=omp_nthreads,
-                                              mem_gb=mem_gbx['timeseries'])
->>>>>>> 4479ccea
 
     workflow.connect([
         # connect bold confound matrix to extract confound matrix
