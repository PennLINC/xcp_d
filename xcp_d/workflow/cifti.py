--- conflicted
+++ resolved
@@ -29,31 +29,7 @@
 LOGGER = logging.getLogger('nipype.workflow')
 
 
-<<<<<<< HEAD
 @fill_doc
-def init_ciftipostprocess_wf(cifti_file,
-                             lower_bpf,
-                             upper_bpf,
-                             bpf_order,
-                             motion_filter_type,
-                             motion_filter_order,
-                             bandpass_filter,
-                             band_stop_min,
-                             band_stop_max,
-                             smoothing,
-                             head_radius,
-                             params,
-                             output_dir,
-                             custom_confounds,
-                             omp_nthreads,
-                             dummytime,
-                             fd_thresh,
-                             mni_to_t1w,
-                             despike,
-                             num_cifti,
-                             layout=None,
-                             name='cifti_process_wf'):
-=======
 def init_ciftipostprocess_wf(
     cifti_file,
     lower_bpf,
@@ -78,7 +54,6 @@
     layout=None,
     name='cifti_process_wf',
 ):
->>>>>>> 73067bcf
     """Organize the cifti processing workflow.
 
     Workflow Graph
@@ -133,20 +108,11 @@
         smooth the derivatives output with kernel size (fwhm)
     head_radius : float
         radius of the head for FD computation
-<<<<<<< HEAD
     %(params)s
-    smoothing: float
-        smooth the derivatives output with kernel size (fwhm)
-=======
-    params: str
-        nuissance regressors to be selected from fmriprep regressors
-    output_dir : str
-        Directory in which to save xcp_d output
->>>>>>> 73067bcf
+    %(output_dir)s
     custom_confounds: str
         path to cusrtom nuissance regressors
-    omp_nthreads : int
-        Maximum number of threads an individual process may use
+    %(omp_nthreads)s
     dummytime: float
         the first few seconds to be removed before postprocessing
     fd_thresh
