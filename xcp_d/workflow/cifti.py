--- conflicted
+++ resolved
@@ -640,19 +640,10 @@
             # Use inputnode for executive summary instead of downcast_data
             # because T1w is used as name source.
             (inputnode, executivesummary_wf, [
-<<<<<<< HEAD
                 ("template_to_t1w", "inputnode.template_to_t1w"),
-            ]),
-            (downcast_data, executivesummary_wf, [
                 ("t1w", "inputnode.t1w"),
                 ("t1seg", "inputnode.t1seg"),
                 ("bold_file", "inputnode.bold_file"),
-=======
-                ('template_to_t1w', 'inputnode.template_to_t1w'),
-                ('t1w', 'inputnode.t1w'),
-                ('t1seg', 'inputnode.t1seg'),
-                ('bold_file', 'inputnode.bold_file'),
->>>>>>> 598b1c3c
             ]),
             (regression_wf, executivesummary_wf, [
                 ("res_file", "inputnode.regressed_data"),
