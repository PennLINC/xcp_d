--- conflicted
+++ resolved
@@ -524,17 +524,8 @@
 
     # qc report
     workflow.connect([
-<<<<<<< HEAD
         (filtering_wf, qc_report_wf, [("filtered_file", "inputnode.cleaned_file")]),
         (censor_scrub, qc_report_wf, [("tmask", "inputnode.tmask")]),
-        (qc_report_wf, outputnode, [("outputnode.qc_file", "qc_file")])
-=======
-        (inputnode, qcreport, [("bold_file", "bold_file")]),
-        (inputnode, censor_report, [("bold_file", "bold_file")]),
-        (filtering_wf, qcreport, [('filtered_file', 'cleaned_file')]),
-        (censor_scrub, qcreport, [("tmask", "tmask")]),
-        (censor_scrub, censor_report, [('tmask', 'tmask')]),
->>>>>>> 6ed87e40
     ])
 
     # write derivatives
