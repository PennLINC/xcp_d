--- conflicted
+++ resolved
@@ -53,12 +53,7 @@
 
     Parameters
     ----------
-<<<<<<< HEAD
-    %(mem_gb)s
-    bold_file: str
-=======
     bold_file : str
->>>>>>> 73067bcf
         bold or cifti files
     lowpass : float
         low pass filter
@@ -66,16 +61,8 @@
         high pass filter
     smoothing : float
         smooth kernel size in fwhm
-<<<<<<< HEAD
     %(params)s
-    scrub: bool
-        scrubbing
-    cifti: bool
-=======
-    params : str
-        parameter regressed out from bold
     cifti : bool
->>>>>>> 73067bcf
         if cifti or bold
     dummytime : float
         volume(s) removed before postprocessing in seconds
