# emacs: -*- mode: python; py-indent-offset: 4; indent-tabs-mode: nil -*-
# vi: set ft=python sts=4 ts=4 sw=4 et:
"""Workflows for collecting and saving xcp_d outputs."""
import numpy as np
from nipype.interfaces import utility as niu
from nipype.pipeline import engine as pe
from niworkflows.engine.workflows import LiterateWorkflow as Workflow

from xcp_d.interfaces.bids import DerivativesDataSink
from xcp_d.utils.doc import fill_doc


@fill_doc
def init_writederivatives_wf(
    bold_file,
    lowpass,
    highpass,
    smoothing,
    params,
    cifti,
    dummytime,
    output_dir,
    TR,
    name='write_derivatives_wf',
):
    """Write out the xcp_d derivatives in BIDS format.

    Workflow Graph
        .. workflow::
            :graph2use: orig
            :simple_form: yes

            from xcp_d.workflow.outputs import init_writederivatives_wf
            wf = init_writederivatives_wf(
                bold_file="/path/to/file.nii.gz",
                lowpass=6.,
                highpass=60.,
                smoothing=6,
                params="36P",
                cifti=False,
                dummytime=0,
                output_dir=".",
                TR=2.,
                name="write_derivatives_wf",
            )

    Parameters
    ----------
    bold_file : str
        bold or cifti files
    lowpass : float
        low pass filter
    highpass : float
        high pass filter
    %(smoothing)s
    %(params)s
    %(cifti)s
    dummytime : float
        volume(s) removed before postprocessing in seconds
    output_dir : str
        output directory
    TR : float
        repetition time in seconds
    %(name)s
        Default is "fcons_ts_wf".

    Inputs
    ------
    %(atlas_names)s
        Used for indexing ``timeseries`` and ``correlations``.
    timeseries : list of str
        List of paths to parcellated time series files.
    correlations : list of str
        List of paths to ROI-to-ROI correlation files.
    qc_file
        quality control files
    processed_bold
        clean bold after regression and filtering
    smoothed_bold
        smoothed clean bold
    alff_out
        alff niifti
    smoothed_alff
        smoothed alff
    reho_lh
        reho left hemisphere
    reho_rh
        reho right hemisphere
<<<<<<< HEAD
    tmask
        binary mask of frames with FD below specified threshold
    """
    workflow = Workflow(name=name)

    inputnode = pe.Node(niu.IdentityInterface(fields=[
        'processed_bold', 'smoothed_bold', 'alff_out', 'smoothed_alff',
        'sc117_ts', 'sc117_fc', 'sc217_ts', 'sc217_fc', 'sc317_ts', 'sc317_fc',
        'sc417_ts', 'sc417_fc', 'sc517_ts', 'sc517_fc', 'sc617_ts', 'sc617_fc',
        'sc717_ts', 'sc717_fc', 'sc817_ts', 'sc817_fc', 'sc917_ts', 'sc917_fc',
        'sc1017_ts', 'sc1017_fc', 'reho_lh', 'reho_rh', 'reho_out', 'gs360_ts',
        'gs360_fc', 'gd333_ts', 'gd333_fc', 'ts50_ts', 'ts50_fc', 'qc_file',
        'fd', 'tmask'
    ]),
        name='inputnode')
=======
    reho_out
    fd
    """
    workflow = Workflow(name=name)

    inputnode = pe.Node(
        niu.IdentityInterface(
            fields=[
                "atlas_names",
                "timeseries",
                "correlations",
                "qc_file",
                "processed_bold",
                "smoothed_bold",
                "alff_out",
                "smoothed_alff",
                "reho_lh",
                "reho_rh",
                "reho_out",
                "fd",
            ],
        ),
        name="inputnode",
    )
>>>>>>> 5c19ff2d

    # Create dictionary of basic information
    cleaned_data_dictionary = {
        'RepetitionTime': TR,
        'Freq Band': [highpass, lowpass],
        'nuisance parameters': params,
        'dummy vols': int(np.ceil(dummytime / TR))
    }
    smoothed_data_dictionary = {'FWHM': smoothing}  # Separate dictionary for smoothing
    # Write out detivatives via DerivativesDataSink
    if not cifti:  # if Nifti
<<<<<<< HEAD
        write_derivative_cleandata_wf = pe.Node(DerivativesDataSink(
            base_directory=output_dir,
            meta_dict=cleaned_data_dictionary,
            dismiss_entities=['desc'],
            desc='residual',
            extension='.nii.gz',
            source_file=bold_file,
            compression=True),
            name='write_derivative_cleandata_wf',
            run_without_submitting=True,
            mem_gb=2)

        write_derivative_alff_wf = pe.Node(DerivativesDataSink(base_directory=output_dir,
                                                               dismiss_entities=['desc'],
                                                               compression=True,
                                                               desc='alff',
                                                               extension='.nii.gz',
                                                               source_file=bold_file),
                                           name='write_derivative_alff_wf',
                                           run_without_submitting=True,
                                           mem_gb=1)

        write_derivative_qcfile_wf = pe.Node(DerivativesDataSink(base_directory=output_dir,
                                                                 dismiss_entities=['desc'],
                                                                 desc='qc',
                                                                 source_file=bold_file,
                                                                 compression=True,
                                                                 extension='.csv'),
                                             name='write_derivative_qcfile_wf',
                                             run_without_submitting=True,
                                             mem_gb=1)

        write_derivative_sc117ts_wf = pe.Node(DerivativesDataSink(base_directory=output_dir,
                                                                  dismiss_entities=['desc'],
                                                                  atlas='Schaefer117',
                                                                  desc='timeseries',
                                                                  source_file=bold_file),
                                              name='write_derivative_sc117ts_wf',
                                              run_without_submitting=True,
                                              mem_gb=1)

        write_derivative_sc217ts_wf = pe.Node(DerivativesDataSink(base_directory=output_dir,
                                                                  dismiss_entities=['desc'],
                                                                  atlas='Schaefer217',
                                                                  desc='timeseries',
                                                                  source_file=bold_file),
                                              name='write_derivative_sc217ts_wf',
                                              run_without_submitting=True,
                                              mem_gb=1)

        write_derivative_sc317ts_wf = pe.Node(DerivativesDataSink(base_directory=output_dir,
                                                                  dismiss_entities=['desc'],
                                                                  atlas='Schaefer317',
                                                                  desc='timeseries',
                                                                  source_file=bold_file),
                                              name='write_derivative_sc317ts_wf',
                                              run_without_submitting=True,
                                              mem_gb=1)

        write_derivative_sc417ts_wf = pe.Node(DerivativesDataSink(base_directory=output_dir,
                                                                  dismiss_entities=['desc'],
                                                                  atlas='Schaefer417',
                                                                  desc='timeseries',
                                                                  source_file=bold_file),
                                              name='write_derivative_sc417ts_wf',
                                              run_without_submitting=True,
                                              mem_gb=1)

        write_derivative_sc517ts_wf = pe.Node(DerivativesDataSink(base_directory=output_dir,
                                                                  dismiss_entities=['desc'],
                                                                  atlas='Schaefer517',
                                                                  desc='timeseries',
                                                                  source_file=bold_file),
                                              name='write_derivative_sc517ts_wf',
                                              run_without_submitting=True,
                                              mem_gb=1)

        write_derivative_sc617ts_wf = pe.Node(DerivativesDataSink(base_directory=output_dir,
                                                                  dismiss_entities=['desc'],
                                                                  atlas='Schaefer617',
                                                                  desc='timeseries',
                                                                  source_file=bold_file),
                                              name='write_derivative_sc617ts_wf',
                                              run_without_submitting=True,
                                              mem_gb=1)

        write_derivative_sc717ts_wf = pe.Node(DerivativesDataSink(base_directory=output_dir,
                                                                  dismiss_entities=['desc'],
                                                                  atlas='Schaefer717',
                                                                  desc='timeseries',
                                                                  source_file=bold_file),
                                              name='write_derivative_sc717ts_wf',
                                              run_without_submitting=True,
                                              mem_gb=1)

        write_derivative_sc817ts_wf = pe.Node(DerivativesDataSink(base_directory=output_dir,
                                                                  dismiss_entities=['desc'],
                                                                  atlas='Schaefer817',
                                                                  desc='timeseries',
                                                                  source_file=bold_file),
                                              name='write_derivative_sc817ts_wf',
                                              run_without_submitting=True,
                                              mem_gb=1)

        write_derivative_sc917ts_wf = pe.Node(DerivativesDataSink(base_directory=output_dir,
                                                                  dismiss_entities=['desc'],
                                                                  atlas='Schaefer917',
                                                                  desc='timeseries',
                                                                  source_file=bold_file),
                                              name='write_derivative_sc917ts_wf',
                                              run_without_submitting=True,
                                              mem_gb=1)

        write_derivative_sc1017ts_wf = pe.Node(DerivativesDataSink(base_directory=output_dir,
                                                                   dismiss_entities=['desc'],
                                                                   atlas='Schaefer1017',
                                                                   desc='timeseries',
                                                                   source_file=bold_file),
                                               name='write_derivative_sc1017ts_wf',
                                               run_without_submitting=True,
                                               mem_gb=1)

        write_derivative_gs360ts_wf = pe.Node(DerivativesDataSink(base_directory=output_dir,
                                                                  dismiss_entities=['desc'],
                                                                  atlas='Glasser',
                                                                  desc='timeseries',
                                                                  source_file=bold_file),
                                              name='write_derivative_gs360ts_wf',
                                              run_without_submitting=True,
                                              mem_gb=1)

        write_derivative_gd333ts_wf = pe.Node(DerivativesDataSink(base_directory=output_dir,
                                                                  dismiss_entities=['desc'],
                                                                  atlas='Gordon',
                                                                  desc='timeseries',
                                                                  source_file=bold_file),
                                              name='write_derivative_gd333_wf',
                                              run_without_submitting=True,
                                              mem_gb=1)

        write_derivative_ts50ts_wf = pe.Node(DerivativesDataSink(base_directory=output_dir,
                                                                 dismiss_entities=['desc'],
                                                                 atlas='subcortical',
                                                                 desc='timeseries',
                                                                 source_file=bold_file),
                                             name='write_derivative_ts50_wf',
                                             run_without_submitting=True,
                                             mem_gb=1)

        write_derivative_sc117fc_wf = pe.Node(DerivativesDataSink(base_directory=output_dir,
                                                                  dismiss_entities=['desc'],
                                                                  atlas='Schaefer117',
                                                                  desc='connectivity',
                                                                  source_file=bold_file),
                                              name='write_derivative_sc117fc_wf',
                                              run_without_submitting=True,
                                              mem_gb=1)

        write_derivative_sc217fc_wf = pe.Node(DerivativesDataSink(base_directory=output_dir,
                                                                  dismiss_entities=['desc'],
                                                                  atlas='Schaefer217',
                                                                  desc='connectivity',
                                                                  source_file=bold_file),
                                              name='write_derivative_sc217fc_wf',
                                              run_without_submitting=True,
                                              mem_gb=1)

        write_derivative_sc317fc_wf = pe.Node(DerivativesDataSink(base_directory=output_dir,
                                                                  dismiss_entities=['desc'],
                                                                  atlas='Schaefer317',
                                                                  desc='connectivity',
                                                                  source_file=bold_file),
                                              name='write_derivative_sc317fc_wf',
                                              run_without_submitting=True,
                                              mem_gb=1)

        write_derivative_sc417fc_wf = pe.Node(DerivativesDataSink(base_directory=output_dir,
                                                                  dismiss_entities=['desc'],
                                                                  atlas='Schaefer417',
                                                                  desc='connectivity',
                                                                  source_file=bold_file),
                                              name='write_derivative_sc417fc_wf',
                                              run_without_submitting=True,
                                              mem_gb=1)

        write_derivative_sc517fc_wf = pe.Node(DerivativesDataSink(base_directory=output_dir,
                                                                  dismiss_entities=['desc'],
                                                                  atlas='Schaefer517',
                                                                  desc='connectivity',
                                                                  source_file=bold_file),
                                              name='write_derivative_sc517fc_wf',
                                              run_without_submitting=True,
                                              mem_gb=1)

        write_derivative_sc617fc_wf = pe.Node(DerivativesDataSink(base_directory=output_dir,
                                                                  dismiss_entities=['desc'],
                                                                  atlas='Schaefer617',
                                                                  desc='connectivity',
                                                                  source_file=bold_file),
                                              name='write_derivative_sc617fc_wf',
                                              run_without_submitting=True,
                                              mem_gb=1)

        write_derivative_sc717fc_wf = pe.Node(DerivativesDataSink(base_directory=output_dir,
                                                                  dismiss_entities=['desc'],
                                                                  atlas='Schaefer717',
                                                                  desc='connectivity',
                                                                  source_file=bold_file),
                                              name='write_derivative_sc717fc_wf',
                                              run_without_submitting=True,
                                              mem_gb=1)

        write_derivative_sc817fc_wf = pe.Node(DerivativesDataSink(base_directory=output_dir,
                                                                  dismiss_entities=['desc'],
                                                                  atlas='Schaefer817',
                                                                  desc='connectivity',
                                                                  source_file=bold_file),
                                              name='write_derivative_sc817fc_wf',
                                              run_without_submitting=True,
                                              mem_gb=1)

        write_derivative_sc917fc_wf = pe.Node(DerivativesDataSink(base_directory=output_dir,
                                                                  dismiss_entities=['desc'],
                                                                  atlas='Schaefer917',
                                                                  desc='connectivity',
                                                                  source_file=bold_file),
                                              name='write_derivative_sc917fc_wf',
                                              run_without_submitting=True,
                                              mem_gb=1)

        write_derivative_sc1017fc_wf = pe.Node(DerivativesDataSink(base_directory=output_dir,
                                                                   dismiss_entities=['desc'],
                                                                   atlas='Schaefer1017',
                                                                   desc='connectivity',
                                                                   source_file=bold_file),
                                               name='write_derivative_sc1017fc_wf',
                                               run_without_submitting=True,
                                               mem_gb=1)

        write_derivative_gs360fc_wf = pe.Node(DerivativesDataSink(base_directory=output_dir,
                                                                  dismiss_entities=['desc'],
                                                                  atlas='Glasser',
                                                                  desc='connectivity',
                                                                  source_file=bold_file),
                                              name='write_derivative_gs333_wf',
                                              run_without_submitting=True,
                                              mem_gb=1)

        write_derivative_gd333fc_wf = pe.Node(DerivativesDataSink(base_directory=output_dir,
                                                                  dismiss_entities=['desc'],
                                                                  atlas='Gordon',
                                                                  desc='connectivity',
                                                                  source_file=bold_file),
                                              name='write_derivative_gd333fc_wf',
                                              run_without_submitting=True,
                                              mem_gb=1)

        write_derivative_ts50fc_wf = pe.Node(DerivativesDataSink(base_directory=output_dir,
                                                                 dismiss_entities=['desc'],
                                                                 atlas='subcortical',
                                                                 desc='connectivity',
                                                                 source_file=bold_file),
                                             name='write_derivative_ts50fc_wf',
                                             run_without_submitting=True,
                                             mem_gb=1)

        write_derivative_reho_wf = pe.Node(DerivativesDataSink(base_directory=output_dir,
                                                               extension='.nii.gz',
                                                               dismiss_entities=['desc'],
                                                               compression=True,
                                                               desc='reho',
                                                               source_file=bold_file),
                                           name='write_derivative_reho_wf',
                                           run_without_submitting=True,
                                           mem_gb=1)

        write_derivative_fd_wf = pe.Node(DerivativesDataSink(base_directory=output_dir,
                                                             dismiss_entities=['desc'],
                                                             desc='framewisedisplacement',
                                                             extension='.tsv',
                                                             source_file=bold_file),
                                         name='write_derivative_fd_wf',
                                         run_without_submitting=True,
                                         mem_gb=1)

        write_derivative_tmask_wf = pe.Node(DerivativesDataSink(base_directory=output_dir,
                                                                dismiss_entities=['desc'],
                                                                desc='tmask',
                                                                extension='.tsv',
                                                                source_file=bold_file),
                                            name='write_derivative_tmask_wf',
                                            run_without_submitting=True,
                                            mem_gb=1)

        workflow.connect([
            (inputnode, write_derivative_cleandata_wf, [('processed_bold', 'in_file')]),
            (inputnode, write_derivative_alff_wf, [('alff_out', 'in_file')]),
            (inputnode, write_derivative_reho_wf, [('reho_out', 'in_file')]),
            (inputnode, write_derivative_qcfile_wf, [('qc_file', 'in_file')]),
            (inputnode, write_derivative_sc117ts_wf, [('sc117_ts', 'in_file')]),
            (inputnode, write_derivative_sc217ts_wf, [('sc217_ts', 'in_file')]),
            (inputnode, write_derivative_sc317ts_wf, [('sc317_ts', 'in_file')]),
            (inputnode, write_derivative_sc417ts_wf, [('sc417_ts', 'in_file')]),
            (inputnode, write_derivative_sc517ts_wf, [('sc517_ts', 'in_file')]),
            (inputnode, write_derivative_sc617ts_wf, [('sc617_ts', 'in_file')]),
            (inputnode, write_derivative_sc717ts_wf, [('sc717_ts', 'in_file')]),
            (inputnode, write_derivative_sc817ts_wf, [('sc817_ts', 'in_file')]),
            (inputnode, write_derivative_sc917ts_wf, [('sc917_ts', 'in_file')]),
            (inputnode, write_derivative_sc1017ts_wf, [('sc1017_ts', 'in_file')]),
            (inputnode, write_derivative_gs360ts_wf, [('gs360_ts', 'in_file')]),
            (inputnode, write_derivative_gd333ts_wf, [('gd333_ts', 'in_file')]),
            (inputnode, write_derivative_ts50ts_wf, [('ts50_ts', 'in_file')]),
            (inputnode, write_derivative_sc117fc_wf, [('sc117_fc', 'in_file')]),
            (inputnode, write_derivative_sc217fc_wf, [('sc217_fc', 'in_file')]),
            (inputnode, write_derivative_sc317fc_wf, [('sc317_fc', 'in_file')]),
            (inputnode, write_derivative_sc417fc_wf, [('sc417_fc', 'in_file')]),
            (inputnode, write_derivative_sc517fc_wf, [('sc517_fc', 'in_file')]),
            (inputnode, write_derivative_sc617fc_wf, [('sc617_fc', 'in_file')]),
            (inputnode, write_derivative_sc717fc_wf, [('sc717_fc', 'in_file')]),
            (inputnode, write_derivative_sc817fc_wf, [('sc817_fc', 'in_file')]),
            (inputnode, write_derivative_sc917fc_wf, [('sc917_fc', 'in_file')]),
            (inputnode, write_derivative_sc1017fc_wf, [('sc1017_fc', 'in_file')]),
            (inputnode, write_derivative_gs360fc_wf, [('gs360_fc', 'in_file')]),
            (inputnode, write_derivative_gd333fc_wf, [('gd333_fc', 'in_file')]),
            (inputnode, write_derivative_ts50fc_wf, [('ts50_fc', 'in_file')]),
            (inputnode, write_derivative_fd_wf, [('fd', 'in_file')]),
            (inputnode, write_derivative_tmask_wf, [('tmask', 'in_file')])


        ])
        if smoothing:  # if smoothed
            # Write out detivatives via DerivativesDataSink
            write_derivative_smoothcleandata_wf = pe.Node(DerivativesDataSink(
=======
        write_derivative_cleandata_wf = pe.Node(
            DerivativesDataSink(
>>>>>>> 5c19ff2d
                base_directory=output_dir,
                meta_dict=cleaned_data_dictionary,
                source_file=bold_file,
                desc='denoised',
                extension='.nii.gz',
                compression=True,
            ),
            name='write_derivative_cleandata_wf',
            run_without_submitting=True,
            mem_gb=2,
        )

        write_derivative_alff_wf = pe.Node(
            DerivativesDataSink(
                base_directory=output_dir,
                source_file=bold_file,
                dismiss_entities=["desc"],
                suffix="alff",
                extension='.nii.gz',
                compression=True,
            ),
            name='write_derivative_alff_wf',
            run_without_submitting=True,
            mem_gb=1,
        )

        write_derivative_qcfile_wf = pe.Node(
            DerivativesDataSink(
                base_directory=output_dir,
                source_file=bold_file,
                dismiss_entities=['desc'],
                suffix='qc',
                extension='.csv',
            ),
            name='write_derivative_qcfile_wf',
            run_without_submitting=True,
            mem_gb=1,
        )

        timeseries_wf = pe.MapNode(
            DerivativesDataSink(
                base_directory=output_dir,
                source_file=bold_file,
                dismiss_entities=['desc'],
                suffix='timeseries',
                extension=".tsv",
            ),
            name="timeseries_wf",
            run_without_submitting=True,
            mem_gb=1,
            iterfield=["atlas", "in_file"],
        )
        correlations_wf = pe.MapNode(
            DerivativesDataSink(
                base_directory=output_dir,
                source_file=bold_file,
                dismiss_entities=['desc'],
                measure="pearsoncorrelation",
                suffix='conmat',
                extension=".tsv",
            ),
            name="correlations_wf",
            run_without_submitting=True,
            mem_gb=1,
            iterfield=["atlas", "in_file"],
        )

        write_derivative_reho_wf = pe.Node(
            DerivativesDataSink(
                base_directory=output_dir,
                source_file=bold_file,
                dismiss_entities=['desc'],
                suffix='reho',
                extension='.nii.gz',
                compression=True,
            ),
            name='write_derivative_reho_wf',
            run_without_submitting=True,
            mem_gb=1,
        )

        write_derivative_fd_wf = pe.Node(
            DerivativesDataSink(
                base_directory=output_dir,
                source_file=bold_file,
                dismiss_entities=["atlas", "res", "space"],
                desc='framewisedisplacement',
                suffix="motion",
                extension='.tsv',
            ),
            name='write_derivative_fd_wf',
            run_without_submitting=True,
            mem_gb=1,
        )

        workflow.connect([(inputnode, write_derivative_reho_wf, [('reho_out', 'in_file')])])

        if smoothing:  # if smoothed
            # Write out detivatives via DerivativesDataSink
            write_derivative_smoothcleandata_wf = pe.Node(
                DerivativesDataSink(
                    base_directory=output_dir,
                    meta_dict=smoothed_data_dictionary,
                    source_file=bold_file,
                    desc='denoisedSmoothed',
                    extension='.nii.gz',
                    compression=True,
                ),
                name='write_derivative_smoothcleandata_wf',
                run_without_submitting=True,
                mem_gb=2,
            )

            write_derivative_smoothalff_wf = pe.Node(
                DerivativesDataSink(
                    base_directory=output_dir,
                    meta_dict=smoothed_data_dictionary,
                    source_file=bold_file,
                    desc='smooth',
                    suffix="alff",
                    extension='.nii.gz',
                    compression=True,
                ),
                name='write_derivative_smoothalff_wf',
                run_without_submitting=True,
                mem_gb=1,
            )

    else:  # For cifti files
        # Write out derivatives via DerivativesDataSink
        write_derivative_cleandata_wf = pe.Node(
            DerivativesDataSink(
                base_directory=output_dir,
                meta_dict=cleaned_data_dictionary,
                source_file=bold_file,
                dismiss_entities=["den"],
                desc='denoised',
                density='91k',
                extension='.dtseries.nii',
            ),
            name='write_derivative_cleandata_wf',
            run_without_submitting=True,
            mem_gb=2,
        )

        write_derivative_alff_wf = pe.Node(
            DerivativesDataSink(
                base_directory=output_dir,
                source_file=bold_file,
                check_hdr=False,
                dismiss_entities=['desc', 'den'],
                density='91k',
                suffix='alff',
                extension='.dscalar.nii',
            ),
            name='write_derivative_alff_wf',
            run_without_submitting=True,
            mem_gb=1,
        )

        write_derivative_qcfile_wf = pe.Node(
            DerivativesDataSink(
                base_directory=output_dir,
                source_file=bold_file,
                dismiss_entities=['desc', 'den'],
                density='91k',
                suffix='qc',
                extension='.csv',
            ),
            name='write_derivative_qcfile_wf',
            run_without_submitting=True,
            mem_gb=1,
        )

        timeseries_wf = pe.MapNode(
            DerivativesDataSink(
                base_directory=output_dir,
                source_file=bold_file,
                check_hdr=False,
                dismiss_entities=['desc', 'den'],
                density='91k',
                suffix="timeseries",
                extension='.ptseries.nii',
            ),
            name="timeseries_wf",
            run_without_submitting=True,
            mem_gb=1,
            iterfield=["atlas", "in_file"],
        )

        correlations_wf = pe.MapNode(
            DerivativesDataSink(
                base_directory=output_dir,
                source_file=bold_file,
                check_hdr=False,
                dismiss_entities=['desc', 'den'],
                density='91k',
                measure="pearsoncorrelation",
                suffix='conmat',
                extension='.pconn.nii',
            ),
            name="correlations_wf",
            run_without_submitting=True,
            mem_gb=1,
            iterfield=["atlas", "in_file"],
        )

        write_derivative_reholh_wf = pe.Node(
            DerivativesDataSink(
                base_directory=output_dir,
                source_file=bold_file,
                check_hdr=False,
                dismiss_entities=['desc', 'den'],
                density='32k',
                hemi='L',
                suffix='reho',
                extension='.shape.gii',
            ),
            name='write_derivative_reholh_wf',
            run_without_submitting=True,
            mem_gb=1,
        )

        write_derivative_rehorh_wf = pe.Node(
            DerivativesDataSink(
                base_directory=output_dir,
                source_file=bold_file,
                check_hdr=False,
                dismiss_entities=['desc', 'den'],
                density='32k',
                hemi='R',
                suffix='reho',
                extension='.shape.gii',
            ),
            name='write_derivative_rehorh_wf',
            run_without_submitting=True,
            mem_gb=1,
        )

        write_derivative_fd_wf = pe.Node(
            DerivativesDataSink(
                base_directory=output_dir,
                source_file=bold_file,
                dismiss_entities=["atlas", "den", "res", "space"],
                desc='framewisedisplacement',
                suffix="motion",
                extension='.tsv',
            ),
            name='write_derivative_fd_wf',
            run_without_submitting=True,
<<<<<<< HEAD
            mem_gb=1)
        
        write_derivative_tmask_wf = pe.Node(DerivativesDataSink(
            base_directory=output_dir,
            dismiss_entities=['desc', 'den'],
            desc='tmask',
            extension='.tsv',
            source_file=bold_file),
            name='write_derivative_tmask_wf',
            run_without_submitting=True,
            mem_gb=1)
=======
            mem_gb=1,
        )
>>>>>>> 5c19ff2d

        workflow.connect([
            (inputnode, write_derivative_reholh_wf, [('reho_lh', 'in_file')]),
            (inputnode, write_derivative_rehorh_wf, [('reho_rh', 'in_file')]),
<<<<<<< HEAD
            (inputnode, write_derivative_fd_wf, [('fd', 'in_file')]),
            (inputnode, write_derivative_tmask_wf, [('tmask', 'in_file')])
=======
>>>>>>> 5c19ff2d
        ])

        if smoothing:  # If smoothed
            # Write out detivatives via DerivativesDataSink
            write_derivative_smoothcleandata_wf = pe.Node(
                DerivativesDataSink(
                    base_directory=output_dir,
                    meta_dict=smoothed_data_dictionary,
                    source_file=bold_file,
                    dismiss_entities=["den"],
                    density='91k',
                    desc='denoisedSmoothed',
                    extension='.dtseries.nii',
                    check_hdr=False,
                ),
                name='write_derivative_smoothcleandata_wf',
                run_without_submitting=True,
                mem_gb=2,
            )

            write_derivative_smoothalff_wf = pe.Node(
                DerivativesDataSink(
                    base_directory=output_dir,
                    meta_dict=smoothed_data_dictionary,
                    source_file=bold_file,
                    dismiss_entities=["den"],
                    desc='smooth',
                    density='91k',
                    suffix='alff',
                    extension='.dscalar.nii',
                    check_hdr=False,
                ),
                name='write_derivative_smoothalff_wf',
                run_without_submitting=True,
                mem_gb=1,
            )

    workflow.connect([
        (inputnode, write_derivative_cleandata_wf, [('processed_bold', 'in_file')]),
        (inputnode, write_derivative_alff_wf, [('alff_out', 'in_file')]),
        (inputnode, write_derivative_qcfile_wf, [('qc_file', 'in_file')]),
        (inputnode, timeseries_wf, [('timeseries', 'in_file'), ('atlas_names', 'atlas')]),
        (inputnode, correlations_wf, [('correlations', 'in_file'), ('atlas_names', 'atlas')]),
        (inputnode, write_derivative_fd_wf, [('fd', 'in_file')]),
    ])

    if smoothing:
        workflow.connect([
            (inputnode, write_derivative_smoothcleandata_wf, [('smoothed_bold', 'in_file')]),
            (inputnode, write_derivative_smoothalff_wf, [('smoothed_alff', 'in_file')]),
        ])

    return workflow<|MERGE_RESOLUTION|>--- conflicted
+++ resolved
@@ -86,23 +86,6 @@
         reho left hemisphere
     reho_rh
         reho right hemisphere
-<<<<<<< HEAD
-    tmask
-        binary mask of frames with FD below specified threshold
-    """
-    workflow = Workflow(name=name)
-
-    inputnode = pe.Node(niu.IdentityInterface(fields=[
-        'processed_bold', 'smoothed_bold', 'alff_out', 'smoothed_alff',
-        'sc117_ts', 'sc117_fc', 'sc217_ts', 'sc217_fc', 'sc317_ts', 'sc317_fc',
-        'sc417_ts', 'sc417_fc', 'sc517_ts', 'sc517_fc', 'sc617_ts', 'sc617_fc',
-        'sc717_ts', 'sc717_fc', 'sc817_ts', 'sc817_fc', 'sc917_ts', 'sc917_fc',
-        'sc1017_ts', 'sc1017_fc', 'reho_lh', 'reho_rh', 'reho_out', 'gs360_ts',
-        'gs360_fc', 'gd333_ts', 'gd333_fc', 'ts50_ts', 'ts50_fc', 'qc_file',
-        'fd', 'tmask'
-    ]),
-        name='inputnode')
-=======
     reho_out
     fd
     """
@@ -127,7 +110,6 @@
         ),
         name="inputnode",
     )
->>>>>>> 5c19ff2d
 
     # Create dictionary of basic information
     cleaned_data_dictionary = {
@@ -137,346 +119,28 @@
         'dummy vols': int(np.ceil(dummytime / TR))
     }
     smoothed_data_dictionary = {'FWHM': smoothing}  # Separate dictionary for smoothing
+
+    write_derivative_tmask_wf = pe.Node(
+        DerivativesDataSink(
+            base_directory=output_dir,
+            dismiss_entities=["atlas", "den", "res", "space", "desc"],
+            suffix="tmask",
+            extension=".tsv",
+            source_file=bold_file,
+        ),
+        name="write_derivative_tmask_wf",
+        run_without_submitting=True,
+        mem_gb=1,
+    )
+
+    workflow.connect([
+        (inputnode, write_derivative_tmask_wf, [('tmask', 'in_file')]),
+    ])
+
     # Write out detivatives via DerivativesDataSink
     if not cifti:  # if Nifti
-<<<<<<< HEAD
-        write_derivative_cleandata_wf = pe.Node(DerivativesDataSink(
-            base_directory=output_dir,
-            meta_dict=cleaned_data_dictionary,
-            dismiss_entities=['desc'],
-            desc='residual',
-            extension='.nii.gz',
-            source_file=bold_file,
-            compression=True),
-            name='write_derivative_cleandata_wf',
-            run_without_submitting=True,
-            mem_gb=2)
-
-        write_derivative_alff_wf = pe.Node(DerivativesDataSink(base_directory=output_dir,
-                                                               dismiss_entities=['desc'],
-                                                               compression=True,
-                                                               desc='alff',
-                                                               extension='.nii.gz',
-                                                               source_file=bold_file),
-                                           name='write_derivative_alff_wf',
-                                           run_without_submitting=True,
-                                           mem_gb=1)
-
-        write_derivative_qcfile_wf = pe.Node(DerivativesDataSink(base_directory=output_dir,
-                                                                 dismiss_entities=['desc'],
-                                                                 desc='qc',
-                                                                 source_file=bold_file,
-                                                                 compression=True,
-                                                                 extension='.csv'),
-                                             name='write_derivative_qcfile_wf',
-                                             run_without_submitting=True,
-                                             mem_gb=1)
-
-        write_derivative_sc117ts_wf = pe.Node(DerivativesDataSink(base_directory=output_dir,
-                                                                  dismiss_entities=['desc'],
-                                                                  atlas='Schaefer117',
-                                                                  desc='timeseries',
-                                                                  source_file=bold_file),
-                                              name='write_derivative_sc117ts_wf',
-                                              run_without_submitting=True,
-                                              mem_gb=1)
-
-        write_derivative_sc217ts_wf = pe.Node(DerivativesDataSink(base_directory=output_dir,
-                                                                  dismiss_entities=['desc'],
-                                                                  atlas='Schaefer217',
-                                                                  desc='timeseries',
-                                                                  source_file=bold_file),
-                                              name='write_derivative_sc217ts_wf',
-                                              run_without_submitting=True,
-                                              mem_gb=1)
-
-        write_derivative_sc317ts_wf = pe.Node(DerivativesDataSink(base_directory=output_dir,
-                                                                  dismiss_entities=['desc'],
-                                                                  atlas='Schaefer317',
-                                                                  desc='timeseries',
-                                                                  source_file=bold_file),
-                                              name='write_derivative_sc317ts_wf',
-                                              run_without_submitting=True,
-                                              mem_gb=1)
-
-        write_derivative_sc417ts_wf = pe.Node(DerivativesDataSink(base_directory=output_dir,
-                                                                  dismiss_entities=['desc'],
-                                                                  atlas='Schaefer417',
-                                                                  desc='timeseries',
-                                                                  source_file=bold_file),
-                                              name='write_derivative_sc417ts_wf',
-                                              run_without_submitting=True,
-                                              mem_gb=1)
-
-        write_derivative_sc517ts_wf = pe.Node(DerivativesDataSink(base_directory=output_dir,
-                                                                  dismiss_entities=['desc'],
-                                                                  atlas='Schaefer517',
-                                                                  desc='timeseries',
-                                                                  source_file=bold_file),
-                                              name='write_derivative_sc517ts_wf',
-                                              run_without_submitting=True,
-                                              mem_gb=1)
-
-        write_derivative_sc617ts_wf = pe.Node(DerivativesDataSink(base_directory=output_dir,
-                                                                  dismiss_entities=['desc'],
-                                                                  atlas='Schaefer617',
-                                                                  desc='timeseries',
-                                                                  source_file=bold_file),
-                                              name='write_derivative_sc617ts_wf',
-                                              run_without_submitting=True,
-                                              mem_gb=1)
-
-        write_derivative_sc717ts_wf = pe.Node(DerivativesDataSink(base_directory=output_dir,
-                                                                  dismiss_entities=['desc'],
-                                                                  atlas='Schaefer717',
-                                                                  desc='timeseries',
-                                                                  source_file=bold_file),
-                                              name='write_derivative_sc717ts_wf',
-                                              run_without_submitting=True,
-                                              mem_gb=1)
-
-        write_derivative_sc817ts_wf = pe.Node(DerivativesDataSink(base_directory=output_dir,
-                                                                  dismiss_entities=['desc'],
-                                                                  atlas='Schaefer817',
-                                                                  desc='timeseries',
-                                                                  source_file=bold_file),
-                                              name='write_derivative_sc817ts_wf',
-                                              run_without_submitting=True,
-                                              mem_gb=1)
-
-        write_derivative_sc917ts_wf = pe.Node(DerivativesDataSink(base_directory=output_dir,
-                                                                  dismiss_entities=['desc'],
-                                                                  atlas='Schaefer917',
-                                                                  desc='timeseries',
-                                                                  source_file=bold_file),
-                                              name='write_derivative_sc917ts_wf',
-                                              run_without_submitting=True,
-                                              mem_gb=1)
-
-        write_derivative_sc1017ts_wf = pe.Node(DerivativesDataSink(base_directory=output_dir,
-                                                                   dismiss_entities=['desc'],
-                                                                   atlas='Schaefer1017',
-                                                                   desc='timeseries',
-                                                                   source_file=bold_file),
-                                               name='write_derivative_sc1017ts_wf',
-                                               run_without_submitting=True,
-                                               mem_gb=1)
-
-        write_derivative_gs360ts_wf = pe.Node(DerivativesDataSink(base_directory=output_dir,
-                                                                  dismiss_entities=['desc'],
-                                                                  atlas='Glasser',
-                                                                  desc='timeseries',
-                                                                  source_file=bold_file),
-                                              name='write_derivative_gs360ts_wf',
-                                              run_without_submitting=True,
-                                              mem_gb=1)
-
-        write_derivative_gd333ts_wf = pe.Node(DerivativesDataSink(base_directory=output_dir,
-                                                                  dismiss_entities=['desc'],
-                                                                  atlas='Gordon',
-                                                                  desc='timeseries',
-                                                                  source_file=bold_file),
-                                              name='write_derivative_gd333_wf',
-                                              run_without_submitting=True,
-                                              mem_gb=1)
-
-        write_derivative_ts50ts_wf = pe.Node(DerivativesDataSink(base_directory=output_dir,
-                                                                 dismiss_entities=['desc'],
-                                                                 atlas='subcortical',
-                                                                 desc='timeseries',
-                                                                 source_file=bold_file),
-                                             name='write_derivative_ts50_wf',
-                                             run_without_submitting=True,
-                                             mem_gb=1)
-
-        write_derivative_sc117fc_wf = pe.Node(DerivativesDataSink(base_directory=output_dir,
-                                                                  dismiss_entities=['desc'],
-                                                                  atlas='Schaefer117',
-                                                                  desc='connectivity',
-                                                                  source_file=bold_file),
-                                              name='write_derivative_sc117fc_wf',
-                                              run_without_submitting=True,
-                                              mem_gb=1)
-
-        write_derivative_sc217fc_wf = pe.Node(DerivativesDataSink(base_directory=output_dir,
-                                                                  dismiss_entities=['desc'],
-                                                                  atlas='Schaefer217',
-                                                                  desc='connectivity',
-                                                                  source_file=bold_file),
-                                              name='write_derivative_sc217fc_wf',
-                                              run_without_submitting=True,
-                                              mem_gb=1)
-
-        write_derivative_sc317fc_wf = pe.Node(DerivativesDataSink(base_directory=output_dir,
-                                                                  dismiss_entities=['desc'],
-                                                                  atlas='Schaefer317',
-                                                                  desc='connectivity',
-                                                                  source_file=bold_file),
-                                              name='write_derivative_sc317fc_wf',
-                                              run_without_submitting=True,
-                                              mem_gb=1)
-
-        write_derivative_sc417fc_wf = pe.Node(DerivativesDataSink(base_directory=output_dir,
-                                                                  dismiss_entities=['desc'],
-                                                                  atlas='Schaefer417',
-                                                                  desc='connectivity',
-                                                                  source_file=bold_file),
-                                              name='write_derivative_sc417fc_wf',
-                                              run_without_submitting=True,
-                                              mem_gb=1)
-
-        write_derivative_sc517fc_wf = pe.Node(DerivativesDataSink(base_directory=output_dir,
-                                                                  dismiss_entities=['desc'],
-                                                                  atlas='Schaefer517',
-                                                                  desc='connectivity',
-                                                                  source_file=bold_file),
-                                              name='write_derivative_sc517fc_wf',
-                                              run_without_submitting=True,
-                                              mem_gb=1)
-
-        write_derivative_sc617fc_wf = pe.Node(DerivativesDataSink(base_directory=output_dir,
-                                                                  dismiss_entities=['desc'],
-                                                                  atlas='Schaefer617',
-                                                                  desc='connectivity',
-                                                                  source_file=bold_file),
-                                              name='write_derivative_sc617fc_wf',
-                                              run_without_submitting=True,
-                                              mem_gb=1)
-
-        write_derivative_sc717fc_wf = pe.Node(DerivativesDataSink(base_directory=output_dir,
-                                                                  dismiss_entities=['desc'],
-                                                                  atlas='Schaefer717',
-                                                                  desc='connectivity',
-                                                                  source_file=bold_file),
-                                              name='write_derivative_sc717fc_wf',
-                                              run_without_submitting=True,
-                                              mem_gb=1)
-
-        write_derivative_sc817fc_wf = pe.Node(DerivativesDataSink(base_directory=output_dir,
-                                                                  dismiss_entities=['desc'],
-                                                                  atlas='Schaefer817',
-                                                                  desc='connectivity',
-                                                                  source_file=bold_file),
-                                              name='write_derivative_sc817fc_wf',
-                                              run_without_submitting=True,
-                                              mem_gb=1)
-
-        write_derivative_sc917fc_wf = pe.Node(DerivativesDataSink(base_directory=output_dir,
-                                                                  dismiss_entities=['desc'],
-                                                                  atlas='Schaefer917',
-                                                                  desc='connectivity',
-                                                                  source_file=bold_file),
-                                              name='write_derivative_sc917fc_wf',
-                                              run_without_submitting=True,
-                                              mem_gb=1)
-
-        write_derivative_sc1017fc_wf = pe.Node(DerivativesDataSink(base_directory=output_dir,
-                                                                   dismiss_entities=['desc'],
-                                                                   atlas='Schaefer1017',
-                                                                   desc='connectivity',
-                                                                   source_file=bold_file),
-                                               name='write_derivative_sc1017fc_wf',
-                                               run_without_submitting=True,
-                                               mem_gb=1)
-
-        write_derivative_gs360fc_wf = pe.Node(DerivativesDataSink(base_directory=output_dir,
-                                                                  dismiss_entities=['desc'],
-                                                                  atlas='Glasser',
-                                                                  desc='connectivity',
-                                                                  source_file=bold_file),
-                                              name='write_derivative_gs333_wf',
-                                              run_without_submitting=True,
-                                              mem_gb=1)
-
-        write_derivative_gd333fc_wf = pe.Node(DerivativesDataSink(base_directory=output_dir,
-                                                                  dismiss_entities=['desc'],
-                                                                  atlas='Gordon',
-                                                                  desc='connectivity',
-                                                                  source_file=bold_file),
-                                              name='write_derivative_gd333fc_wf',
-                                              run_without_submitting=True,
-                                              mem_gb=1)
-
-        write_derivative_ts50fc_wf = pe.Node(DerivativesDataSink(base_directory=output_dir,
-                                                                 dismiss_entities=['desc'],
-                                                                 atlas='subcortical',
-                                                                 desc='connectivity',
-                                                                 source_file=bold_file),
-                                             name='write_derivative_ts50fc_wf',
-                                             run_without_submitting=True,
-                                             mem_gb=1)
-
-        write_derivative_reho_wf = pe.Node(DerivativesDataSink(base_directory=output_dir,
-                                                               extension='.nii.gz',
-                                                               dismiss_entities=['desc'],
-                                                               compression=True,
-                                                               desc='reho',
-                                                               source_file=bold_file),
-                                           name='write_derivative_reho_wf',
-                                           run_without_submitting=True,
-                                           mem_gb=1)
-
-        write_derivative_fd_wf = pe.Node(DerivativesDataSink(base_directory=output_dir,
-                                                             dismiss_entities=['desc'],
-                                                             desc='framewisedisplacement',
-                                                             extension='.tsv',
-                                                             source_file=bold_file),
-                                         name='write_derivative_fd_wf',
-                                         run_without_submitting=True,
-                                         mem_gb=1)
-
-        write_derivative_tmask_wf = pe.Node(DerivativesDataSink(base_directory=output_dir,
-                                                                dismiss_entities=['desc'],
-                                                                desc='tmask',
-                                                                extension='.tsv',
-                                                                source_file=bold_file),
-                                            name='write_derivative_tmask_wf',
-                                            run_without_submitting=True,
-                                            mem_gb=1)
-
-        workflow.connect([
-            (inputnode, write_derivative_cleandata_wf, [('processed_bold', 'in_file')]),
-            (inputnode, write_derivative_alff_wf, [('alff_out', 'in_file')]),
-            (inputnode, write_derivative_reho_wf, [('reho_out', 'in_file')]),
-            (inputnode, write_derivative_qcfile_wf, [('qc_file', 'in_file')]),
-            (inputnode, write_derivative_sc117ts_wf, [('sc117_ts', 'in_file')]),
-            (inputnode, write_derivative_sc217ts_wf, [('sc217_ts', 'in_file')]),
-            (inputnode, write_derivative_sc317ts_wf, [('sc317_ts', 'in_file')]),
-            (inputnode, write_derivative_sc417ts_wf, [('sc417_ts', 'in_file')]),
-            (inputnode, write_derivative_sc517ts_wf, [('sc517_ts', 'in_file')]),
-            (inputnode, write_derivative_sc617ts_wf, [('sc617_ts', 'in_file')]),
-            (inputnode, write_derivative_sc717ts_wf, [('sc717_ts', 'in_file')]),
-            (inputnode, write_derivative_sc817ts_wf, [('sc817_ts', 'in_file')]),
-            (inputnode, write_derivative_sc917ts_wf, [('sc917_ts', 'in_file')]),
-            (inputnode, write_derivative_sc1017ts_wf, [('sc1017_ts', 'in_file')]),
-            (inputnode, write_derivative_gs360ts_wf, [('gs360_ts', 'in_file')]),
-            (inputnode, write_derivative_gd333ts_wf, [('gd333_ts', 'in_file')]),
-            (inputnode, write_derivative_ts50ts_wf, [('ts50_ts', 'in_file')]),
-            (inputnode, write_derivative_sc117fc_wf, [('sc117_fc', 'in_file')]),
-            (inputnode, write_derivative_sc217fc_wf, [('sc217_fc', 'in_file')]),
-            (inputnode, write_derivative_sc317fc_wf, [('sc317_fc', 'in_file')]),
-            (inputnode, write_derivative_sc417fc_wf, [('sc417_fc', 'in_file')]),
-            (inputnode, write_derivative_sc517fc_wf, [('sc517_fc', 'in_file')]),
-            (inputnode, write_derivative_sc617fc_wf, [('sc617_fc', 'in_file')]),
-            (inputnode, write_derivative_sc717fc_wf, [('sc717_fc', 'in_file')]),
-            (inputnode, write_derivative_sc817fc_wf, [('sc817_fc', 'in_file')]),
-            (inputnode, write_derivative_sc917fc_wf, [('sc917_fc', 'in_file')]),
-            (inputnode, write_derivative_sc1017fc_wf, [('sc1017_fc', 'in_file')]),
-            (inputnode, write_derivative_gs360fc_wf, [('gs360_fc', 'in_file')]),
-            (inputnode, write_derivative_gd333fc_wf, [('gd333_fc', 'in_file')]),
-            (inputnode, write_derivative_ts50fc_wf, [('ts50_fc', 'in_file')]),
-            (inputnode, write_derivative_fd_wf, [('fd', 'in_file')]),
-            (inputnode, write_derivative_tmask_wf, [('tmask', 'in_file')])
-
-
-        ])
-        if smoothing:  # if smoothed
-            # Write out detivatives via DerivativesDataSink
-            write_derivative_smoothcleandata_wf = pe.Node(DerivativesDataSink(
-=======
         write_derivative_cleandata_wf = pe.Node(
             DerivativesDataSink(
->>>>>>> 5c19ff2d
                 base_directory=output_dir,
                 meta_dict=cleaned_data_dictionary,
                 source_file=bold_file,
@@ -727,31 +391,12 @@
             ),
             name='write_derivative_fd_wf',
             run_without_submitting=True,
-<<<<<<< HEAD
-            mem_gb=1)
-        
-        write_derivative_tmask_wf = pe.Node(DerivativesDataSink(
-            base_directory=output_dir,
-            dismiss_entities=['desc', 'den'],
-            desc='tmask',
-            extension='.tsv',
-            source_file=bold_file),
-            name='write_derivative_tmask_wf',
-            run_without_submitting=True,
-            mem_gb=1)
-=======
-            mem_gb=1,
-        )
->>>>>>> 5c19ff2d
+            mem_gb=1,
+        )
 
         workflow.connect([
             (inputnode, write_derivative_reholh_wf, [('reho_lh', 'in_file')]),
             (inputnode, write_derivative_rehorh_wf, [('reho_rh', 'in_file')]),
-<<<<<<< HEAD
-            (inputnode, write_derivative_fd_wf, [('fd', 'in_file')]),
-            (inputnode, write_derivative_tmask_wf, [('tmask', 'in_file')])
-=======
->>>>>>> 5c19ff2d
         ])
 
         if smoothing:  # If smoothed
