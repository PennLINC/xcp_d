--- conflicted
+++ resolved
@@ -6,19 +6,8 @@
 from nipype.pipeline import engine as pe
 from niworkflows.engine.workflows import LiterateWorkflow as Workflow
 
-<<<<<<< HEAD
-from xcp_d.interfaces.bids import DerivativesDataSink as BIDSDerivativesDataSink
+from xcp_d.interfaces.bids import DerivativesDataSink
 from xcp_d.utils.doc import fill_doc
-
-
-# RF: Not here
-class DerivativesDataSink(BIDSDerivativesDataSink):
-    """Defines the data sink for the workflow."""
-
-    out_path_base = 'xcp_d'
-=======
-from xcp_d.interfaces.bids import DerivativesDataSink
->>>>>>> 56ab95cc
 
 
 @fill_doc
