# emacs: -*- mode: python; py-indent-offset: 4; indent-tabs-mode: nil -*-
# vi: set ft=python sts=4 ts=4 sw=4 et:
"""Workflows for collecting and saving xcp_d outputs."""
import numpy as np
from nipype.interfaces import utility as niu
from nipype.pipeline import engine as pe
from niworkflows.engine.workflows import LiterateWorkflow as Workflow

from xcp_d.interfaces.bids import DerivativesDataSink as BIDSDerivativesDataSink


# RF: Not here
class DerivativesDataSink(BIDSDerivativesDataSink):
    """Defines the data sink for the workflow."""

    out_path_base = 'xcp_d'


def init_writederivatives_wf(
    bold_file,
    lowpass,
    highpass,
    smoothing,
    params,
    cifti,
    dummytime,
    output_dir,
    TR,
    name='write_derivatives_wf',
):
    """Write out the xcp_d derivatives in BIDS format.

    Workflow Graph
        .. workflow::
            :graph2use: orig
            :simple_form: yes
<<<<<<< HEAD
            from xcp_d.workflows.outputs import init_writederivatives_wf
=======

            from xcp_d.workflow.outputs import init_writederivatives_wf
>>>>>>> 73067bcf
            wf = init_writederivatives_wf(
                bold_file="/path/to/file.nii.gz",
                lowpass=6.,
                highpass=60.,
                smoothing=6,
                params="36P",
                cifti=False,
                dummytime=0,
                output_dir=".",
                TR=2.,
                name="fcons_ts_wf",
            )

    Parameters
    ----------
    bold_file : str
        bold or cifti files
    lowpass : float
        low pass filter
    highpass : float
        high pass filter
    smoothing : float
        smooth kernel size in fwhm
    params : str
        parameter regressed out from bold
    cifti : bool
        if cifti or bold
    dummytime : float
        volume(s) removed before postprocessing in seconds
    output_dir : str
        output directory
    TR : float
        repetition time in seconds
    name : str

    Inputs
    ------
    sc217_ts
        schaefer 200 timeseries
    sc217_fc
        schaefer 200 func matrices
    sc417_ts
        schaefer 400 timeseries
    sc417_fc
        schaefer 400 func matrices
    gs360_ts
        glasser 360 timeseries
    gs360_fc
        glasser 360  func matrices
    gd333_ts
        gordon 333 timeseries
    gd333_fc
        gordon 333 func matrices
    qc_file
        quality control files
    processed_bold
        clean bold after regression and filtering
    smoothed_bold
        smoothed clean bold
    alff_out
        alff niifti
    smoothed_alff
        smoothed alff
    reho_lh
        reho left hemisphere
    reho_rh
        reho right hemisphere
    """
    workflow = Workflow(name=name)

    inputnode = pe.Node(niu.IdentityInterface(fields=[
        'processed_bold', 'smoothed_bold', 'alff_out', 'smoothed_alff',
        'sc117_ts', 'sc117_fc', 'sc217_ts', 'sc217_fc', 'sc317_ts', 'sc317_fc',
        'sc417_ts', 'sc417_fc', 'sc517_ts', 'sc517_fc', 'sc617_ts', 'sc617_fc',
        'sc717_ts', 'sc717_fc', 'sc817_ts', 'sc817_fc', 'sc917_ts', 'sc917_fc',
        'sc1017_ts', 'sc1017_fc', 'reho_lh', 'reho_rh', 'reho_out', 'gs360_ts',
        'gs360_fc', 'gd333_ts', 'gd333_fc', 'ts50_ts', 'ts50_fc', 'qc_file',
        'fd'
    ]),
        name='inputnode')

    # Create dictionary of basic information
    cleaned_data_dictionary = {
        'RepetitionTime': TR,
        'Freq Band': [highpass, lowpass],
        'nuissance parameters': params,
        'dummy vols': int(np.ceil(dummytime / TR))
    }
    smoothed_data_dictionary = {'FWHM': smoothing}  # Separate dictionary for smoothing
    # Write out detivatives via DerivativesDataSink
    if not cifti:  # if Nifti
        write_derivative_cleandata_wf = pe.Node(DerivativesDataSink(
            base_directory=output_dir,
            meta_dict=cleaned_data_dictionary,
            dismiss_entities=['desc'],
            desc='residual',
            extension='.nii.gz',
            source_file=bold_file,
            compression=True),
            name='write_derivative_cleandata_wf',
            run_without_submitting=True,
            mem_gb=2)

        write_derivative_alff_wf = pe.Node(DerivativesDataSink(base_directory=output_dir,
                                                               dismiss_entities=['desc'],
                                                               compression=True,
                                                               desc='alff',
                                                               extension='.nii.gz',
                                                               source_file=bold_file),
                                           name='write_derivative_alff_wf',
                                           run_without_submitting=True,
                                           mem_gb=1)

        write_derivative_qcfile_wf = pe.Node(DerivativesDataSink(base_directory=output_dir,
                                                                 dismiss_entities=['desc'],
                                                                 desc='qc',
                                                                 source_file=bold_file,
                                                                 compression=True,
                                                                 extension='.csv'),
                                             name='write_derivative_qcfile_wf',
                                             run_without_submitting=True,
                                             mem_gb=1)

        write_derivative_sc117ts_wf = pe.Node(DerivativesDataSink(base_directory=output_dir,
                                                                  dismiss_entities=['desc'],
                                                                  atlas='Schaefer117',
                                                                  desc='timeseries',
                                                                  source_file=bold_file),
                                              name='write_derivative_sc117ts_wf',
                                              run_without_submitting=True,
                                              mem_gb=1)

        write_derivative_sc217ts_wf = pe.Node(DerivativesDataSink(base_directory=output_dir,
                                                                  dismiss_entities=['desc'],
                                                                  atlas='Schaefer217',
                                                                  desc='timeseries',
                                                                  source_file=bold_file),
                                              name='write_derivative_sc217ts_wf',
                                              run_without_submitting=True,
                                              mem_gb=1)

        write_derivative_sc317ts_wf = pe.Node(DerivativesDataSink(base_directory=output_dir,
                                                                  dismiss_entities=['desc'],
                                                                  atlas='Schaefer317',
                                                                  desc='timeseries',
                                                                  source_file=bold_file),
                                              name='write_derivative_sc317ts_wf',
                                              run_without_submitting=True,
                                              mem_gb=1)

        write_derivative_sc417ts_wf = pe.Node(DerivativesDataSink(base_directory=output_dir,
                                                                  dismiss_entities=['desc'],
                                                                  atlas='Schaefer417',
                                                                  desc='timeseries',
                                                                  source_file=bold_file),
                                              name='write_derivative_sc417ts_wf',
                                              run_without_submitting=True,
                                              mem_gb=1)

        write_derivative_sc517ts_wf = pe.Node(DerivativesDataSink(base_directory=output_dir,
                                                                  dismiss_entities=['desc'],
                                                                  atlas='Schaefer517',
                                                                  desc='timeseries',
                                                                  source_file=bold_file),
                                              name='write_derivative_sc517ts_wf',
                                              run_without_submitting=True,
                                              mem_gb=1)

        write_derivative_sc617ts_wf = pe.Node(DerivativesDataSink(base_directory=output_dir,
                                                                  dismiss_entities=['desc'],
                                                                  atlas='Schaefer617',
                                                                  desc='timeseries',
                                                                  source_file=bold_file),
                                              name='write_derivative_sc617ts_wf',
                                              run_without_submitting=True,
                                              mem_gb=1)

        write_derivative_sc717ts_wf = pe.Node(DerivativesDataSink(base_directory=output_dir,
                                                                  dismiss_entities=['desc'],
                                                                  atlas='Schaefer717',
                                                                  desc='timeseries',
                                                                  source_file=bold_file),
                                              name='write_derivative_sc717ts_wf',
                                              run_without_submitting=True,
                                              mem_gb=1)

        write_derivative_sc817ts_wf = pe.Node(DerivativesDataSink(base_directory=output_dir,
                                                                  dismiss_entities=['desc'],
                                                                  atlas='Schaefer817',
                                                                  desc='timeseries',
                                                                  source_file=bold_file),
                                              name='write_derivative_sc817ts_wf',
                                              run_without_submitting=True,
                                              mem_gb=1)

        write_derivative_sc917ts_wf = pe.Node(DerivativesDataSink(base_directory=output_dir,
                                                                  dismiss_entities=['desc'],
                                                                  atlas='Schaefer917',
                                                                  desc='timeseries',
                                                                  source_file=bold_file),
                                              name='write_derivative_sc917ts_wf',
                                              run_without_submitting=True,
                                              mem_gb=1)

        write_derivative_sc1017ts_wf = pe.Node(DerivativesDataSink(base_directory=output_dir,
                                                                   dismiss_entities=['desc'],
                                                                   atlas='Schaefer1017',
                                                                   desc='timeseries',
                                                                   source_file=bold_file),
                                               name='write_derivative_sc1017ts_wf',
                                               run_without_submitting=True,
                                               mem_gb=1)

        write_derivative_gs360ts_wf = pe.Node(DerivativesDataSink(base_directory=output_dir,
                                                                  dismiss_entities=['desc'],
                                                                  atlas='Glasser',
                                                                  desc='timeseries',
                                                                  source_file=bold_file),
                                              name='write_derivative_gs360ts_wf',
                                              run_without_submitting=True,
                                              mem_gb=1)

        write_derivative_gd333ts_wf = pe.Node(DerivativesDataSink(base_directory=output_dir,
                                                                  dismiss_entities=['desc'],
                                                                  atlas='Gordon',
                                                                  desc='timeseries',
                                                                  source_file=bold_file),
                                              name='write_derivative_gd333_wf',
                                              run_without_submitting=True,
                                              mem_gb=1)

        write_derivative_ts50ts_wf = pe.Node(DerivativesDataSink(base_directory=output_dir,
                                                                 dismiss_entities=['desc'],
                                                                 atlas='subcortical',
                                                                 desc='timeseries',
                                                                 source_file=bold_file),
                                             name='write_derivative_ts50_wf',
                                             run_without_submitting=True,
                                             mem_gb=1)

        write_derivative_sc117fc_wf = pe.Node(DerivativesDataSink(base_directory=output_dir,
                                                                  dismiss_entities=['desc'],
                                                                  atlas='Schaefer117',
                                                                  desc='connectivity',
                                                                  source_file=bold_file),
                                              name='write_derivative_sc117fc_wf',
                                              run_without_submitting=True,
                                              mem_gb=1)

        write_derivative_sc217fc_wf = pe.Node(DerivativesDataSink(base_directory=output_dir,
                                                                  dismiss_entities=['desc'],
                                                                  atlas='Schaefer217',
                                                                  desc='connectivity',
                                                                  source_file=bold_file),
                                              name='write_derivative_sc217fc_wf',
                                              run_without_submitting=True,
                                              mem_gb=1)

        write_derivative_sc317fc_wf = pe.Node(DerivativesDataSink(base_directory=output_dir,
                                                                  dismiss_entities=['desc'],
                                                                  atlas='Schaefer317',
                                                                  desc='connectivity',
                                                                  source_file=bold_file),
                                              name='write_derivative_sc317fc_wf',
                                              run_without_submitting=True,
                                              mem_gb=1)

        write_derivative_sc417fc_wf = pe.Node(DerivativesDataSink(base_directory=output_dir,
                                                                  dismiss_entities=['desc'],
                                                                  atlas='Schaefer417',
                                                                  desc='connectivity',
                                                                  source_file=bold_file),
                                              name='write_derivative_sc417fc_wf',
                                              run_without_submitting=True,
                                              mem_gb=1)

        write_derivative_sc517fc_wf = pe.Node(DerivativesDataSink(base_directory=output_dir,
                                                                  dismiss_entities=['desc'],
                                                                  atlas='Schaefer517',
                                                                  desc='connectivity',
                                                                  source_file=bold_file),
                                              name='write_derivative_sc517fc_wf',
                                              run_without_submitting=True,
                                              mem_gb=1)

        write_derivative_sc617fc_wf = pe.Node(DerivativesDataSink(base_directory=output_dir,
                                                                  dismiss_entities=['desc'],
                                                                  atlas='Schaefer617',
                                                                  desc='connectivity',
                                                                  source_file=bold_file),
                                              name='write_derivative_sc617fc_wf',
                                              run_without_submitting=True,
                                              mem_gb=1)

        write_derivative_sc717fc_wf = pe.Node(DerivativesDataSink(base_directory=output_dir,
                                                                  dismiss_entities=['desc'],
                                                                  atlas='Schaefer717',
                                                                  desc='connectivity',
                                                                  source_file=bold_file),
                                              name='write_derivative_sc717fc_wf',
                                              run_without_submitting=True,
                                              mem_gb=1)

        write_derivative_sc817fc_wf = pe.Node(DerivativesDataSink(base_directory=output_dir,
                                                                  dismiss_entities=['desc'],
                                                                  atlas='Schaefer817',
                                                                  desc='connectivity',
                                                                  source_file=bold_file),
                                              name='write_derivative_sc817fc_wf',
                                              run_without_submitting=True,
                                              mem_gb=1)

        write_derivative_sc917fc_wf = pe.Node(DerivativesDataSink(base_directory=output_dir,
                                                                  dismiss_entities=['desc'],
                                                                  atlas='Schaefer917',
                                                                  desc='connectivity',
                                                                  source_file=bold_file),
                                              name='write_derivative_sc917fc_wf',
                                              run_without_submitting=True,
                                              mem_gb=1)

        write_derivative_sc1017fc_wf = pe.Node(DerivativesDataSink(base_directory=output_dir,
                                                                   dismiss_entities=['desc'],
                                                                   atlas='Schaefer1017',
                                                                   desc='connectivity',
                                                                   source_file=bold_file),
                                               name='write_derivative_sc1017fc_wf',
                                               run_without_submitting=True,
                                               mem_gb=1)

        write_derivative_gs360fc_wf = pe.Node(DerivativesDataSink(base_directory=output_dir,
                                                                  dismiss_entities=['desc'],
                                                                  atlas='Glasser',
                                                                  desc='connectivity',
                                                                  source_file=bold_file),
                                              name='write_derivative_gs333_wf',
                                              run_without_submitting=True,
                                              mem_gb=1)

        write_derivative_gd333fc_wf = pe.Node(DerivativesDataSink(base_directory=output_dir,
                                                                  dismiss_entities=['desc'],
                                                                  atlas='Gordon',
                                                                  desc='connectivity',
                                                                  source_file=bold_file),
                                              name='write_derivative_gd333fc_wf',
                                              run_without_submitting=True,
                                              mem_gb=1)

        write_derivative_ts50fc_wf = pe.Node(DerivativesDataSink(base_directory=output_dir,
                                                                 dismiss_entities=['desc'],
                                                                 atlas='subcortical',
                                                                 desc='connectivity',
                                                                 source_file=bold_file),
                                             name='write_derivative_ts50fc_wf',
                                             run_without_submitting=True,
                                             mem_gb=1)

        write_derivative_reho_wf = pe.Node(DerivativesDataSink(base_directory=output_dir,
                                                               extension='.nii.gz',
                                                               dismiss_entities=['desc'],
                                                               compression=True,
                                                               desc='reho',
                                                               source_file=bold_file),
                                           name='write_derivative_reho_wf',
                                           run_without_submitting=True,
                                           mem_gb=1)

        write_derivative_fd_wf = pe.Node(DerivativesDataSink(base_directory=output_dir,
                                                             dismiss_entities=['desc'],
                                                             desc='framewisedisplacement',
                                                             extension='.tsv',
                                                             source_file=bold_file),
                                         name='write_derivative_fd_wf',
                                         run_without_submitting=True,
                                         mem_gb=1)

        workflow.connect([
            (inputnode, write_derivative_cleandata_wf, [('processed_bold', 'in_file')]),
            (inputnode, write_derivative_alff_wf, [('alff_out', 'in_file')]),
            (inputnode, write_derivative_reho_wf, [('reho_out', 'in_file')]),
            (inputnode, write_derivative_qcfile_wf, [('qc_file', 'in_file')]),
            (inputnode, write_derivative_sc117ts_wf, [('sc117_ts', 'in_file')]),
            (inputnode, write_derivative_sc217ts_wf, [('sc217_ts', 'in_file')]),
            (inputnode, write_derivative_sc317ts_wf, [('sc317_ts', 'in_file')]),
            (inputnode, write_derivative_sc417ts_wf, [('sc417_ts', 'in_file')]),
            (inputnode, write_derivative_sc517ts_wf, [('sc517_ts', 'in_file')]),
            (inputnode, write_derivative_sc617ts_wf, [('sc617_ts', 'in_file')]),
            (inputnode, write_derivative_sc717ts_wf, [('sc717_ts', 'in_file')]),
            (inputnode, write_derivative_sc817ts_wf, [('sc817_ts', 'in_file')]),
            (inputnode, write_derivative_sc917ts_wf, [('sc917_ts', 'in_file')]),
            (inputnode, write_derivative_sc1017ts_wf, [('sc1017_ts', 'in_file')]),
            (inputnode, write_derivative_gs360ts_wf, [('gs360_ts', 'in_file')]),
            (inputnode, write_derivative_gd333ts_wf, [('gd333_ts', 'in_file')]),
            (inputnode, write_derivative_ts50ts_wf, [('ts50_ts', 'in_file')]),
            (inputnode, write_derivative_sc117fc_wf, [('sc117_fc', 'in_file')]),
            (inputnode, write_derivative_sc217fc_wf, [('sc217_fc', 'in_file')]),
            (inputnode, write_derivative_sc317fc_wf, [('sc317_fc', 'in_file')]),
            (inputnode, write_derivative_sc417fc_wf, [('sc417_fc', 'in_file')]),
            (inputnode, write_derivative_sc517fc_wf, [('sc517_fc', 'in_file')]),
            (inputnode, write_derivative_sc617fc_wf, [('sc617_fc', 'in_file')]),
            (inputnode, write_derivative_sc717fc_wf, [('sc717_fc', 'in_file')]),
            (inputnode, write_derivative_sc817fc_wf, [('sc817_fc', 'in_file')]),
            (inputnode, write_derivative_sc917fc_wf, [('sc917_fc', 'in_file')]),
            (inputnode, write_derivative_sc1017fc_wf, [('sc1017_fc', 'in_file')]),
            (inputnode, write_derivative_gs360fc_wf, [('gs360_fc', 'in_file')]),
            (inputnode, write_derivative_gd333fc_wf, [('gd333_fc', 'in_file')]),
            (inputnode, write_derivative_ts50fc_wf, [('ts50_fc', 'in_file')]),
            (inputnode, write_derivative_fd_wf, [('fd', 'in_file')]),
        ])
        if smoothing:  # if smoothed
            # Write out detivatives via DerivativesDataSink
            write_derivative_smoothcleandata_wf = pe.Node(DerivativesDataSink(
                base_directory=output_dir,
                meta_dict=smoothed_data_dictionary,
                dismiss_entities=['desc'],
                desc='residual_smooth',
                source_file=bold_file,
                extension='.nii.gz',
                compression=True),
                name='write_derivative_smoothcleandata_wf',
                run_without_submitting=True,
                mem_gb=2)

            write_derivative_smoothalff_wf = pe.Node(DerivativesDataSink(
                base_directory=output_dir,
                meta_dict=smoothed_data_dictionary,
                dismiss_entities=['desc'],
                desc='alff_smooth',
                source_file=bold_file,
                extension='.nii.gz',
                compression=True),
                name='write_derivative_smoothalff_wf',
                run_without_submitting=True,
                mem_gb=1)

            workflow.connect([
                (inputnode, write_derivative_smoothcleandata_wf, [('smoothed_bold',
                                                                   'in_file')]),
                (inputnode, write_derivative_smoothalff_wf, [('smoothed_alff', 'in_file')]),
            ])

    if cifti:  # For cifti files
        # Write out detivatives via DerivativesDataSink
        write_derivative_cleandata_wf = pe.Node(DerivativesDataSink(
            base_directory=output_dir,
            meta_dict=cleaned_data_dictionary,
            dismiss_entities=['desc', 'den'],
            desc='residual',
            source_file=bold_file,
            density='91k',
            extension='.dtseries.nii'),
            name='write_derivative_cleandata_wf',
            run_without_submitting=True,
            mem_gb=2)

        write_derivative_alff_wf = pe.Node(DerivativesDataSink(
            base_directory=output_dir,
            dismiss_entities=['desc', 'den'],
            desc='alff',
            density='91k',
            extension='.dtseries.nii',
            source_file=bold_file,
            check_hdr=False),
            name='write_derivative_alff_wf',
            run_without_submitting=True,
            mem_gb=1)

        write_derivative_qcfile_wf = pe.Node(DerivativesDataSink(
            base_directory=output_dir,
            dismiss_entities=['desc', 'den'],
            desc='qc',
            source_file=bold_file,
            extension='.csv',
            density='91k'),
            name='write_derivative_qcfile_wf',
            run_without_submitting=True,
            mem_gb=1)

        write_derivative_sc117ts_wf = pe.Node(DerivativesDataSink(
            base_directory=output_dir,
            dismiss_entities=['desc', 'den'],
            atlas='Schaefer117',
            check_hdr=False,
            density='91k',
            extension='.ptseries.nii',
            source_file=bold_file),
            name='write_derivative_sc117ts_wf',
            run_without_submitting=True,
            mem_gb=1)

        write_derivative_sc217ts_wf = pe.Node(DerivativesDataSink(
            base_directory=output_dir,
            dismiss_entities=['desc', 'den'],
            atlas='Schaefer217',
            check_hdr=False,
            density='91k',
            extension='.ptseries.nii',
            source_file=bold_file),
            name='write_derivative_sc217ts_wf',
            run_without_submitting=True,
            mem_gb=1)

        write_derivative_sc317ts_wf = pe.Node(DerivativesDataSink(
            base_directory=output_dir,
            dismiss_entities=['desc', 'den'],
            atlas='Schaefer317',
            check_hdr=False,
            density='91k',
            extension='.ptseries.nii',
            source_file=bold_file),
            name='write_derivative_sc317ts_wf',
            run_without_submitting=True,
            mem_gb=1)

        write_derivative_sc417ts_wf = pe.Node(DerivativesDataSink(
            base_directory=output_dir,
            dismiss_entities=['desc', 'den'],
            atlas='Schaefer417',
            extension='.ptseries.nii',
            source_file=bold_file,
            density='91k',
            check_hdr=False),
            name='write_derivative_sc417ts_wf',
            run_without_submitting=True,
            mem_gb=1)

        write_derivative_sc517ts_wf = pe.Node(DerivativesDataSink(
            base_directory=output_dir,
            dismiss_entities=['desc', 'den'],
            atlas='Schaefer517',
            extension='.ptseries.nii',
            source_file=bold_file,
            density='91k',
            check_hdr=False),
            name='write_derivative_sc517ts_wf',
            run_without_submitting=True,
            mem_gb=1)

        write_derivative_sc617ts_wf = pe.Node(DerivativesDataSink(
            base_directory=output_dir,
            dismiss_entities=['desc', 'den'],
            atlas='Schaefer617',
            check_hdr=False,
            density='91k',
            extension='.ptseries.nii',
            source_file=bold_file),
            name='write_derivative_sc617ts_wf',
            run_without_submitting=True,
            mem_gb=1)

        write_derivative_sc717ts_wf = pe.Node(DerivativesDataSink(
            base_directory=output_dir,
            dismiss_entities=['desc', 'den'],
            atlas='Schaefer717',
            check_hdr=False,
            density='91k',
            extension='.ptseries.nii',
            source_file=bold_file),
            name='write_derivative_sc717ts_wf',
            run_without_submitting=True,
            mem_gb=1)

        write_derivative_sc817ts_wf = pe.Node(DerivativesDataSink(
            base_directory=output_dir,
            dismiss_entities=['desc', 'den'],
            atlas='Schaefer817',
            check_hdr=False,
            density='91k',
            extension='.ptseries.nii',
            source_file=bold_file),
            name='write_derivative_sc817ts_wf',
            run_without_submitting=True,
            mem_gb=1)

        write_derivative_sc917ts_wf = pe.Node(DerivativesDataSink(
            base_directory=output_dir,
            dismiss_entities=['desc', 'den'],
            atlas='Schaefer917',
            extension='.ptseries.nii',
            source_file=bold_file,
            density='91k',
            check_hdr=False),
            name='write_derivative_sc917ts_wf',
            run_without_submitting=True,
            mem_gb=1)

        write_derivative_sc1017ts_wf = pe.Node(DerivativesDataSink(
            base_directory=output_dir,
            dismiss_entities=['desc', 'den'],
            atlas='Schaefer1017',
            extension='.ptseries.nii',
            source_file=bold_file,
            density='91k',
            check_hdr=False),
            name='write_derivative_sc1017ts_wf',
            run_without_submitting=True,
            mem_gb=1)

        write_derivative_gs360ts_wf = pe.Node(DerivativesDataSink(
            base_directory=output_dir,
            dismiss_entities=['desc', 'den'],
            atlas='Glasser',
            density='91k',
            extension='.ptseries.nii',
            source_file=bold_file,
            check_hdr=False),
            name='write_derivative_gs360ts_wf',
            run_without_submitting=True,
            mem_gb=1)

        write_derivative_gd333ts_wf = pe.Node(DerivativesDataSink(
            base_directory=output_dir,
            dismiss_entities=['desc', 'den'],
            atlas='Gordon',
            density='91k',
            extension='.ptseries.nii',
            source_file=bold_file,
            check_hdr=False),
            name='write_derivative_gd333_wf',
            run_without_submitting=True,
            mem_gb=1)
        write_derivative_ts50ts_wf = pe.Node(DerivativesDataSink(
            base_directory=output_dir,
            dismiss_entities=['desc', 'den'],
            atlas='subcortical',
            density='91k',
            extension='.ptseries.nii',
            source_file=bold_file,
            check_hdr=False),
            name='write_derivative_ts50_wf',
            run_without_submitting=True,
            mem_gb=1)

        write_derivative_sc117fc_wf = pe.Node(DerivativesDataSink(
            base_directory=output_dir,
            dismiss_entities=['desc', 'den'],
            atlas='Schaefer117',
            extension='.pconn.nii',
            density='91k',
            source_file=bold_file,
            check_hdr=False),
            name='write_derivative_sc117fc_wf',
            run_without_submitting=True,
            mem_gb=1)

        write_derivative_sc217fc_wf = pe.Node(DerivativesDataSink(
            base_directory=output_dir,
            dismiss_entities=['desc', 'den'],
            atlas='Schaefer217',
            extension='.pconn.nii',
            density='91k',
            source_file=bold_file,
            check_hdr=False),
            name='write_derivative_sc217fc_wf',
            run_without_submitting=True,
            mem_gb=1)

        write_derivative_sc317fc_wf = pe.Node(DerivativesDataSink(
            base_directory=output_dir,
            dismiss_entities=['desc', 'den'],
            atlas='Schaefer317',
            extension='.pconn.nii',
            density='91k',
            source_file=bold_file,
            check_hdr=False),
            name='write_derivative_sc317fc_wf',
            run_without_submitting=True,
            mem_gb=1)

        write_derivative_sc417fc_wf = pe.Node(DerivativesDataSink(
            base_directory=output_dir,
            dismiss_entities=['desc', 'den'],
            atlas='Schaefer417',
            extension='.pconn.nii',
            density='91k',
            source_file=bold_file,
            check_hdr=False),
            name='write_derivative_sc417fc_wf',
            run_without_submitting=True,
            mem_gb=1)

        write_derivative_sc517fc_wf = pe.Node(DerivativesDataSink(
            base_directory=output_dir,
            dismiss_entities=['desc', 'den'],
            atlas='Schaefer517',
            extension='.pconn.nii',
            density='91k',
            source_file=bold_file,
            check_hdr=False),
            name='write_derivative_sc517fc_wf',
            run_without_submitting=True,
            mem_gb=1)

        write_derivative_sc617fc_wf = pe.Node(DerivativesDataSink(
            base_directory=output_dir,
            dismiss_entities=['desc', 'den'],
            atlas='Schaefer617',
            extension='.pconn.nii',
            density='91k',
            source_file=bold_file,
            check_hdr=False),
            name='write_derivative_sc617fc_wf',
            run_without_submitting=True,
            mem_gb=1)

        write_derivative_sc717fc_wf = pe.Node(DerivativesDataSink(
            base_directory=output_dir,
            dismiss_entities=['desc', 'den'],
            atlas='Schaefer717',
            extension='.pconn.nii',
            density='91k',
            source_file=bold_file,
            check_hdr=False),
            name='write_derivative_sc717fc_wf',
            run_without_submitting=True,
            mem_gb=1)

        write_derivative_sc817fc_wf = pe.Node(DerivativesDataSink(
            base_directory=output_dir,
            dismiss_entities=['desc', 'den'],
            atlas='Schaefer817',
            extension='.pconn.nii',
            density='91k',
            source_file=bold_file,
            check_hdr=False),
            name='write_derivative_sc817fc_wf',
            run_without_submitting=True,
            mem_gb=1)

        write_derivative_sc917fc_wf = pe.Node(DerivativesDataSink(
            base_directory=output_dir,
            dismiss_entities=['desc', 'den'],
            atlas='Schaefer917',
            extension='.pconn.nii',
            density='91k',
            source_file=bold_file,
            check_hdr=False),
            name='write_derivative_sc917fc_wf',
            run_without_submitting=True,
            mem_gb=1)

        write_derivative_sc1017fc_wf = pe.Node(DerivativesDataSink(
            base_directory=output_dir,
            dismiss_entities=['desc', 'den'],
            atlas='Schaefer1017',
            extension='.pconn.nii',
            density='91k',
            source_file=bold_file,
            check_hdr=False),
            name='write_derivative_sc1017fc_wf',
            run_without_submitting=True,
            mem_gb=1)

        write_derivative_gs360fc_wf = pe.Node(DerivativesDataSink(
            base_directory=output_dir,
            dismiss_entities=['desc', 'den'],
            atlas='Glasser',
            extension='.pconn.nii',
            density='91k',
            source_file=bold_file,
            check_hdr=False),
            name='write_derivative_gs333_wf',
            run_without_submitting=True,
            mem_gb=1)

        write_derivative_gd333fc_wf = pe.Node(DerivativesDataSink(
            base_directory=output_dir,
            extension='.pconn.nii',
            check_hdr=False,
            dismiss_entities=['desc', 'den'],
            atlas='Gordon',
            density='91k',
            source_file=bold_file),
            name='write_derivative_gd333fc_wf',
            run_without_submitting=True,
            mem_gb=1)

        write_derivative_ts50fc_wf = pe.Node(DerivativesDataSink(
            base_directory=output_dir,
            extension='.pconn.nii',
            check_hdr=False,
            dismiss_entities=['desc', 'den'],
            atlas='subcortical',
            density='91k',
            source_file=bold_file),
            name='write_derivative_ts50fc_wf',
            run_without_submitting=True,
            mem_gb=1)

        write_derivative_reholh_wf = pe.Node(DerivativesDataSink(
            base_directory=output_dir,
            check_hdr=False,
            dismiss_entities=['desc', 'den'],
            desc='reho',
            density='32k',
            hemi='L',
            extension='.shape.gii',
            source_file=bold_file),
            name='write_derivative_reholh_wf',
            run_without_submitting=True,
            mem_gb=1)

        write_derivative_rehorh_wf = pe.Node(DerivativesDataSink(
            base_directory=output_dir,
            check_hdr=False,
            dismiss_entities=['desc', 'den'],
            desc='reho',
            density='32k',
            hemi='R',
            extension='.shape.gii',
            source_file=bold_file),
            name='write_derivative_rehorh_wf',
            run_without_submitting=True,
            mem_gb=1)

        write_derivative_fd_wf = pe.Node(DerivativesDataSink(
            base_directory=output_dir,
            dismiss_entities=['desc', 'den'],
            desc='framewisedisplacement',
            extension='.tsv',
            source_file=bold_file),
            name='write_derivative_fd_wf',
            run_without_submitting=True,
            mem_gb=1)

        workflow.connect([
            (inputnode, write_derivative_cleandata_wf, [('processed_bold', 'in_file')]),
            (inputnode, write_derivative_alff_wf, [('alff_out', 'in_file')]),
            (inputnode, write_derivative_qcfile_wf, [('qc_file', 'in_file')]),
            (inputnode, write_derivative_sc117ts_wf, [('sc117_ts', 'in_file')]),
            (inputnode, write_derivative_sc217ts_wf, [('sc217_ts', 'in_file')]),
            (inputnode, write_derivative_sc317ts_wf, [('sc317_ts', 'in_file')]),
            (inputnode, write_derivative_sc417ts_wf, [('sc417_ts', 'in_file')]),
            (inputnode, write_derivative_sc517ts_wf, [('sc517_ts', 'in_file')]),
            (inputnode, write_derivative_sc617ts_wf, [('sc617_ts', 'in_file')]),
            (inputnode, write_derivative_sc717ts_wf, [('sc717_ts', 'in_file')]),
            (inputnode, write_derivative_sc817ts_wf, [('sc817_ts', 'in_file')]),
            (inputnode, write_derivative_sc917ts_wf, [('sc917_ts', 'in_file')]),
            (inputnode, write_derivative_sc1017ts_wf, [('sc1017_ts', 'in_file')]),
            (inputnode, write_derivative_gs360ts_wf, [('gs360_ts', 'in_file')]),
            (inputnode, write_derivative_gd333ts_wf, [('gd333_ts', 'in_file')]),
            (inputnode, write_derivative_ts50ts_wf, [('ts50_ts', 'in_file')]),
            (inputnode, write_derivative_sc117fc_wf, [('sc117_fc', 'in_file')]),
            (inputnode, write_derivative_sc217fc_wf, [('sc217_fc', 'in_file')]),
            (inputnode, write_derivative_sc317fc_wf, [('sc317_fc', 'in_file')]),
            (inputnode, write_derivative_sc417fc_wf, [('sc417_fc', 'in_file')]),
            (inputnode, write_derivative_sc517fc_wf, [('sc517_fc', 'in_file')]),
            (inputnode, write_derivative_sc617fc_wf, [('sc617_fc', 'in_file')]),
            (inputnode, write_derivative_sc717fc_wf, [('sc717_fc', 'in_file')]),
            (inputnode, write_derivative_sc817fc_wf, [('sc817_fc', 'in_file')]),
            (inputnode, write_derivative_sc917fc_wf, [('sc917_fc', 'in_file')]),
            (inputnode, write_derivative_sc1017fc_wf, [('sc1017_fc', 'in_file')]),
            (inputnode, write_derivative_gs360fc_wf, [('gs360_fc', 'in_file')]),
            (inputnode, write_derivative_gd333fc_wf, [('gd333_fc', 'in_file')]),
            (inputnode, write_derivative_ts50fc_wf, [('ts50_fc', 'in_file')]),
            (inputnode, write_derivative_reholh_wf, [('reho_lh', 'in_file')]),
            (inputnode, write_derivative_rehorh_wf, [('reho_rh', 'in_file')]),
            (inputnode, write_derivative_fd_wf, [('fd', 'in_file')]),
        ])

        if smoothing:  # If smoothed
            # Write out detivatives via DerivativesDataSink
            write_derivative_smoothcleandata_wf = pe.Node(DerivativesDataSink(
                base_directory=output_dir,
                meta_dict=smoothed_data_dictionary,
                dismiss_entities=['desc', 'den'],
                density='91k',
                desc='residual_smooth',
                source_file=bold_file,
                extension='.dtseries.nii',
                check_hdr=False),
                name='write_derivative_smoothcleandata_wf',
                run_without_submitting=True,
                mem_gb=2)

            write_derivative_smoothalff_wf = pe.Node(DerivativesDataSink(
                base_directory=output_dir,
                meta_dict=smoothed_data_dictionary,
                dismiss_entities=['desc', 'den'],
                desc='alff_smooth',
                density='91k',
                source_file=bold_file,
                extension='.dtseries.nii',
                check_hdr=False),
                name='write_derivative_smoothalff_wf',
                run_without_submitting=True,
                mem_gb=1)

            workflow.connect([
                (inputnode, write_derivative_smoothcleandata_wf, [('smoothed_bold',
                                                                   'in_file')]),
                (inputnode, write_derivative_smoothalff_wf, [('smoothed_alff', 'in_file')]),
            ])

    return workflow<|MERGE_RESOLUTION|>--- conflicted
+++ resolved
@@ -34,12 +34,8 @@
         .. workflow::
             :graph2use: orig
             :simple_form: yes
-<<<<<<< HEAD
-            from xcp_d.workflows.outputs import init_writederivatives_wf
-=======
 
             from xcp_d.workflow.outputs import init_writederivatives_wf
->>>>>>> 73067bcf
             wf = init_writederivatives_wf(
                 bold_file="/path/to/file.nii.gz",
                 lowpass=6.,
