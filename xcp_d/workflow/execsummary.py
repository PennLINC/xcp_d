# emacs: -*- mode: python; py-indent-offset: 4; indent-tabs-mode: nil -*-
# vi: set ft=python sts=4 ts=4 sw=4 et:
"""Workflows for generating the executive summary."""
import fnmatch
import os
from pathlib import Path

from nipype import Function, logging
from nipype.interfaces import utility as niu
from nipype.pipeline import engine as pe
from niworkflows.engine.workflows import LiterateWorkflow as Workflow
from templateflow.api import get as get_template

from xcp_d.interfaces.bids import DerivativesDataSink
from xcp_d.interfaces.connectivity import ApplyTransformsx
<<<<<<< HEAD
from xcp_d.interfaces.surfplotting import PlotImage, PlotSVGData, RibbontoStatmap
from xcp_d.interfaces.workbench import ShowScene
=======
from xcp_d.interfaces.surfplotting import (
    BrainPlotx,
    PlotImage,
    PlotSVGData,
    RibbontoStatmap,
)
from xcp_d.utils.bids import find_nifti_bold_files
>>>>>>> d40d5883
from xcp_d.utils.doc import fill_doc
from xcp_d.utils.execsummary import (
    get_n_frames,
    get_png_image_names,
    make_brainsprite_html,
    make_mosaic,
    modify_brainsprite_scene_template,
    modify_pngs_scene_template,
)
from xcp_d.utils.plot import plot_ribbon_svg
from xcp_d.utils.utils import _t12native, get_std2bold_xforms

LOGGER = logging.getLogger("nipype.workflow")


def init_brainsprite_mini_wf(
    output_dir,
    image_type,
    brainsprite_scene_template,
    pngs_scene_template,
    name="init_brainsprite_mini_wf",
):
    """Create an executive summary-style brainsprite file."""
    workflow = Workflow(name=name)

    inputnode = pe.Node(
        niu.IdentityInterface(
            fields=[
                "anat_file",
                "image_type",  # T1 or T2
                "t1w_seg",
                "lh_wm_surf",
                "rh_wm_surf",
                "lh_pial_surf",
                "rh_pial_surf",
            ]
        ),
        name="inputnode",
    )
    inputnode.inputs.image_type = image_type

    outputnode = pe.Node(
        niu.IdentityInterface(
            fields=[
                "brainsprite",
            ]
        ),
        name="outputnode",
    )

    # Modify template scene file with file paths
    modify_brainsprite_template_scene = pe.Node(
        Function(
            function=modify_brainsprite_scene_template,
            input_names=[
                "anat_file",
                "rh_pial_file",
                "lh_pial_file",
                "rh_white_file",
                "lh_white_file",
                "scene_template",
            ],
            output_names=["out_file"],
        ),
        name="modify_brainsprite_template_scene",
    )
    modify_brainsprite_template_scene.inputs.scene_template = brainsprite_scene_template

    # fmt:off
    workflow.connect([
        (inputnode, modify_brainsprite_template_scene, [
            ("anat_file", "anat_file"),
            ("lh_wm_surf", "lh_white_file"),
            ("rh_wm_surf", "rh_white_file"),
            ("lh_pial_surf", "lh_pial_file"),
            ("rh_pial_surf", "rh_pial_file"),
        ]),
    ])
    # fmt:on

    # Create slice-wise PNGs
    get_number_of_frames = pe.Node(
        Function(
            function=get_n_frames,
            input_names=["scene_file"],
            output_names=["frame_numbers"],
        ),
        name="get_number_of_frames",
    )

    # fmt:off
    workflow.connect([
        (modify_brainsprite_template_scene, get_number_of_frames, [
            ("out_file", "scene_file"),
        ]),
    ])
    # fmt:on

    create_framewise_pngs = pe.MapNode(
        ShowScene(
            image_width=900,
            image_height=800,
        ),
        name="create_framewise_pngs",
        iterfield=["scene_name_or_number"],
    )

    # fmt:off
    workflow.connect([
        (modify_brainsprite_template_scene, create_framewise_pngs, [
            ("out_file", "scene_file"),
        ]),
        (get_number_of_frames, create_framewise_pngs, [
            ("frame_numbers", "scene_name_or_number"),
        ]),
    ])
    # fmt:on

    # Make mosaic
    make_mosaic_node = pe.Node(
        Function(
            function=make_mosaic,
            input_names=["png_files"],
            output_names=["mosaic_file"],
        ),
        name="make_mosaic_node",
    )

    # fmt:off
    workflow.connect([
        (create_framewise_pngs, make_mosaic_node, [
            ("out_file", "png_files"),
        ]),
    ])
    # fmt:on

    ds_mosaic_file = pe.MapNode(
        DerivativesDataSink(
            base_directory=output_dir,
            dismiss_entities=["desc"],
            desc="mosaic",
            datatype="figures",
            suffix="T1w",
        ),
        name="ds_mosaic_file",
        run_without_submitting=False,
        iterfield=["in_file"],
    )

    # fmt:off
    workflow.connect([
        (inputnode, ds_mosaic_file, [
            ("anat_file", "source_file"),
        ]),
        (make_mosaic_node, ds_mosaic_file, [
            ("mosaic_file", "in_file"),
        ]),
    ])
    # fmt:on

    # Start working on the selected PNG images for the button
    modify_pngs_template_scene = pe.Node(
        Function(
            function=modify_pngs_scene_template,
            input_names=[
                "anat_file",
                "image_type",
                "rh_pial_file",
                "lh_pial_file",
                "rh_white_file",
                "lh_white_file",
                "scene_template",
            ],
            output_names=["out_file"],
        ),
        name="modify_pngs_template_scene",
    )
    modify_pngs_template_scene.inputs.scene_template = pngs_scene_template

    # fmt:off
    workflow.connect([
        (inputnode, modify_pngs_template_scene, [
            ("anat_file", "anat_file"),
            ("image_type", "image_type"),
            ("lh_wm_surf", "lh_white_file"),
            ("rh_wm_surf", "rh_white_file"),
            ("lh_pial_surf", "lh_pial_file"),
            ("rh_pial_surf", "rh_pial_file"),
        ])
    ])
    # fmt:on

    # Create specific PNGs for button
    get_png_scene_names = pe.Node(
        Function(
            function=get_png_image_names,
            input_names=["image_type"],
            output_names=["scene_index", "scene_descriptions"],
        ),
        name="get_png_scene_names",
    )

    # fmt:off
    workflow.connect([
        (inputnode, get_png_scene_names, [
            ("image_type", "image_type"),
        ])
    ])
    # fmt:on

    create_scenewise_pngs = pe.MapNode(
        ShowScene(image_width=900, image_height=800),
        name="create_scenewise_pngs",
        iterfield=["scene_name_or_number"],
    )

    # fmt:off
    workflow.connect([
        (modify_pngs_template_scene, create_scenewise_pngs, [
            ("out_file", "scene_file"),
        ]),
        (get_png_scene_names, create_scenewise_pngs, [
            ("scene_index", "scene_name_or_number"),
        ]),
    ])
    # fmt:on

    # What about relative paths?
    # Do I need the HTML file to contain relative paths from itself?
    # Or from the report HTML file's path?
    ds_scenewise_pngs = pe.MapNode(
        DerivativesDataSink(
            base_directory=output_dir,
            dismiss_entities=["desc"],
            datatype="figures",
            suffix="T1w",
        ),
        name="ds_scenewise_pngs",
        run_without_submitting=False,
        iterfield=["desc", "in_file"],
    )

    # fmt:off
    workflow.connect([
        (inputnode, ds_scenewise_pngs, [
            ("anat_file", "source_file"),
        ]),
        (get_png_scene_names, ds_scenewise_pngs, [
            ("scene_descriptions", "desc"),
        ]),
        (create_scenewise_pngs, ds_scenewise_pngs, [
            ("out_file", "in_file"),
        ]),
    ])
    # fmt:on

    # Create the brainsprite file
    make_brainsprite = pe.Node(
        Function(
            function=make_brainsprite_html,
            input_names=["mosaic_file", "selected_png_files", "image_type"],
            output_names=["out_file"],
        ),
        name="make_brainsprite",
    )

    # fmt:off
    workflow.connect([
        (inputnode, make_brainsprite, [
            ("image_type", "image_type"),
        ]),
        (make_mosaic_node, make_brainsprite, [
            ("mosaic_file", "mosaic_file"),
        ]),
        (ds_scenewise_pngs, make_brainsprite, [
            ("out_file", "selected_png_files"),
        ]),
        (make_brainsprite, outputnode, [
            ("out_file", "brainsprite"),
        ])
    ])
    # fmt:on

    return workflow


@fill_doc
def init_brainsprite_wf(
    layout,
    fmri_dir,
    subject_id,
    output_dir,
    dcan_qc,
    input_type,
    t2w_available,
    mem_gb,
    omp_nthreads,
    name="init_brainsprite_wf",
):
    """Create a brainsprite figure from stuff.

    Parameters
    ----------
    %(layout)s
    %(fmri_dir)s
    %(subject_id)s
    %(output_dir)s
    dcan_qc : bool
        Whether to run DCAN QC or not.
    %(input_type)s
    %(mem_gb)s
    %(omp_nthreads)s
    %(name)s
        Default is "init_brainsprite_wf".

    Inputs
    ------
    t1w
    t1w_seg
    """
    workflow = Workflow(name=name)

    inputnode = pe.Node(
        niu.IdentityInterface(
            fields=[
                "t1w",
                "t2w",
                "t1w_seg",
                "lh_wm_surf",
                "rh_wm_surf",
                "lh_pial_surf",
                "rh_pial_surf",
            ]
        ),
        name="inputnode",
    )

    outputnode = pe.Node(
        niu.IdentityInterface(
            fields=[
                "t1w_brainsprite",
                "t2w_brainsprite",
            ]
        ),
        name="outputnode",
    )

    if dcan_qc:
        # Load template scene file
        from pkg_resources import resource_filename as pkgrf

        brainsprite_scene_template = pkgrf("xcp_d", "data/parasagittal_Tx_169_template.scene.gz")
        pngs_scene_template = pkgrf("xcp_d", "data/image_template_temp.scene.gz")

        brainsprite_mini_t1w_wf = init_brainsprite_mini_wf(
            output_dir=output_dir,
            image_type="T1",
            brainsprite_scene_template=brainsprite_scene_template,
            pngs_scene_template=pngs_scene_template,
            name="brainsprite_mini_t1w_wf",
        )

        # fmt:off
        workflow.connect([
            (inputnode, brainsprite_mini_t1w_wf, [
                ("t1w", "inputnode.anat_file"),
                ("t1w_seg", "inputnode.t1w_seg"),
                ("lh_wm_surf", "inputnode.lh_wm_surf"),
                ("rh_wm_surf", "inputnode.rh_wm_surf"),
                ("lh_pial_surf", "inputnode.lh_pial_surf"),
                ("rh_pial_surf", "inputnode.rh_pial_surf"),
            ]),
            (brainsprite_mini_t1w_wf, outputnode, [
                ("outputnode.brainsprite", "t1w_brainsprite"),
            ]),
        ])
        # fmt:on

        if t2w_available:
            brainsprite_mini_t2w_wf = init_brainsprite_mini_wf(
                output_dir=output_dir,
                image_type="T2",
                brainsprite_scene_template=brainsprite_scene_template,
                pngs_scene_template=pngs_scene_template,
                name="brainsprite_mini_t2w_wf",
            )
            brainsprite_mini_t2w_wf.inputnode.inputs.image_type = "T2"

            # fmt:off
            workflow.connect([
                (inputnode, brainsprite_mini_t2w_wf, [
                    ("t2w", "inputnode.anat_file"),
                    ("t1w_seg", "inputnode.t1w_seg"),
                    ("lh_wm_surf", "inputnode.lh_wm_surf"),
                    ("rh_wm_surf", "inputnode.rh_wm_surf"),
                    ("lh_pial_surf", "inputnode.lh_pial_surf"),
                    ("rh_pial_surf", "inputnode.rh_pial_surf"),
                ]),
                (brainsprite_mini_t1w_wf, outputnode, [
                    ("outputnode.brainsprite", "t2w_brainsprite"),
                ]),
            ])
            # fmt:on
    else:
        # Otherwise, make a static mosaic plot
        ribbon2statmap = pe.Node(
            RibbontoStatmap(),
            name="ribbon2statmap",
            mem_gb=mem_gb,
            n_procs=omp_nthreads,
        )

        plot_ribbon = pe.Node(
            Function(
                input_names=["template", "in_file"],
                output_names=["plot_file"],
                function=plot_ribbon_svg,
            ),
            name="ribbon_mosaic",
            mem_gb=mem_gb,
            n_procs=omp_nthreads,
        )
        use_t1seg_as_ribbon = False

        if input_type in ("dcan", "hcp"):
            # The dcan2fmriprep/hcp2fmriprep functions copy the ribbon file to the derivatives
            # dset.
            ribbon = layout.get(
                return_type="file",
                subject=subject_id,
                desc="ribbon",
                extension="nii.gz",
            )
            if len(ribbon) != 1:
                LOGGER.warning(f"{len(ribbon)} matches found for the ribbon file: {ribbon}")
                use_t1seg_as_ribbon = True
            else:
                ribbon = ribbon[0]

        else:
            # verify freesurfer directory
            fmri_path = Path(fmri_dir).absolute()

            # for fmriprep and nibabies versions before XXXX,
            # the freesurfer dir was placed at the same level as the main derivatives
            freesurfer_paths = [fp for fp in fmri_path.parent.glob("*freesurfer*") if fp.is_dir()]
            if len(freesurfer_paths) == 0:
                # for later versions, the freesurfer dir is placed in sourcedata
                # within the main derivatives folder
                freesurfer_paths = [
                    fp for fp in fmri_path.glob("sourcedata/*freesurfer*") if fp.is_dir()
                ]

            if len(freesurfer_paths) > 0:
                freesurfer_path = freesurfer_paths[0]
                LOGGER.info(f"Freesurfer directory found at {freesurfer_path}.")
                ribbon = freesurfer_path / f"sub-{subject_id}" / "mri" / "ribbon.mgz"
                LOGGER.info(f"Using {ribbon} for ribbon.")

                if not ribbon.is_file():
                    LOGGER.warning(f"File DNE: {ribbon}")
                    use_t1seg_as_ribbon = True

            else:
                LOGGER.info("No Freesurfer derivatives found.")
                use_t1seg_as_ribbon = True

        if use_t1seg_as_ribbon:
            LOGGER.info("Using T1w segmentation for ribbon.")
            # fmt:off
            workflow.connect([(inputnode, ribbon2statmap, [("t1w_seg", "ribbon")])])
            # fmt:on
        else:
            ribbon2statmap.inputs.ribbon = ribbon

    ds_t1w_brainsprite = pe.Node(
        DerivativesDataSink(
            base_directory=output_dir,
            check_hdr=False,
            dismiss_entities=["desc"],
            datatype="figures",
            desc="brainsprite",
            suffix="T1w",
        ),
        name="ds_t1w_brainsprite",
    )

    # fmt:off
    workflow.connect([
        (inputnode, ds_t1w_brainsprite, [
            ("t1w", "source_file"),
        ]),
        (brainsprite_mini_t1w_wf, ds_t1w_brainsprite, [
            ("outputnode.brainsprite", "in_file"),
        ]),
    ])
    # fmt:on

    if t2w_available:
        ds_t2w_brainsprite = pe.Node(
            DerivativesDataSink(
                base_directory=output_dir,
                check_hdr=False,
                dismiss_entities=["desc"],
                datatype="figures",
                desc="brainsprite",
                suffix="T2w",
            ),
            name="ds_t2w_brainsprite",
        )

        # fmt:off
        workflow.connect([
            (inputnode, ds_t2w_brainsprite, [
                ("t2w", "source_file"),
            ]),
            (brainsprite_mini_t2w_wf, ds_t2w_brainsprite, [
                ("outputnode.brainsprite", "in_file"),
            ]),
        ])
        # fmt:on

    if not dcan_qc:
        # fmt:off
        workflow.connect([
            (inputnode, plot_ribbon, [("t1w", "template")]),
            (ribbon2statmap, plot_ribbon, [("out_file", "in_file")]),
            (plot_ribbon, ds_t1w_brainsprite, [("plot_file", "in_file")]),
        ])
        # fmt:on

    return workflow


@fill_doc
def init_execsummary_wf(
    omp_nthreads,
    bold_file,
    output_dir,
    TR,
    mem_gb,
    layout,
    name="execsummary_wf",
):
    """Generate an executive summary.

    Parameters
    ----------
    %(omp_nthreads)s
    bold_file
    %(output_dir)s
    TR
    %(mem_gb)s
    layout
    %(name)s

    Inputs
    ------
    t1w
    t1w_seg
    regressed_data
    residual_data
    filtered_motion
    tmask
    rawdata
    mask
    %(template_to_t1w)s
    %(dummy_scans)s
    """
    workflow = Workflow(name=name)

    inputnode = pe.Node(
        niu.IdentityInterface(
            fields=[
                "t1w",
                "t1w_seg",
                "regressed_data",
                "residual_data",
                "filtered_motion",
                "tmask",
                "rawdata",
                "mask",
                "template_to_t1w",
                "dummy_scans",
            ]
        ),
        name="inputnode",
    )
    inputnode.inputs.bold_file = bold_file
    # Get bb_registration_file prefix from fmriprep
    all_files = list(layout.get_files())
    current_bold_file = os.path.basename(bold_file)
    if "_space" in current_bold_file:
        bb_register_prefix = current_bold_file.split("_space")[0]
    else:
        bb_register_prefix = current_bold_file.split("_desc")[0]

    # check if there is a bb_registration_file or coregister file
    patterns = ("*bbregister_bold.svg", "*coreg_bold.svg", "*bbr_bold.svg")
    registration_file = [pat for pat in patterns if fnmatch.filter(all_files, pat)]
    #  Get the T1w registration file
    bold_t1w_registration_file = fnmatch.filter(
        all_files, "*" + bb_register_prefix + registration_file[0]
    )[0]

    find_nifti_files = pe.Node(
        Function(
            function=find_nifti_bold_files,
            input_names=["bold_file", "template_to_t1w"],
            output_names=["nifti_bold_file", "nifti_boldref_file"],
        ),
        name="find_nifti_files",
    )

    # fmt:off
    workflow.connect([
        (inputnode, find_nifti_files, [
            ("bold_file", "bold_file"),
            ("template_to_t1w", "template_to_t1w"),
        ]),
    ])
    # fmt:on

    # Plot the reference bold image
    plotrefbold_wf = pe.Node(PlotImage(), name="plotrefbold_wf")

    # fmt:off
    workflow.connect([
        (find_nifti_files, plotrefbold_wf, [
            ("nifti_boldref_file", "in_file"),
        ]),
    ])
    # fmt:on

    find_t1_to_native = pe.Node(
        Function(
            function=_t12native,
            input_names=["fname"],
            output_names=["t1w_to_native_xform"],
        ),
        name="find_t1_to_native",
    )

    # fmt:off
    workflow.connect([
        (find_nifti_files, find_t1_to_native, [
            ("nifti_bold_file", "fname"),
        ]),
    ])
    # fmt:on

    # Get the transform file to native space
    get_std2native_transform = pe.Node(
        Function(
            input_names=["bold_file", "template_to_t1w", "t1w_to_native"],
            output_names=["transform_list"],
            function=get_std2bold_xforms,
        ),
        name="get_std2native_transform",
    )

    # fmt:off
    workflow.connect([
        (find_nifti_files, get_std2native_transform, [
            ("nifti_bold_file", "bold_file"),
        ]),
        (find_t1_to_native, get_std2native_transform, [
            ("t1w_to_native_xform", "t1w_to_native"),
        ]),
    ])
    # fmt:on

    # Transform the file to native space
    resample_parc = pe.Node(
        ApplyTransformsx(
            dimension=3,
            input_image=str(
                get_template(
                    "MNI152NLin2009cAsym",
                    resolution=1,
                    desc="carpet",
                    suffix="dseg",
                    extension=[".nii", ".nii.gz"],
                )
            ),
            interpolation="MultiLabel",
        ),
        name="resample_parc",
        n_procs=omp_nthreads,
        mem_gb=mem_gb * 3 * omp_nthreads,
    )

    # fmt:off
    workflow.connect([
        (find_nifti_files, resample_parc, [
            ("nifti_boldref_file", "reference_image"),
        ]),
    ])
    # fmt:on

    # Plot the SVG files
    plot_svgx_wf = pe.Node(
        PlotSVGData(TR=TR),
        name="plot_svgx_wf",
        mem_gb=mem_gb,
        n_procs=omp_nthreads,
    )

    # Write out the necessary files:
    # Reference file
    ds_plot_bold_reference_file_wf = pe.Node(
        DerivativesDataSink(
            base_directory=output_dir, dismiss_entities=["den"], datatype="figures", desc="boldref"
        ),
        name="ds_plot_bold_reference_file_wf",
        run_without_submitting=True,
    )

    # Plot SVG before
    ds_plot_svg_before_wf = pe.Node(
        DerivativesDataSink(
            base_directory=output_dir,
            dismiss_entities=["den"],
            datatype="figures",
            desc="precarpetplot",
        ),
        name="plot_svgxbe",
        run_without_submitting=True,
    )
    # Plot SVG after
    ds_plot_svg_after_wf = pe.Node(
        DerivativesDataSink(
            base_directory=output_dir,
            dismiss_entities=["den"],
            datatype="figures",
            desc="postcarpetplot",
        ),
        name="plot_svgx_after",
        run_without_submitting=True,
    )
    # Bold T1 registration file
    ds_registration_wf = pe.Node(
        DerivativesDataSink(
            base_directory=output_dir,
            in_file=bold_t1w_registration_file,
            dismiss_entities=["den"],
            datatype="figures",
            desc="bbregister",
        ),
        name="bb_registration_file",
        run_without_submitting=True,
    )

    # Connect all the workflows
    # fmt:off
    workflow.connect([
        (plotrefbold_wf, ds_plot_bold_reference_file_wf, [('out_file', 'in_file')]),
        (inputnode, plot_svgx_wf, [
            ('filtered_motion', 'filtered_motion'),
            ('regressed_data', 'regressed_data'),
            ('residual_data', 'residual_data'),
            ('mask', 'mask'),
            ('bold_file', 'rawdata'),
            ('tmask', 'tmask'),
            ('dummy_scans', 'dummy_scans'),
        ]),
        (inputnode, get_std2native_transform, [('template_to_t1w', 'template_to_t1w')]),
        (get_std2native_transform, resample_parc, [('transform_list', 'transforms')]),
        (resample_parc, plot_svgx_wf, [('output_image', 'seg_data')]),
        (plot_svgx_wf, ds_plot_svg_before_wf, [('before_process', 'in_file')]),
        (plot_svgx_wf, ds_plot_svg_after_wf, [('after_process', 'in_file')]),
        (inputnode, ds_plot_svg_before_wf, [('bold_file', 'source_file')]),
        (inputnode, ds_plot_svg_after_wf, [('bold_file', 'source_file')]),
        (inputnode, ds_plot_bold_reference_file_wf, [('bold_file', 'source_file')]),
        (inputnode, ds_registration_wf, [('bold_file', 'source_file')]),
    ])
    # fmt:on

    return workflow<|MERGE_RESOLUTION|>--- conflicted
+++ resolved
@@ -13,18 +13,9 @@
 
 from xcp_d.interfaces.bids import DerivativesDataSink
 from xcp_d.interfaces.connectivity import ApplyTransformsx
-<<<<<<< HEAD
 from xcp_d.interfaces.surfplotting import PlotImage, PlotSVGData, RibbontoStatmap
 from xcp_d.interfaces.workbench import ShowScene
-=======
-from xcp_d.interfaces.surfplotting import (
-    BrainPlotx,
-    PlotImage,
-    PlotSVGData,
-    RibbontoStatmap,
-)
 from xcp_d.utils.bids import find_nifti_bold_files
->>>>>>> d40d5883
 from xcp_d.utils.doc import fill_doc
 from xcp_d.utils.execsummary import (
     get_n_frames,
