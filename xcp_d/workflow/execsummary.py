# emacs: -*- mode: python; py-indent-offset: 4; indent-tabs-mode: nil -*-
# vi: set ft=python sts=4 ts=4 sw=4 et:
"""Workflows for generating the executive summary."""
import fnmatch
import os

from nipype import Function, logging
from nipype.interfaces import utility as niu
from nipype.pipeline import engine as pe
from niworkflows.engine.workflows import LiterateWorkflow as Workflow
<<<<<<< HEAD
from pkg_resources import resource_filename as pkgrf
from templateflow.api import get as get_template

from xcp_d.interfaces.bids import DerivativesDataSink
from xcp_d.interfaces.connectivity import ApplyTransformsx
from xcp_d.interfaces.surfplotting import PlotImage, PlotSVGData
from xcp_d.interfaces.workbench import ShowScene
from xcp_d.utils.bids import find_nifti_bold_files
from xcp_d.utils.doc import fill_doc
from xcp_d.utils.execsummary import (
    get_n_frames,
    get_png_image_names,
    make_mosaic,
    modify_brainsprite_scene_template,
    modify_pngs_scene_template,
)
from xcp_d.utils.utils import _t12native, get_std2bold_xforms
=======

from xcp_d.interfaces.bids import DerivativesDataSink
from xcp_d.interfaces.surfplotting import BrainPlotx, PlotImage, RibbontoStatmap
from xcp_d.utils.bids import get_freesurfer_dir
from xcp_d.utils.doc import fill_doc
from xcp_d.utils.plot import plot_ribbon_svg
>>>>>>> 786533d8

LOGGER = logging.getLogger("nipype.workflow")


@fill_doc
def init_brainsprite_figures_wf(
    output_dir,
    t2w_available,
    mem_gb,
    omp_nthreads,
    name="init_brainsprite_figures_wf",
):
    """Create mosaic and PNG files for executive summary brainsprite.

    Workflow Graph
        .. workflow::
            :graph2use: orig
            :simple_form: yes

            from xcp_d.workflow.connectivity import init_brainsprite_figures_wf

            wf = init_brainsprite_figures_wf(
                output_dir=".",
                t2w_available=True,
                mem_gb=0.1,
                omp_nthreads=1,
                name="brainsprite_figures_wf",
            )

    Parameters
    ----------
    %(output_dir)s
    t2w_available : bool
        True if a T2w image is available.
    %(mem_gb)s
    %(omp_nthreads)s
    %(name)s
        Default is "init_brainsprite_figures_wf".

    Inputs
    ------
    t1w
        Path to T1w image.
    t2w
        Path to T2w image. Optional. Should only be defined if ``t2w_available`` is True.
    lh_wm_surf
    rh_wm_surf
    lh_pial_surf
    rh_pial_surf
    """
    workflow = Workflow(name=name)

    inputnode = pe.Node(
        niu.IdentityInterface(
            fields=[
                "t1w",
                "t2w",
                "lh_wm_surf",
                "rh_wm_surf",
                "lh_pial_surf",
                "rh_pial_surf",
            ],
        ),
        name="inputnode",
    )

    # Load template scene file
    brainsprite_scene_template = pkgrf(
        "xcp_d",
        "data/executive_summary_scenes/brainsprite_template.scene.gz",
    )
    pngs_scene_template = pkgrf("xcp_d", "data/executive_summary_scenes/pngs_template.scene.gz")

    if t2w_available:
        image_types = ["T1", "T2"]
    else:
        image_types = ["T1"]

    for image_type in image_types:
        # Create frame-wise PNGs
        get_number_of_frames = pe.Node(
            Function(
                function=get_n_frames,
                input_names=["anat_file"],
                output_names=["frame_numbers"],
            ),
            name=f"get_number_of_frames_{image_type}",
            mem_gb=mem_gb,
            omp_nthreads=omp_nthreads,
        )

        # fmt:off
        workflow.connect([
            (inputnode, get_number_of_frames, [("anat_file", "anat_file")]),
        ])
        # fmt:on

        # Modify template scene file with file paths
        modify_brainsprite_template_scene = pe.MapNode(
            Function(
                function=modify_brainsprite_scene_template,
                input_names=[
                    "slice_number",
                    "anat_file",
                    "rh_pial_file",
                    "lh_pial_file",
                    "rh_white_file",
                    "lh_white_file",
                    "scene_template",
                ],
                output_names=["out_file"],
            ),
            name=f"modify_brainsprite_template_scene_{image_type}",
            iterfield=["slice_number"],
            mem_gb=mem_gb,
            omp_nthreads=omp_nthreads,
        )
        modify_brainsprite_template_scene.inputs.scene_template = brainsprite_scene_template

        # fmt:off
        workflow.connect([
            (inputnode, modify_brainsprite_template_scene, [
                ("anat_file", "anat_file"),
                ("lh_wm_surf", "lh_white_file"),
                ("rh_wm_surf", "rh_white_file"),
                ("lh_pial_surf", "lh_pial_file"),
                ("rh_pial_surf", "rh_pial_file"),
            ]),
            (get_number_of_frames, modify_brainsprite_template_scene, [
                ("frame_numbers", "slice_number"),
            ]),
        ])
        # fmt:on

        create_framewise_pngs = pe.MapNode(
            ShowScene(
                scene_name_or_number=1,
                image_width=900,
                image_height=800,
            ),
            name=f"create_framewise_pngs_{image_type}",
            iterfield=["scene_file"],
            mem_gb=mem_gb,
            omp_nthreads=omp_nthreads,
        )

        # fmt:off
        workflow.connect([
            (modify_brainsprite_template_scene, create_framewise_pngs, [
                ("out_file", "scene_file"),
            ]),
        ])
        # fmt:on

        # Make mosaic
        make_mosaic_node = pe.Node(
            Function(
                function=make_mosaic,
                input_names=["png_files"],
                output_names=["mosaic_file"],
            ),
            name=f"make_mosaic_{image_type}",
            mem_gb=mem_gb,
            omp_nthreads=omp_nthreads,
        )

        # fmt:off
        workflow.connect([
            (create_framewise_pngs, make_mosaic_node, [("out_file", "png_files")]),
        ])
        # fmt:on

        ds_mosaic_file = pe.Node(
            DerivativesDataSink(
                base_directory=output_dir,
                dismiss_entities=["desc"],
                desc="mosaic",
                datatype="figures",
                suffix=f"{image_type}w",
            ),
            name=f"ds_mosaic_file_{image_type}",
            run_without_submitting=False,
        )

        # fmt:off
        workflow.connect([
            (inputnode, ds_mosaic_file, [("anat_file", "source_file")]),
            (make_mosaic_node, ds_mosaic_file, [("mosaic_file", "in_file")]),
        ])
        # fmt:on

        # Start working on the selected PNG images for the button
        modify_pngs_template_scene = pe.Node(
            Function(
                function=modify_pngs_scene_template,
                input_names=[
                    "anat_file",
                    "rh_pial_file",
                    "lh_pial_file",
                    "rh_white_file",
                    "lh_white_file",
                    "scene_template",
                ],
                output_names=["out_file"],
            ),
            name=f"modify_pngs_template_scene_{image_type}",
            mem_gb=mem_gb,
            omp_nthreads=omp_nthreads,
        )
        modify_pngs_template_scene.inputs.scene_template = pngs_scene_template

        # fmt:off
        workflow.connect([
            (inputnode, modify_pngs_template_scene, [
                ("anat_file", "anat_file"),
                ("lh_wm_surf", "lh_white_file"),
                ("rh_wm_surf", "rh_white_file"),
                ("lh_pial_surf", "lh_pial_file"),
                ("rh_pial_surf", "rh_pial_file"),
            ])
        ])
        # fmt:on

        # Create specific PNGs for button
        get_png_scene_names = pe.Node(
            Function(
                function=get_png_image_names,
                output_names=["scene_index", "scene_descriptions"],
            ),
            name=f"get_png_scene_names_{image_type}",
        )

        create_scenewise_pngs = pe.MapNode(
            ShowScene(image_width=900, image_height=800),
            name=f"create_scenewise_pngs_{image_type}",
            iterfield=["scene_name_or_number"],
            mem_gb=mem_gb,
            omp_nthreads=omp_nthreads,
        )

        # fmt:off
        workflow.connect([
            (modify_pngs_template_scene, create_scenewise_pngs, [
                ("out_file", "scene_file"),
            ]),
            (get_png_scene_names, create_scenewise_pngs, [
                ("scene_index", "scene_name_or_number"),
            ]),
        ])
        # fmt:on

        ds_scenewise_pngs = pe.MapNode(
            DerivativesDataSink(
                base_directory=output_dir,
                dismiss_entities=["desc"],
                datatype="figures",
                suffix=f"{image_type}w",
            ),
            name=f"ds_scenewise_pngs_{image_type}",
            run_without_submitting=False,
            iterfield=["desc", "in_file"],
        )

        # fmt:off
        workflow.connect([
            (inputnode, ds_scenewise_pngs, [("anat_file", "source_file")]),
            (get_png_scene_names, ds_scenewise_pngs, [("scene_descriptions", "desc")]),
            (create_scenewise_pngs, ds_scenewise_pngs, [("out_file", "in_file")]),
        ])
        # fmt:on

    return workflow


@fill_doc
def init_execsummary_wf(
    bold_file,
    output_dir,
    layout,
    name="execsummary_wf",
):
    """Generate the figures for an executive summary.

    Parameters
    ----------
    bold_file
        BOLD data before post-processing.
    %(output_dir)s
    layout
    %(name)s

    Inputs
    ------
    bold_file
        BOLD data before post-processing.
        Set from the parameter.
    boldref_file
        The boldref file associated with the BOLD file.
        This should only be defined (and used) for NIFTI inputs.
    """
    workflow = Workflow(name=name)

    inputnode = pe.Node(
        niu.IdentityInterface(
            fields=[
                "bold_file",
                "boldref_file",  # a nifti boldref
            ]
        ),
        name="inputnode",
    )
    inputnode.inputs.bold_file = bold_file

    # Get bb_registration_file prefix from fmriprep
    # TODO: Replace with interfaces.
    all_files = list(layout.get_files())
    current_bold_file = os.path.basename(bold_file)
    if "_space" in current_bold_file:
        bb_register_prefix = current_bold_file.split("_space")[0]
    else:
        bb_register_prefix = current_bold_file.split("_desc")[0]

    # check if there is a bb_registration_file or coregister file
    patterns = ("*bbregister_bold.svg", "*coreg_bold.svg", "*bbr_bold.svg")
    registration_file = [pat for pat in patterns if fnmatch.filter(all_files, pat)]
    # Get the T1w registration file
    bold_t1w_registration_file = fnmatch.filter(
        all_files, "*" + bb_register_prefix + registration_file[0]
    )[0]

    # Plot the reference bold image
    plot_boldref = pe.Node(PlotImage(), name="plot_boldref")

    # fmt:off
    workflow.connect([
        (inputnode, plot_boldref, [("boldref_file", "in_file")]),
    ])
    # fmt:on

    # Write out the figures.
    ds_boldref_figure = pe.Node(
        DerivativesDataSink(
            base_directory=output_dir,
            dismiss_entities=["den"],
            datatype="figures",
            desc="boldref",
        ),
        name="ds_boldref_figure",
        run_without_submitting=True,
    )

    # fmt:off
    workflow.connect([
        (inputnode, ds_boldref_figure, [("bold_file", "source_file")]),
        (plot_boldref, ds_boldref_figure, [("out_file", "in_file")]),
    ])
    # fmt:on

    ds_registration_figure = pe.Node(
        DerivativesDataSink(
            base_directory=output_dir,
            in_file=bold_t1w_registration_file,
            dismiss_entities=["den"],
            datatype="figures",
            desc="bbregister",
        ),
        name="ds_registration_figure",
        run_without_submitting=True,
    )

    # fmt:off
    workflow.connect([
        (inputnode, ds_registration_figure, [("bold_file", "source_file")]),
    ])
    # fmt:on

    return workflow<|MERGE_RESOLUTION|>--- conflicted
+++ resolved
@@ -8,15 +8,11 @@
 from nipype.interfaces import utility as niu
 from nipype.pipeline import engine as pe
 from niworkflows.engine.workflows import LiterateWorkflow as Workflow
-<<<<<<< HEAD
 from pkg_resources import resource_filename as pkgrf
-from templateflow.api import get as get_template
 
 from xcp_d.interfaces.bids import DerivativesDataSink
-from xcp_d.interfaces.connectivity import ApplyTransformsx
-from xcp_d.interfaces.surfplotting import PlotImage, PlotSVGData
+from xcp_d.interfaces.surfplotting import PlotImage
 from xcp_d.interfaces.workbench import ShowScene
-from xcp_d.utils.bids import find_nifti_bold_files
 from xcp_d.utils.doc import fill_doc
 from xcp_d.utils.execsummary import (
     get_n_frames,
@@ -25,15 +21,6 @@
     modify_brainsprite_scene_template,
     modify_pngs_scene_template,
 )
-from xcp_d.utils.utils import _t12native, get_std2bold_xforms
-=======
-
-from xcp_d.interfaces.bids import DerivativesDataSink
-from xcp_d.interfaces.surfplotting import BrainPlotx, PlotImage, RibbontoStatmap
-from xcp_d.utils.bids import get_freesurfer_dir
-from xcp_d.utils.doc import fill_doc
-from xcp_d.utils.plot import plot_ribbon_svg
->>>>>>> 786533d8
 
 LOGGER = logging.getLogger("nipype.workflow")
 
