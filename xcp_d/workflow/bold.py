# emacs: -*- mode: python; py-indent-offset: 4; indent-tabs-mode: nil -*-
# vi: set ft=python sts=4 ts=4 sw=4 et:
"""Workflows for post-processing the BOLD data."""
import os

import nibabel as nb
import numpy as np
import sklearn
from nipype import Function, logging
from nipype.interfaces import utility as niu
from nipype.pipeline import engine as pe
from niworkflows.engine.workflows import LiterateWorkflow as Workflow
from niworkflows.interfaces.fixes import FixHeaderApplyTransforms as ApplyTransforms
from num2words import num2words
from templateflow.api import get as get_template

from xcp_d.interfaces.bids import DerivativesDataSink
from xcp_d.interfaces.filtering import FilteringData
from xcp_d.interfaces.prepostcleaning import CensorScrub, Interpolate, RemoveTR
from xcp_d.interfaces.qc_plot import CensoringPlot, QCPlot
from xcp_d.interfaces.regression import Regress
from xcp_d.interfaces.report import FunctionalSummary
from xcp_d.interfaces.resting_state import DespikePatch
from xcp_d.utils.bids import collect_run_data
from xcp_d.utils.doc import fill_doc
from xcp_d.utils.filemanip import check_binary_mask
from xcp_d.utils.plot import plot_design_matrix
from xcp_d.utils.utils import (
    consolidate_confounds,
    get_bold2std_and_t1w_xforms,
    get_customfile,
    get_std2bold_xforms,
    stringforparams,
)
from xcp_d.workflow.connectivity import init_nifti_functional_connectivity_wf
from xcp_d.workflow.execsummary import init_execsummary_wf
from xcp_d.workflow.outputs import init_writederivatives_wf
from xcp_d.workflow.postprocessing import init_resd_smoothing
from xcp_d.workflow.restingstate import init_compute_alff_wf, init_nifti_reho_wf

LOGGER = logging.getLogger("nipype.workflow")


@fill_doc
def init_boldpostprocess_wf(
    lower_bpf,
    upper_bpf,
    bpf_order,
    motion_filter_type,
    motion_filter_order,
    bandpass_filter,
    band_stop_min,
    band_stop_max,
    smoothing,
    bold_file,
    head_radius,
    params,
    custom_confounds_folder,
    omp_nthreads,
    dummytime,
    output_dir,
    fd_thresh,
    n_runs,
    despike,
    layout=None,
    name="bold_postprocess_wf",
):
    """Organize the bold processing workflow.

    Workflow Graph
        .. workflow::
            :graph2use: orig
            :simple_form: yes

            from xcp_d.workflow.bold import init_boldpostprocess_wf
            wf = init_boldpostprocess_wf(
                lower_bpf=0.009,
                upper_bpf=0.08,
                bpf_order=2,
                motion_filter_type=None,
                motion_filter_order=4,
                bandpass_filter=True,
                band_stop_min=0.,
                band_stop_max=0.,
                smoothing=6,
                bold_file="/path/to/file.nii.gz",
                head_radius=50.,
                params="36P",
                custom_confounds_folder=None,
                omp_nthreads=1,
                dummytime=0,
                output_dir=".",
                fd_thresh=0.2,
                n_runs=1,
                despike=False,
                layout=None,
                name='bold_postprocess_wf',
            )

    Parameters
    ----------
    %(bandpass_filter)s
    %(lower_bpf)s
    %(upper_bpf)s
    %(bpf_order)s
    %(motion_filter_type)s
    %(motion_filter_order)s
    %(band_stop_min)s
    %(band_stop_max)s
    %(smoothing)s
    bold_file: str
        bold file for post processing
    %(head_radius)s
    %(params)s
    custom_confounds: str
        path to cusrtom nuissance regressors
    %(omp_nthreads)s
    dummytime: float
        the time in seconds to be removed before postprocessing
    output_dir : str
        Directory in which to save xcp_d output
    %(fd_thresh)s
    n_runs
    despike: bool
        If True, run 3dDespike from AFNI
    layout : BIDSLayout object
        BIDS dataset layout
    %(name)s

    Inputs
    ------
    bold_file
        BOLD series NIfTI file
    ref_file
        Bold reference file from fmriprep
        Loaded in this workflow.
    bold_mask
        bold_mask from fmriprep
        Loaded in this workflow.
    custom_confounds_folder
        custom regressors
    %(mni_to_t1w)s
        MNI to T1W ants Transformation file/h5
        Fed from the subject workflow.
    t1w
        Fed from the subject workflow.
    t1seg
        Fed from the subject workflow.
    t1w_mask
        Fed from the subject workflow.
    fmriprep_confounds_tsv
        Loaded in this workflow.

    Outputs
    -------
    processed_bold
        clean bold after regression and filtering
    smoothed_bold
        smoothed clean bold
    alff_out
        ALFF file. Only generated if bandpass filtering is performed.
    smoothed_alff
        Smoothed ALFF file. Only generated if bandpass filtering is performed.
    reho_out
        reho output computed by afni.3dreho
    %(atlas_names)s
    %(timeseries)s
    %(correlations)s
    qc_file
        quality control files
    filtered_motion

    References
    ----------
    .. footbibliography::
    """
    run_data = collect_run_data(layout, bold_file)

    TR = run_data["bold_metadata"]["RepetitionTime"]

    # TODO: This is a workaround for a bug in nibabies.
    # Once https://github.com/nipreps/nibabies/issues/245 is resolved
    # and a new release is made, remove this.
    mask_file = check_binary_mask(run_data["boldmask"])

    workflow = Workflow(name=name)

    filter_str, filter_post_str = "", ""
    if motion_filter_type:
        if motion_filter_type == "notch":
            filter_sub_str = (
                f"band-stop filtered to remove signals between {band_stop_min} and "
                f"{band_stop_max} breaths-per-minute using a notch filter, based on "
                "@fair2020correction"
            )
        else:  # lp
            filter_sub_str = (
                f"low-pass filtered below {band_stop_min} breaths-per-minute, "
                "based on @fair2020correction and @gratton2020removal"
            )

        filter_str = (
            f"the six translation and rotation head motion traces were {filter_sub_str}. " "Next, "
        )
        filter_post_str = (
            "The filtered versions of the motion traces and framewise displacement were not used "
            "for denoising."
        )

    fd_str = (
        f"{filter_str}framewise displacement was calculated using the formula from "
        f"@power_fd_dvars, with a head radius of {head_radius} mm"
    )

    dummytime_str = ""
    initial_volumes_to_drop = 0
    if dummytime > 0:
        initial_volumes_to_drop = int(np.ceil(dummytime / TR))
        dummytime_str = (
            f"the first {num2words(initial_volumes_to_drop)} of both the BOLD data and nuisance "
            "regressors were discarded, then "
        )

    if despike:
        despike_str = "despiked, mean-centered, and linearly detrended"
    else:
        despike_str = "mean-centered and linearly detrended"

    workflow.__desc__ = f"""\
For each of the {num2words(n_runs)} BOLD series found per subject (across all tasks and sessions),
the following post-processing was performed.
First, {dummytime_str}outlier detection was performed.
In order to identify high-motion outlier volumes, {fd_str}.
Volumes with {'filtered ' if motion_filter_type else ''}framewise displacement greater than
{fd_thresh} mm were flagged as outliers and excluded from nuisance regression [@power_fd_dvars].
{filter_post_str}
Before nuisance regression, but after censoring, the BOLD data were {despike_str}.
{stringforparams(params=params)} [@benchmarkp;@satterthwaite_2013].
These nuisance regressors were regressed from the BOLD data using linear regression -
as implemented in Scikit-Learn {sklearn.__version__} [@scikit-learn].
Any volumes censored earlier in the workflow were then interpolated in the residual time series
produced by the regression.
The interpolated timeseries were then band-pass filtered to retain signals within the
{lower_bpf}-{upper_bpf} Hz frequency band.
"""

    inputnode = pe.Node(
        niu.IdentityInterface(
            fields=[
<<<<<<< HEAD
                'bold_file',
                'ref_file',
                'bold_mask',
                'custom_confounds_folder',
                'mni_to_t1w',
                't1w',
                't1seg',
                't1w_mask',
                'fmriprep_confounds_tsv',
                't1w_to_native',
=======
                "bold_file",
                "ref_file",
                "bold_mask",
                "custom_confounds",
                "mni_to_t1w",
                "t1w",
                "t1seg",
                "t1w_mask",
                "fmriprep_confounds_tsv",
                "t1w_to_native",
>>>>>>> d0bb5533
            ],
        ),
        name="inputnode",
    )

    inputnode.inputs.bold_file = bold_file
    inputnode.inputs.ref_file = run_data["boldref"]
    inputnode.inputs.bold_mask = mask_file
    inputnode.inputs.custom_confounds_folder = custom_confounds_folder
    inputnode.inputs.fmriprep_confounds_tsv = run_data["confounds"]
    inputnode.inputs.t1w_to_native = run_data["t1w_to_native_xform"]

    outputnode = pe.Node(
        niu.IdentityInterface(
            fields=[
                "processed_bold",
                "smoothed_bold",
                "alff_out",
                "smoothed_alff",
                "reho_out",
                "atlas_names",
                "timeseries",
                "correlations",
                "qc_file",
                "filtered_motion",
                "tmask",
            ],
        ),
        name="outputnode",
    )

    mem_gbx = _create_mem_gb(bold_file)

    get_custom_confounds_file = pe.Node(
        Function(
            input_names=["custom_confounds_folder", "fmriprep_confounds_file"],
            output_names=["custom_confounds_file"],
            function=get_customfile,
        ),
        name="get_custom_confounds_file",
    )

    fcon_ts_wf = init_nifti_functional_connectivity_wf(
        mem_gb=mem_gbx["timeseries"],
        name="fcons_ts_wf",
        omp_nthreads=omp_nthreads,
    )

    if bandpass_filter:
        alff_compute_wf = init_compute_alff_wf(
            mem_gb=mem_gbx["timeseries"],
            TR=TR,
            bold_file=bold_file,
            lowpass=upper_bpf,
            highpass=lower_bpf,
            smoothing=smoothing,
            cifti=False,
            name="compute_alff_wf",
            omp_nthreads=omp_nthreads,
        )

    reho_compute_wf = init_nifti_reho_wf(
        mem_gb=mem_gbx["timeseries"],
        bold_file=bold_file,
        name="nifti_reho_wf",
        omp_nthreads=omp_nthreads,
    )

    write_derivative_wf = init_writederivatives_wf(
        smoothing=smoothing,
        bold_file=bold_file,
        bandpass_filter=bandpass_filter,
        params=params,
        cifti=None,
        output_dir=output_dir,
        dummytime=dummytime,
        lowpass=upper_bpf,
        highpass=lower_bpf,
        motion_filter_type=motion_filter_type,
        TR=TR,
        name="write_derivative_wf",
    )

<<<<<<< HEAD
    censor_scrub = pe.Node(CensorScrub(
        TR=TR,
        band_stop_min=band_stop_min,
        band_stop_max=band_stop_max,
        motion_filter_type=motion_filter_type,
        motion_filter_order=motion_filter_order,
        head_radius=head_radius,
        fd_thresh=fd_thresh),
        name='censoring',
        mem_gb=mem_gbx['timeseries'],
        omp_nthreads=omp_nthreads)
=======
    censor_scrub = pe.Node(
        CensorScrub(
            TR=TR,
            custom_confounds=custom_confounds,
            band_stop_min=band_stop_min,
            band_stop_max=band_stop_max,
            motion_filter_type=motion_filter_type,
            motion_filter_order=motion_filter_order,
            head_radius=head_radius,
            fd_thresh=fd_thresh,
        ),
        name="censoring",
        mem_gb=mem_gbx["timeseries"],
        omp_nthreads=omp_nthreads,
    )
>>>>>>> d0bb5533

    bold_holder_node = pe.Node(
        niu.IdentityInterface(
            fields=["bold_file", "fmriprep_confounds_tsv", "custom_confounds"],
        ),
        name="bold_holder_node",
    )

    resdsmoothing_wf = init_resd_smoothing(
        mem_gb=mem_gbx["timeseries"],
        smoothing=smoothing,
        cifti=False,
        name="resd_smoothing_wf",
        omp_nthreads=omp_nthreads,
    )

    filtering_wf = pe.Node(
        FilteringData(
            TR=TR,
            lowpass=upper_bpf,
            highpass=lower_bpf,
            filter_order=bpf_order,
            bandpass_filter=bandpass_filter,
        ),
        name="filtering_wf",
        mem_gb=mem_gbx["timeseries"],
        n_procs=omp_nthreads,
    )

    consolidate_confounds_node = pe.Node(
        Function(
            input_names=[
                "fmriprep_confounds_file",
                "custom_confounds_file",
                "namesource",
                "params",
            ],
            output_names=["out_file"],
            function=consolidate_confounds,
        ),
        name="consolidate_confounds_node",
    )
    consolidate_confounds_node.inputs.params = params

    plot_design_matrix_node = pe.Node(
        Function(
            input_names=["design_matrix"],
            output_names=["design_matrix_figure"],
            function=plot_design_matrix,
        ),
        name="plot_design_matrix_node",
    )

    regression_wf = pe.Node(
        Regress(TR=TR, original_file=bold_file, params=params),
        name="regression_wf",
        mem_gb=mem_gbx["timeseries"],
        n_procs=omp_nthreads,
    )

    interpolate_wf = pe.Node(
        Interpolate(TR=TR),
        name="interpolation_wf",
        mem_gb=mem_gbx["timeseries"],
        n_procs=omp_nthreads,
    )

    executivesummary_wf = init_execsummary_wf(
        TR=TR,
        bold_file=bold_file,
        layout=layout,
        mem_gb=mem_gbx["timeseries"],
        output_dir=output_dir,
        dummyvols=initial_volumes_to_drop,
        omp_nthreads=omp_nthreads,
    )

    # get transform file for resampling and fcon
    get_std2native_transform = pe.Node(
        Function(
            input_names=["bold_file", "mni_to_t1w", "t1w_to_native"],
            output_names=["transform_list"],
            function=get_std2bold_xforms,
        ),
        name="get_std2native_transform",
    )
    get_native2space_transforms = pe.Node(
        Function(
            input_names=["bold_file", "mni_to_t1w", "t1w_to_native"],
            output_names=[
                "bold_to_std_xforms",
                "bold_to_std_xforms_invert",
                "bold_to_t1w_xforms",
                "bold_to_t1w_xforms_invert",
            ],
            function=get_bold2std_and_t1w_xforms,
        ),
        name="get_native2space_transforms",
    )

    # fmt:off
    workflow.connect([
        (inputnode, get_std2native_transform, [("bold_file", "bold_file"),
                                               ("mni_to_t1w", "mni_to_t1w"),
                                               ("t1w_to_native", "t1w_to_native")]),
        (inputnode, get_native2space_transforms, [("bold_file", "bold_file"),
                                                  ("mni_to_t1w", "mni_to_t1w"),
                                                  ("t1w_to_native", "t1w_to_native")]),
        (inputnode, get_custom_confounds_file, [
            ("custom_confounds_folder", "custom_confounds_folder"),
            ("fmriprep_confounds_tsv", "fmriprep_confounds_file"),
        ]),
    ])
    # fmt:on

    resample_parc = pe.Node(
        ApplyTransforms(
            dimension=3,
            input_image=str(
                get_template(
                    "MNI152NLin2009cAsym",
                    resolution=1,
                    desc="carpet",
                    suffix="dseg",
                    extension=[".nii", ".nii.gz"],
                )
            ),
            interpolation="MultiLabel",
        ),
        name="resample_parc",
        n_procs=omp_nthreads,
        mem_gb=mem_gbx["timeseries"],
    )

    warp_boldmask_to_t1w = pe.Node(
        ApplyTransforms(
            dimension=3,
            input_image=mask_file,
            interpolation="NearestNeighbor",
        ),
        name="warp_boldmask_to_t1w",
        n_procs=omp_nthreads,
        mem_gb=mem_gbx["timeseries"],
    )

    # fmt:off
    workflow.connect([
        (inputnode, warp_boldmask_to_t1w, [('t1w_mask', 'reference_image')]),
        (get_native2space_transforms, warp_boldmask_to_t1w, [
            ('bold_to_t1w_xforms', 'transforms'),
            ("bold_to_t1w_xforms_invert", "invert_transform_flags"),
        ]),
    ])
    # fmt:on

    warp_boldmask_to_mni = pe.Node(
        ApplyTransforms(
            dimension=3,
            input_image=mask_file,
            reference_image=str(
                get_template(
                    "MNI152NLin2009cAsym",
                    resolution=2,
                    desc="brain",
                    suffix="mask",
                    extension=[".nii", ".nii.gz"],
                ),
            ),
            interpolation="NearestNeighbor",
        ),
        name="warp_boldmask_to_mni",
        n_procs=omp_nthreads,
        mem_gb=mem_gbx["timeseries"],
    )

    # fmt:off
    workflow.connect([
        (get_native2space_transforms, warp_boldmask_to_mni, [
            ('bold_to_std_xforms', 'transforms'),
            ("bold_to_std_xforms_invert", "invert_transform_flags"),
        ]),
    ])
    # fmt:on

    censor_report = pe.Node(
        CensoringPlot(
            TR=TR,
            dummytime=dummytime,
            head_radius=head_radius,
            motion_filter_type=motion_filter_type,
            band_stop_max=band_stop_max,
            band_stop_min=band_stop_min,
            motion_filter_order=motion_filter_order,
            fd_thresh=fd_thresh,
        ),
        name="censor_report",
        mem_gb=mem_gbx["timeseries"],
        n_procs=omp_nthreads,
    )

    qcreport = pe.Node(
        QCPlot(
            TR=TR,
            dummytime=dummytime,
            template_mask=str(
                get_template(
                    "MNI152NLin2009cAsym",
                    resolution=2,
                    desc="brain",
                    suffix="mask",
                    extension=[".nii", ".nii.gz"],
                )
            ),
            head_radius=head_radius,
        ),
        name="qc_report",
        mem_gb=mem_gbx["timeseries"],
        n_procs=omp_nthreads,
    )

    # fmt:off
    workflow.connect([
        (inputnode, qcreport, [("bold_file", "bold_file")]),
        (inputnode, qcreport, [("t1w_mask", "t1w_mask")]),
    ])

    workflow.connect([
        (inputnode, censor_report, [("bold_file", "bold_file")]),
    ])
    # fmt:on

    # Remove TR first:
    if dummytime > 0:
        rm_dummytime = pe.Node(
<<<<<<< HEAD
            RemoveTR(initial_volumes_to_drop=initial_volumes_to_drop),
            name="remove_dummy_time",
            mem_gb=0.1 * mem_gbx['timeseries'],
        )

=======
            RemoveTR(
                initial_volumes_to_drop=initial_volumes_to_drop, custom_confounds=custom_confounds
            ),
            name="remove_dummy_time",
            mem_gb=0.1 * mem_gbx["timeseries"],
        )

        # fmt:off
>>>>>>> d0bb5533
        workflow.connect([
            (inputnode, rm_dummytime, [('fmriprep_confounds_tsv', 'fmriprep_confounds_file')]),
            (inputnode, rm_dummytime, [('bold_file', 'bold_file')]),
            (get_custom_confounds_file, rm_dummytime, [
                ('custom_confounds_file', 'custom_confounds'),
            ]),
            (rm_dummytime, censor_scrub, [
                ('bold_file_dropped_TR', 'in_file'),
                ('fmriprep_confounds_file_dropped_TR', 'fmriprep_confounds_file'),
                ('custom_confounds_dropped', 'custom_confounds')
<<<<<<< HEAD
            ]),
        ])
=======
            ])])
        # fmt:on
>>>>>>> d0bb5533

    else:  # No need to remove TR
        # Censor Scrub:
        # fmt:off
        workflow.connect([
            (inputnode, censor_scrub, [
                ('fmriprep_confounds_tsv', 'fmriprep_confounds_file'),
                ('bold_file', 'in_file'),
            ]),
            (get_custom_confounds_file, censor_scrub, [
                ("custom_confounds_file", "custom_confounds"),
            ]),
        ])
<<<<<<< HEAD

=======
        # fmt:on

    # fmt:off
>>>>>>> d0bb5533
    workflow.connect([
        (inputnode, bold_holder_node, [("bold_file", "bold_file")]),
        (censor_scrub, bold_holder_node, [
            ("fmriprep_confounds_censored", "fmriprep_confounds_tsv"),
            ("custom_confounds_censored", "custom_confounds")]),
    ])

    workflow.connect([
        (inputnode, consolidate_confounds_node, [('bold_file', 'namesource')]),
        (bold_holder_node, consolidate_confounds_node, [
            ('fmriprep_confounds_tsv', 'fmriprep_confounds_file'),
            ('custom_confounds', 'custom_confounds_file'),
        ]),
        (consolidate_confounds_node, plot_design_matrix_node, [
            ("out_file", "design_matrix"),
        ])
    ])
    # fmt:on

    if despike:  # If we despike
        # Despiking truncates large spikes in the BOLD times series
        # Despiking reduces/limits the amplitude or magnitude of
        # large spikes but preserves those data points with an imputed
        # reduced amplitude. Despiking is done before regression and filtering
        # to minimize the impact of spike. Despiking is applied to whole volumes
        # and data, and different from temporal censoring. It can be added to the
        # command line arguments with --despike.

        despike3d = pe.Node(
            DespikePatch(outputtype="NIFTI_GZ", args="-NEW"),
            name="despike3d",
            mem_gb=mem_gbx["timeseries"],
            n_procs=omp_nthreads,
        )

        # fmt:off
        workflow.connect([(censor_scrub, despike3d, [('bold_censored', 'in_file')])])
        # Censor Scrub:
        workflow.connect([
            (despike3d, regression_wf, [('out_file', 'in_file')]),
            (inputnode, regression_wf, [('bold_mask', 'mask')]),
<<<<<<< HEAD
            (censor_scrub, regression_wf, [
                ('fmriprep_confounds_censored', 'confounds'),
                ('custom_confounds_censored', 'custom_confounds'),
            ]),
        ])
=======
            (censor_scrub, regression_wf,
             [('fmriprep_confounds_censored', 'confounds'),
              ('custom_confounds_censored', 'custom_confounds')])])
        # fmt:on
>>>>>>> d0bb5533

    else:  # If we don't despike
        # regression workflow
        # fmt:off
        workflow.connect([(inputnode, regression_wf, [('bold_mask', 'mask')]),
                          (censor_scrub, regression_wf,
                         [('bold_censored', 'in_file'),
                          ('fmriprep_confounds_censored', 'confounds'),
                          ('custom_confounds_censored', 'custom_confounds')])])
        # fmt:on

    # interpolation workflow
    # fmt:off
    workflow.connect([
        (inputnode, interpolate_wf, [('bold_file', 'bold_file'),
                                     ('bold_mask', 'mask_file')]),
        (censor_scrub, interpolate_wf, [('tmask', 'tmask')]),
        (regression_wf, interpolate_wf, [('res_file', 'in_file')])
    ])

    # add filtering workflow
    workflow.connect([(inputnode, filtering_wf, [('bold_mask', 'mask')]),
                      (interpolate_wf, filtering_wf, [('bold_interpolated',
                                                       'in_file')])])

    # residual smoothing
    workflow.connect([(filtering_wf, resdsmoothing_wf,
                       [('filtered_file', 'inputnode.bold_file')])])

    # functional connect workflow
    workflow.connect([
        (inputnode, fcon_ts_wf, [('bold_file', 'inputnode.bold_file'),
                                 ('ref_file', 'inputnode.ref_file'),
                                 ('mni_to_t1w', 'inputnode.mni_to_t1w'),
                                 ('t1w_to_native', 'inputnode.t1w_to_native')]),
        (filtering_wf, fcon_ts_wf, [('filtered_file', 'inputnode.clean_bold')])
    ])

    # reho and alff
    workflow.connect([
        (inputnode, reho_compute_wf, [('bold_mask', 'inputnode.bold_mask')]),
        (filtering_wf, reho_compute_wf, [('filtered_file', 'inputnode.clean_bold')]),
    ])
    if bandpass_filter:
        workflow.connect([
            (inputnode, alff_compute_wf, [('bold_mask', 'inputnode.bold_mask')]),
            (filtering_wf, alff_compute_wf, [('filtered_file', 'inputnode.clean_bold')]),
        ])

    # qc report
    workflow.connect([
        (inputnode, qcreport, [('bold_mask', 'mask_file')]),
        (filtering_wf, qcreport, [('filtered_file', 'cleaned_file')]),
        (censor_scrub, qcreport, [('tmask', 'tmask')]),
        (censor_scrub, censor_report, [('tmask', 'tmask')]),
        (inputnode, resample_parc, [('ref_file', 'reference_image')]),
        (get_std2native_transform, resample_parc, [('transform_list', 'transforms')]),
        (resample_parc, qcreport, [('output_image', 'seg_file')]),
        (warp_boldmask_to_t1w, qcreport, [('output_image', 'bold2T1w_mask')]),
        (warp_boldmask_to_mni, qcreport, [('output_image', 'bold2temp_mask')]),
        (qcreport, outputnode, [('qc_file', 'qc_file')])
    ])

    # write  to the outputnode, may be use in future
    workflow.connect([
        (filtering_wf, outputnode, [('filtered_file', 'processed_bold')]),
        (censor_scrub, outputnode, [('filtered_motion', 'filtered_motion'),
                                    ('tmask', 'tmask')]),
        (resdsmoothing_wf, outputnode, [('outputnode.smoothed_bold',
                                         'smoothed_bold')]),
        (reho_compute_wf, outputnode, [('outputnode.reho_out', 'reho_out')]),
        (fcon_ts_wf, outputnode, [('outputnode.atlas_names', 'atlas_names'),
                                  ('outputnode.correlations', 'correlations'),
                                  ('outputnode.timeseries', 'timeseries')]),
    ])

    if bandpass_filter:
        workflow.connect([
            (alff_compute_wf, outputnode, [
                ('outputnode.alff_out', 'alff_out'),
                ('outputnode.smoothed_alff', 'smoothed_alff'),
            ]),
        ])

    # write derivatives
    workflow.connect([
        (consolidate_confounds_node, write_derivative_wf, [('out_file',
                                                            'inputnode.confounds_file')]),
        (filtering_wf, write_derivative_wf, [('filtered_file',
                                              'inputnode.processed_bold')]),
        (resdsmoothing_wf, write_derivative_wf, [('outputnode.smoothed_bold',
                                                  'inputnode.smoothed_bold')]),
        (censor_scrub, write_derivative_wf, [('filtered_motion', 'inputnode.filtered_motion'),
                                             ('tmask', 'inputnode.tmask')]),
        (reho_compute_wf, write_derivative_wf, [('outputnode.reho_out',
                                                 'inputnode.reho_out')]),
        (fcon_ts_wf, write_derivative_wf, [('outputnode.atlas_names', 'inputnode.atlas_names'),
                                           ('outputnode.correlations', 'inputnode.correlations'),
                                           ('outputnode.timeseries', 'inputnode.timeseries')]),
        (qcreport, write_derivative_wf, [('qc_file', 'inputnode.qc_file')]),
    ])

    if bandpass_filter:
        workflow.connect([
            (alff_compute_wf, write_derivative_wf, [
                ('outputnode.alff_out', 'inputnode.alff_out'),
                ('outputnode.smoothed_alff', 'inputnode.smoothed_alff'),
            ]),
        ])
    # fmt:on

    functional_qc = pe.Node(
        FunctionalSummary(bold_file=bold_file, TR=TR),
        name="qcsummary",
        run_without_submitting=False,
        mem_gb=mem_gbx["timeseries"],
    )

    ds_report_qualitycontrol = pe.Node(
        DerivativesDataSink(
            base_directory=output_dir,
            desc="qualitycontrol",
            source_file=bold_file,
            datatype="figures",
        ),
        name="ds_report_qualitycontrol",
        run_without_submitting=False,
    )

    ds_report_preprocessing = pe.Node(
        DerivativesDataSink(
            base_directory=output_dir,
            desc="preprocessing",
            source_file=bold_file,
            datatype="figures",
        ),
        name="ds_report_preprocessing",
        run_without_submitting=False,
    )

    ds_design_matrix_plot = pe.Node(
        DerivativesDataSink(
            base_directory=output_dir,
            source_file=bold_file,
            dismiss_entities=["space", "res", "den", "desc"],
            datatype="figures",
            suffix="design",
            extension=".svg",
        ),
        name='ds_design_matrix_plot',
        run_without_submitting=False,
    )

    ds_report_censoring = pe.Node(
        DerivativesDataSink(
            base_directory=output_dir,
            source_file=bold_file,
            datatype="figures",
            desc="censoring",
            suffix="motion",
            extension=".svg",
        ),
        name="ds_report_censoring",
        run_without_submitting=False,
    )

    ds_report_postprocessing = pe.Node(
        DerivativesDataSink(
            base_directory=output_dir,
            source_file=bold_file,
            desc="postprocessing",
            datatype="figures",
        ),
        name="ds_report_postprocessing",
        run_without_submitting=False,
    )

    ds_report_connectivity = pe.Node(
        DerivativesDataSink(
            base_directory=output_dir,
            source_file=bold_file,
            desc="connectivityplot",
            datatype="figures",
        ),
        name="ds_report_connectivity",
        run_without_submitting=False,
    )

    ds_report_rehoplot = pe.Node(
        DerivativesDataSink(
            base_directory=output_dir,
            source_file=bold_file,
            desc="rehoVolumetricPlot",
            datatype="figures",
        ),
        name="ds_report_rehoplot",
        run_without_submitting=False,
    )

    # fmt:off
    workflow.connect([
        (qcreport, ds_report_preprocessing, [('raw_qcplot', 'in_file')]),
        (qcreport, ds_report_postprocessing, [('clean_qcplot', 'in_file')]),
        (qcreport, functional_qc, [('qc_file', 'qc_file')]),
        (plot_design_matrix_node, ds_design_matrix_plot, [("design_matrix_figure", "in_file")]),
        (censor_report, ds_report_censoring, [("out_file", "in_file")]),
        (functional_qc, ds_report_qualitycontrol, [('out_report', 'in_file')]),
        (fcon_ts_wf, ds_report_connectivity, [('outputnode.connectplot', 'in_file')]),
        (reho_compute_wf, ds_report_rehoplot, [('outputnode.rehoplot', 'in_file')]),
    ])
    # fmt:on

    if bandpass_filter:
        ds_report_alffplot = pe.Node(
            DerivativesDataSink(
                base_directory=output_dir,
                source_file=bold_file,
                desc="alffVolumetricPlot",
                datatype="figures",
            ),
            name="ds_report_alffplot",
            run_without_submitting=False,
        )

        # fmt:off
        workflow.connect([
            (alff_compute_wf, ds_report_alffplot, [('outputnode.alffplot', 'in_file')]),
        ])
        # fmt:on

    # executive summary workflow
    # fmt:off
    workflow.connect([
        (inputnode, executivesummary_wf, [('t1w', 'inputnode.t1w'),
                                          ('t1seg', 'inputnode.t1seg'),
                                          ('bold_file', 'inputnode.bold_file'),
                                          ('bold_mask', 'inputnode.mask'),
                                          ('mni_to_t1w', 'inputnode.mni_to_t1w')]),
        (regression_wf, executivesummary_wf, [('res_file', 'inputnode.regressed_data')]),
        (filtering_wf, executivesummary_wf, [('filtered_file', 'inputnode.residual_data')]),
        (censor_scrub, executivesummary_wf, [('filtered_motion', 'inputnode.filtered_motion'),
                                             ('tmask',
                                              'inputnode.tmask')]),
    ])
    # fmt:on

    return workflow


def _create_mem_gb(bold_fname):
    bold_size_gb = os.path.getsize(bold_fname) / (1024**3)
    bold_tlen = nb.load(bold_fname).shape[-1]
    mem_gbz = {
        "derivative": bold_size_gb,
        "resampled": bold_size_gb * 4,
        "timeseries": bold_size_gb * (max(bold_tlen / 100, 1.0) + 4),
    }

    if mem_gbz["timeseries"] < 4.0:
        mem_gbz["timeseries"] = 6.0
        mem_gbz["resampled"] = 2
    elif mem_gbz["timeseries"] > 8.0:
        mem_gbz["timeseries"] = 8.0
        mem_gbz["resampled"] = 3

    return mem_gbz<|MERGE_RESOLUTION|>--- conflicted
+++ resolved
@@ -247,29 +247,16 @@
     inputnode = pe.Node(
         niu.IdentityInterface(
             fields=[
-<<<<<<< HEAD
-                'bold_file',
-                'ref_file',
-                'bold_mask',
-                'custom_confounds_folder',
-                'mni_to_t1w',
-                't1w',
-                't1seg',
-                't1w_mask',
-                'fmriprep_confounds_tsv',
-                't1w_to_native',
-=======
                 "bold_file",
                 "ref_file",
                 "bold_mask",
-                "custom_confounds",
+                "custom_confounds_folder",
                 "mni_to_t1w",
                 "t1w",
                 "t1seg",
                 "t1w_mask",
                 "fmriprep_confounds_tsv",
                 "t1w_to_native",
->>>>>>> d0bb5533
             ],
         ),
         name="inputnode",
@@ -353,23 +340,9 @@
         name="write_derivative_wf",
     )
 
-<<<<<<< HEAD
-    censor_scrub = pe.Node(CensorScrub(
-        TR=TR,
-        band_stop_min=band_stop_min,
-        band_stop_max=band_stop_max,
-        motion_filter_type=motion_filter_type,
-        motion_filter_order=motion_filter_order,
-        head_radius=head_radius,
-        fd_thresh=fd_thresh),
-        name='censoring',
-        mem_gb=mem_gbx['timeseries'],
-        omp_nthreads=omp_nthreads)
-=======
     censor_scrub = pe.Node(
         CensorScrub(
             TR=TR,
-            custom_confounds=custom_confounds,
             band_stop_min=band_stop_min,
             band_stop_max=band_stop_max,
             motion_filter_type=motion_filter_type,
@@ -381,7 +354,6 @@
         mem_gb=mem_gbx["timeseries"],
         omp_nthreads=omp_nthreads,
     )
->>>>>>> d0bb5533
 
     bold_holder_node = pe.Node(
         niu.IdentityInterface(
@@ -616,39 +588,33 @@
     # Remove TR first:
     if dummytime > 0:
         rm_dummytime = pe.Node(
-<<<<<<< HEAD
             RemoveTR(initial_volumes_to_drop=initial_volumes_to_drop),
-            name="remove_dummy_time",
-            mem_gb=0.1 * mem_gbx['timeseries'],
-        )
-
-=======
-            RemoveTR(
-                initial_volumes_to_drop=initial_volumes_to_drop, custom_confounds=custom_confounds
-            ),
             name="remove_dummy_time",
             mem_gb=0.1 * mem_gbx["timeseries"],
         )
 
-        # fmt:off
->>>>>>> d0bb5533
-        workflow.connect([
-            (inputnode, rm_dummytime, [('fmriprep_confounds_tsv', 'fmriprep_confounds_file')]),
-            (inputnode, rm_dummytime, [('bold_file', 'bold_file')]),
-            (get_custom_confounds_file, rm_dummytime, [
-                ('custom_confounds_file', 'custom_confounds'),
-            ]),
-            (rm_dummytime, censor_scrub, [
-                ('bold_file_dropped_TR', 'in_file'),
-                ('fmriprep_confounds_file_dropped_TR', 'fmriprep_confounds_file'),
-                ('custom_confounds_dropped', 'custom_confounds')
-<<<<<<< HEAD
-            ]),
-        ])
-=======
-            ])])
-        # fmt:on
->>>>>>> d0bb5533
+        workflow.connect(
+            [
+                (inputnode, rm_dummytime, [("fmriprep_confounds_tsv", "fmriprep_confounds_file")]),
+                (inputnode, rm_dummytime, [("bold_file", "bold_file")]),
+                (
+                    get_custom_confounds_file,
+                    rm_dummytime,
+                    [
+                        ("custom_confounds_file", "custom_confounds"),
+                    ],
+                ),
+                (
+                    rm_dummytime,
+                    censor_scrub,
+                    [
+                        ("bold_file_dropped_TR", "in_file"),
+                        ("fmriprep_confounds_file_dropped_TR", "fmriprep_confounds_file"),
+                        ("custom_confounds_dropped", "custom_confounds"),
+                    ],
+                ),
+            ]
+        )
 
     else:  # No need to remove TR
         # Censor Scrub:
@@ -662,13 +628,9 @@
                 ("custom_confounds_file", "custom_confounds"),
             ]),
         ])
-<<<<<<< HEAD
-
-=======
         # fmt:on
 
     # fmt:off
->>>>>>> d0bb5533
     workflow.connect([
         (inputnode, bold_holder_node, [("bold_file", "bold_file")]),
         (censor_scrub, bold_holder_node, [
@@ -710,18 +672,12 @@
         workflow.connect([
             (despike3d, regression_wf, [('out_file', 'in_file')]),
             (inputnode, regression_wf, [('bold_mask', 'mask')]),
-<<<<<<< HEAD
             (censor_scrub, regression_wf, [
                 ('fmriprep_confounds_censored', 'confounds'),
                 ('custom_confounds_censored', 'custom_confounds'),
             ]),
         ])
-=======
-            (censor_scrub, regression_wf,
-             [('fmriprep_confounds_censored', 'confounds'),
-              ('custom_confounds_censored', 'custom_confounds')])])
         # fmt:on
->>>>>>> d0bb5533
 
     else:  # If we don't despike
         # regression workflow
@@ -871,7 +827,7 @@
             suffix="design",
             extension=".svg",
         ),
-        name='ds_design_matrix_plot',
+        name="ds_design_matrix_plot",
         run_without_submitting=False,
     )
 
