--- conflicted
+++ resolved
@@ -21,12 +21,9 @@
 from xcp_d.interfaces.resting_state import DespikePatch
 from xcp_d.utils.doc import fill_doc
 from xcp_d.utils.utils import (
-<<<<<<< HEAD
+    _t12native,
     consolidate_confounds,
     denoise_nifti_with_nilearn,
-=======
-    _t12native,
->>>>>>> 0a0cda60
     get_maskfiles,
     get_transformfile,
     get_transformfilex,
@@ -348,7 +345,6 @@
         name="resd_smoothing_wf",
         omp_nthreads=omp_nthreads)
 
-<<<<<<< HEAD
     denoise_bold = pe.Node(
         Function(
             input_names=[
@@ -367,28 +363,6 @@
             function=denoise_nifti_with_nilearn,
         ),
         name="denoise_bold",
-=======
-    filtering_wf = pe.Node(
-        FilteringData(
-            TR=TR,
-            lowpass=upper_bpf,
-            highpass=lower_bpf,
-            filter_order=bpf_order,
-            bandpass_filter=bandpass_filter),
-        name="filtering_wf",
-        mem_gb=mem_gbx['timeseries'],
-        n_procs=omp_nthreads)
-
-    regression_wf = pe.Node(
-        Regress(TR=TR, original_file=bold_file, params=params),
-        name="regression_wf",
-        mem_gb=mem_gbx['timeseries'],
-        n_procs=omp_nthreads)
-
-    interpolate_wf = pe.Node(
-        Interpolate(TR=TR),
-        name="interpolation_wf",
->>>>>>> 0a0cda60
         mem_gb=mem_gbx['timeseries'],
         n_procs=omp_nthreads,
     )
