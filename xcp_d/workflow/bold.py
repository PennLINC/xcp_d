# emacs: -*- mode: python; py-indent-offset: 4; indent-tabs-mode: nil -*-
# vi: set ft=python sts=4 ts=4 sw=4 et:
"""Workflows for post-processing the BOLD data."""
import os

import nibabel as nb
import numpy as np
import sklearn
from nipype import Function, logging
from nipype.interfaces import utility as niu
from nipype.pipeline import engine as pe
from niworkflows.engine.workflows import LiterateWorkflow as Workflow
from niworkflows.interfaces.fixes import FixHeaderApplyTransforms as ApplyTransforms
from num2words import num2words
from templateflow.api import get as get_template

from xcp_d.interfaces.bids import DerivativesDataSink
from xcp_d.interfaces.filtering import FilteringData
from xcp_d.interfaces.prepostcleaning import CensorScrub, Interpolate, RemoveTR
from xcp_d.interfaces.qc_plot import CensoringPlot, QCPlot
from xcp_d.interfaces.regression import Regress
from xcp_d.interfaces.report import FunctionalSummary
from xcp_d.interfaces.resting_state import DespikePatch
from xcp_d.utils.bids import collect_run_data
from xcp_d.utils.doc import fill_doc
from xcp_d.utils.filemanip import check_binary_mask
<<<<<<< HEAD
from xcp_d.utils.utils import (
    _t12native,
    consolidate_confounds,
    get_maskfiles,
    get_transformfile,
    get_transformfilex,
    stringforparams,
)
=======
from xcp_d.utils.utils import get_transformfile, get_transformfilex, stringforparams
>>>>>>> 21e59313
from xcp_d.workflow.connectivity import init_nifti_functional_connectivity_wf
from xcp_d.workflow.execsummary import init_execsummary_wf
from xcp_d.workflow.outputs import init_writederivatives_wf
from xcp_d.workflow.postprocessing import init_resd_smoothing
from xcp_d.workflow.restingstate import init_compute_alff_wf, init_nifti_reho_wf

LOGGER = logging.getLogger('nipype.workflow')


@fill_doc
def init_boldpostprocess_wf(
    lower_bpf,
    upper_bpf,
    bpf_order,
    motion_filter_type,
    motion_filter_order,
    bandpass_filter,
    band_stop_min,
    band_stop_max,
    smoothing,
    bold_file,
    head_radius,
    params,
    custom_confounds,
    omp_nthreads,
    dummytime,
    output_dir,
    fd_thresh,
    n_runs,
    despike,
    layout=None,
    name='bold_postprocess_wf',
):
    """Organize the bold processing workflow.

    Workflow Graph
        .. workflow::
            :graph2use: orig
            :simple_form: yes

            from xcp_d.workflow.bold import init_boldpostprocess_wf
            wf = init_boldpostprocess_wf(
                lower_bpf=0.009,
                upper_bpf=0.08,
                bpf_order=2,
                motion_filter_type=None,
                motion_filter_order=4,
                bandpass_filter=True,
                band_stop_min=0.,
                band_stop_max=0.,
                smoothing=6,
                bold_file="/path/to/file.nii.gz",
                head_radius=50.,
                params="36P",
                custom_confounds=None,
                omp_nthreads=1,
                dummytime=0,
                output_dir=".",
                fd_thresh=0.2,
                n_runs=1,
                despike=False,
                layout=None,
                name='bold_postprocess_wf',
            )

    Parameters
    ----------
    %(bandpass_filter)s
    %(lower_bpf)s
    %(upper_bpf)s
    %(bpf_order)s
    %(motion_filter_type)s
    %(motion_filter_order)s
    %(band_stop_min)s
    %(band_stop_max)s
    %(smoothing)s
    bold_file: str
        bold file for post processing
    %(head_radius)s
    %(params)s
    custom_confounds: str
        path to cusrtom nuissance regressors
    %(omp_nthreads)s
    dummytime: float
        the time in seconds to be removed before postprocessing
    output_dir : str
        Directory in which to save xcp_d output
    %(fd_thresh)s
    n_runs
    despike: bool
        If True, run 3dDespike from AFNI
    layout : BIDSLayout object
        BIDS dataset layout
    %(name)s

    Inputs
    ------
    bold_file
        BOLD series NIfTI file
    ref_file
        Bold reference file from fmriprep
        Loaded in this workflow.
    bold_mask
        bold_mask from fmriprep
        Loaded in this workflow.
    custom_confounds
        custom regressors
    %(mni_to_t1w)s
        MNI to T1W ants Transformation file/h5
        Fed from the subject workflow.
    t1w
        Fed from the subject workflow.
    t1seg
        Fed from the subject workflow.
    t1w_mask
        Fed from the subject workflow.
    fmriprep_confounds_tsv
        Loaded in this workflow.

    Outputs
    -------
    processed_bold
        clean bold after regression and filtering
    smoothed_bold
        smoothed clean bold
    alff_out
        ALFF file. Only generated if bandpass filtering is performed.
    smoothed_alff
        Smoothed ALFF file. Only generated if bandpass filtering is performed.
    reho_out
        reho output computed by afni.3dreho
    %(atlas_names)s
    %(timeseries)s
    %(correlations)s
    qc_file
        quality control files
    filtered_motion

    References
    ----------
    .. footbibliography::
    """
    run_data = collect_run_data(layout, bold_file)

    TR = run_data["bold_metadata"]["RepetitionTime"]

    # TODO: This is a workaround for a bug in nibabies.
    # Once https://github.com/nipreps/nibabies/issues/245 is resolved
    # and a new release is made, remove this.
    mask_file = check_binary_mask(run_data["boldmask"])

    workflow = Workflow(name=name)

    filter_str, filter_post_str = "", ""
    if motion_filter_type:
        if motion_filter_type == "notch":
            filter_sub_str = (
                f"band-stop filtered to remove signals between {band_stop_min} and "
                f"{band_stop_max} breaths-per-minute using a notch filter, based on "
                "@fair2020correction"
            )
        else:  # lp
            filter_sub_str = (
                f"low-pass filtered below {band_stop_min} breaths-per-minute, "
                "based on @fair2020correction and @gratton2020removal"
            )

        filter_str = (
            f"the six translation and rotation head motion traces were {filter_sub_str}. "
            "Next, "
        )
        filter_post_str = (
            "The filtered versions of the motion traces and framewise displacement were not used "
            "for denoising."
        )

    fd_str = (
        f"{filter_str}framewise displacement was calculated using the formula from "
        f"@power_fd_dvars, with a head radius of {head_radius} mm"
    )

    dummytime_str = ""
    initial_volumes_to_drop = 0
    if dummytime > 0:
        initial_volumes_to_drop = int(np.ceil(dummytime / TR))
        dummytime_str = (
            f"the first {num2words(initial_volumes_to_drop)} of both the BOLD data and nuisance "
            "regressors were discarded, then "
        )

    if despike:
        despike_str = "despiked, mean-centered, and linearly detrended"
    else:
        despike_str = "mean-centered and linearly detrended"

    workflow.__desc__ = f"""\
For each of the {num2words(n_runs)} BOLD series found per subject (across all tasks and sessions),
the following post-processing was performed.
First, {dummytime_str}outlier detection was performed.
In order to identify high-motion outlier volumes, {fd_str}.
Volumes with {'filtered ' if motion_filter_type else ''}framewise displacement greater than
{fd_thresh} mm were flagged as outliers and excluded from nuisance regression [@power_fd_dvars].
{filter_post_str}
Before nuisance regression, but after censoring, the BOLD data were {despike_str}.
{stringforparams(params=params)} [@benchmarkp;@satterthwaite_2013].
These nuisance regressors were regressed from the BOLD data using linear regression -
as implemented in Scikit-Learn {sklearn.__version__} [@scikit-learn].
Any volumes censored earlier in the workflow were then interpolated in the residual time series
produced by the regression.
The interpolated timeseries were then band-pass filtered to retain signals within the
{lower_bpf}-{upper_bpf} Hz frequency band.
"""

    inputnode = pe.Node(
        niu.IdentityInterface(
            fields=[
                'bold_file',
                'ref_file',
                'bold_mask',
                'custom_confounds',
                'mni_to_t1w',
                't1w',
                't1seg',
                't1w_mask',
                'fmriprep_confounds_tsv',
                't1w_to_native',
            ],
        ),
        name='inputnode',
    )

    inputnode.inputs.bold_file = bold_file
    inputnode.inputs.ref_file = run_data["boldref"]
    inputnode.inputs.bold_mask = mask_file
    inputnode.inputs.custom_confounds = str(custom_confounds)
    inputnode.inputs.fmriprep_confounds_tsv = run_data["confounds"]
    inputnode.inputs.t1w_to_native = run_data["t1w_to_native_xform"]

    outputnode = pe.Node(
        niu.IdentityInterface(
            fields=[
                'processed_bold',
                'smoothed_bold',
                'alff_out',
                'smoothed_alff',
                'reho_out',
                'atlas_names',
                'timeseries',
                'correlations',
                'qc_file',
                'filtered_motion',
                'tmask',
            ],
        ),
        name='outputnode',
    )

    mem_gbx = _create_mem_gb(bold_file)

    fcon_ts_wf = init_nifti_functional_connectivity_wf(
        mem_gb=mem_gbx['timeseries'],
        name="fcons_ts_wf",
        omp_nthreads=omp_nthreads,
    )

    if bandpass_filter:
        alff_compute_wf = init_compute_alff_wf(
            mem_gb=mem_gbx['timeseries'],
            TR=TR,
            bold_file=bold_file,
            lowpass=upper_bpf,
            highpass=lower_bpf,
            smoothing=smoothing,
            cifti=False,
            name="compute_alff_wf",
            omp_nthreads=omp_nthreads,
        )

    reho_compute_wf = init_nifti_reho_wf(
        mem_gb=mem_gbx['timeseries'],
        bold_file=bold_file,
        name="nifti_reho_wf",
        omp_nthreads=omp_nthreads,
    )

    write_derivative_wf = init_writederivatives_wf(
        smoothing=smoothing,
        bold_file=bold_file,
        bandpass_filter=bandpass_filter,
        params=params,
        cifti=None,
        output_dir=output_dir,
        dummytime=dummytime,
        lowpass=upper_bpf,
        highpass=lower_bpf,
        motion_filter_type=motion_filter_type,
        TR=TR,
        name="write_derivative_wf",
    )

    censor_scrub = pe.Node(CensorScrub(
        TR=TR,
        custom_confounds=custom_confounds,
        band_stop_min=band_stop_min,
        band_stop_max=band_stop_max,
        motion_filter_type=motion_filter_type,
        motion_filter_order=motion_filter_order,
        head_radius=head_radius,
        fd_thresh=fd_thresh),
        name='censoring',
        mem_gb=mem_gbx['timeseries'],
        omp_nthreads=omp_nthreads)

    bold_holder_node = pe.Node(
        niu.IdentityInterface(
            fields=["bold_file", "fmriprep_confounds_tsv", "custom_confounds"],
        ),
        name="bold_holder_node",
    )

    resdsmoothing_wf = init_resd_smoothing(
        mem_gb=mem_gbx['timeseries'],
        smoothing=smoothing,
        cifti=False,
        name="resd_smoothing_wf",
        omp_nthreads=omp_nthreads)

    filtering_wf = pe.Node(
        FilteringData(
            TR=TR,
            lowpass=upper_bpf,
            highpass=lower_bpf,
            filter_order=bpf_order,
            bandpass_filter=bandpass_filter),
        name="filtering_wf",
        mem_gb=mem_gbx['timeseries'],
        n_procs=omp_nthreads)

    consolidate_confounds_node = pe.Node(
        Function(
            input_names=[
                "fmriprep_confounds_file",
                "custom_confounds_file",
                "namesource",
                "params",
            ],
            output_names=["out_file"],
            function=consolidate_confounds,
        ),
        name="consolidate_confounds_node",
    )
    consolidate_confounds_node.inputs.params = params

    regression_wf = pe.Node(
        Regress(TR=TR, original_file=bold_file, params=params),
        name="regression_wf",
        mem_gb=mem_gbx['timeseries'],
        n_procs=omp_nthreads)

    interpolate_wf = pe.Node(
        Interpolate(TR=TR),
        name="interpolation_wf",
        mem_gb=mem_gbx['timeseries'],
        n_procs=omp_nthreads)

    executivesummary_wf = init_execsummary_wf(
        TR=TR,
        bold_file=bold_file,
        layout=layout,
        mem_gb=mem_gbx['timeseries'],
        output_dir=output_dir,
        dummyvols=initial_volumes_to_drop,
        omp_nthreads=omp_nthreads)

    # get transform file for resampling and fcon
    get_std2native_transform = pe.Node(
        Function(
            input_names=["bold_file", "mni_to_t1w", "t1w_to_native"],
            output_names=["transform_list"],
            function=get_transformfile,
        ),
        name="get_std2native_transform",
    )
    get_native2space_transforms = pe.Node(
        Function(
            input_names=["bold_file", "mni_to_t1w", "t1w_to_native"],
            output_names=["bold2MNI_trans", "bold2T1w_trans"],
            function=get_transformfilex,
        ),
        name="get_native2space_transforms",
    )

    workflow.connect([
        (inputnode, get_std2native_transform, [("bold_file", "bold_file"),
                                               ("mni_to_t1w", "mni_to_t1w"),
                                               ("t1w_to_native", "t1w_to_native")]),
        (inputnode, get_native2space_transforms, [("bold_file", "bold_file"),
                                                  ("mni_to_t1w", "mni_to_t1w"),
                                                  ("t1w_to_native", "t1w_to_native")]),
    ])

    resample_parc = pe.Node(ApplyTransforms(
        dimension=3,
        input_image=str(
            get_template('MNI152NLin2009cAsym',
                         resolution=1,
                         desc='carpet',
                         suffix='dseg',
                         extension=['.nii', '.nii.gz'])),
        interpolation='MultiLabel'),
        name='resample_parc',
        n_procs=omp_nthreads,
        mem_gb=mem_gbx['timeseries'])

    resample_bold2T1w = pe.Node(ApplyTransforms(
        dimension=3,
        input_image=mask_file,
        interpolation='NearestNeighbor'),
        name='bold2t1_trans',
        n_procs=omp_nthreads,
        mem_gb=mem_gbx['timeseries'])

    workflow.connect([
        (inputnode, resample_bold2T1w, [('t1w_mask', 'reference_image')]),
        (get_native2space_transforms, resample_bold2T1w, [('bold2T1w_trans', 'transforms')]),
    ])

    resample_bold2MNI = pe.Node(ApplyTransforms(
        dimension=3,
        input_image=mask_file,
        reference_image=str(
            get_template('MNI152NLin2009cAsym',
                         resolution=2,
                         desc='brain',
                         suffix='mask',
                         extension=['.nii', '.nii.gz'])),
        interpolation='NearestNeighbor'),
        name='bold2mni_trans',
        n_procs=omp_nthreads,
        mem_gb=mem_gbx['timeseries'])

    workflow.connect([
        (get_native2space_transforms, resample_bold2MNI, [('bold2MNI_trans', 'transforms')]),
    ])

    censor_report = pe.Node(
        CensoringPlot(
            TR=TR,
            dummytime=dummytime,
            head_radius=head_radius,
            motion_filter_type=motion_filter_type,
            band_stop_max=band_stop_max,
            band_stop_min=band_stop_min,
            motion_filter_order=motion_filter_order,
            fd_thresh=fd_thresh,
        ),
        name="censor_report",
        mem_gb=mem_gbx["timeseries"],
        n_procs=omp_nthreads,
    )

    qcreport = pe.Node(
        QCPlot(
            TR=TR,
            dummytime=dummytime,
            template_mask=str(
                get_template(
                    'MNI152NLin2009cAsym',
                    resolution=2,
                    desc='brain',
                    suffix='mask',
                    extension=['.nii', '.nii.gz']
                )
            ),
            head_radius=head_radius,
        ),
        name="qc_report",
        mem_gb=mem_gbx['timeseries'],
        n_procs=omp_nthreads,
    )

    workflow.connect([
        (inputnode, qcreport, [("bold_file", "bold_file")]),
        (inputnode, qcreport, [("t1w_mask", "t1w_mask")]),
    ])

    workflow.connect([
        (inputnode, censor_report, [("bold_file", "bold_file")]),
    ])

    # Remove TR first:
    if dummytime > 0:
        rm_dummytime = pe.Node(
            RemoveTR(initial_volumes_to_drop=initial_volumes_to_drop,
                     custom_confounds=custom_confounds),
            name="remove_dummy_time",
            mem_gb=0.1 * mem_gbx['timeseries'])
        workflow.connect([
            (inputnode, rm_dummytime, [('fmriprep_confounds_tsv', 'fmriprep_confounds_file')]),
            (inputnode, rm_dummytime, [('bold_file', 'bold_file')]),
            (inputnode, rm_dummytime, [('custom_confounds', 'custom_confounds')])])

        workflow.connect([
            (rm_dummytime, censor_scrub, [
                ('bold_file_dropped_TR', 'in_file'),
                ('fmriprep_confounds_file_dropped_TR', 'fmriprep_confounds_file'),
                ('custom_confounds_dropped', 'custom_confounds')
            ])])

    else:  # No need to remove TR
        # Censor Scrub:
        workflow.connect([
            (inputnode, censor_scrub, [('fmriprep_confounds_tsv', 'fmriprep_confounds_file'),
                                       ('custom_confounds', 'custom_confounds'),
                                       ('bold_file', 'in_file')]),
        ])
    workflow.connect([
        (inputnode, bold_holder_node, [("bold_file", "bold_file")]),
        (censor_scrub, bold_holder_node, [
            ("fmriprep_confounds_censored", "fmriprep_confounds_tsv"),
            ("custom_confounds_censored", "custom_confounds")]),
    ])

    workflow.connect([
        (inputnode, consolidate_confounds_node, [('bold_file', 'namesource')]),
        (bold_holder_node, consolidate_confounds_node, [
            ('fmriprep_confounds_tsv', 'fmriprep_confounds_file'),
            ('custom_confounds', 'custom_confounds_file'),
        ]),
    ])

    if despike:  # If we despike
        # Despiking truncates large spikes in the BOLD times series
        # Despiking reduces/limits the amplitude or magnitude of
        # large spikes but preserves those data points with an imputed
        # reduced amplitude. Despiking is done before regression and filtering
        # to minimize the impact of spike. Despiking is applied to whole volumes
        # and data, and different from temporal censoring. It can be added to the
        # command line arguments with --despike.

        despike3d = pe.Node(DespikePatch(
            outputtype='NIFTI_GZ',
            args='-NEW'),
            name="despike3d",
            mem_gb=mem_gbx['timeseries'],
            n_procs=omp_nthreads)

        workflow.connect([(censor_scrub, despike3d, [('bold_censored', 'in_file')])])
        # Censor Scrub:
        workflow.connect([
            (despike3d, regression_wf, [
                ('out_file', 'in_file')]),
            (inputnode, regression_wf, [('bold_mask', 'mask')]),
            (censor_scrub, regression_wf,
             [('fmriprep_confounds_censored', 'confounds'),
              ('custom_confounds_censored', 'custom_confounds')])])

    else:  # If we don't despike
        # regression workflow
        workflow.connect([(inputnode, regression_wf, [('bold_mask', 'mask')]),
                          (censor_scrub, regression_wf,
                         [('bold_censored', 'in_file'),
                          ('fmriprep_confounds_censored', 'confounds'),
                          ('custom_confounds_censored', 'custom_confounds')])])

    # interpolation workflow
    workflow.connect([
        (inputnode, interpolate_wf, [('bold_file', 'bold_file'),
                                     ('bold_mask', 'mask_file')]),
        (censor_scrub, interpolate_wf, [('tmask', 'tmask')]),
        (regression_wf, interpolate_wf, [('res_file', 'in_file')])
    ])

    # add filtering workflow
    workflow.connect([(inputnode, filtering_wf, [('bold_mask', 'mask')]),
                      (interpolate_wf, filtering_wf, [('bold_interpolated',
                                                       'in_file')])])

    # residual smoothing
    workflow.connect([(filtering_wf, resdsmoothing_wf,
                       [('filtered_file', 'inputnode.bold_file')])])

    # functional connect workflow
    workflow.connect([
        (inputnode, fcon_ts_wf, [('bold_file', 'inputnode.bold_file'),
                                 ('ref_file', 'inputnode.ref_file'),
                                 ('mni_to_t1w', 'inputnode.mni_to_t1w'),
                                 ('t1w_to_native', 'inputnode.t1w_to_native')]),
        (filtering_wf, fcon_ts_wf, [('filtered_file', 'inputnode.clean_bold')])
    ])

    # reho and alff
    workflow.connect([
        (inputnode, reho_compute_wf, [('bold_mask', 'inputnode.bold_mask')]),
        (filtering_wf, reho_compute_wf, [('filtered_file', 'inputnode.clean_bold')]),
    ])
    if bandpass_filter:
        workflow.connect([
            (inputnode, alff_compute_wf, [('bold_mask', 'inputnode.bold_mask')]),
            (filtering_wf, alff_compute_wf, [('filtered_file', 'inputnode.clean_bold')]),
        ])

    # qc report
    workflow.connect([
        (inputnode, qcreport, [('bold_mask', 'mask_file')]),
        (filtering_wf, qcreport, [('filtered_file', 'cleaned_file')]),
        (censor_scrub, qcreport, [('tmask', 'tmask')]),
        (censor_scrub, censor_report, [('tmask', 'tmask')]),
        (inputnode, resample_parc, [('ref_file', 'reference_image')]),
        (get_std2native_transform, resample_parc, [('transform_list', 'transforms')]),
        (resample_parc, qcreport, [('output_image', 'seg_file')]),
        (resample_bold2T1w, qcreport, [('output_image', 'bold2T1w_mask')]),
        (resample_bold2MNI, qcreport, [('output_image', 'bold2temp_mask')]),
        (qcreport, outputnode, [('qc_file', 'qc_file')])
    ])

    # write  to the outputnode, may be use in future
    workflow.connect([
        (filtering_wf, outputnode, [('filtered_file', 'processed_bold')]),
        (censor_scrub, outputnode, [('filtered_motion', 'filtered_motion'),
                                    ('tmask', 'tmask')]),
        (resdsmoothing_wf, outputnode, [('outputnode.smoothed_bold',
                                         'smoothed_bold')]),
        (reho_compute_wf, outputnode, [('outputnode.reho_out', 'reho_out')]),
        (fcon_ts_wf, outputnode, [('outputnode.atlas_names', 'atlas_names'),
                                  ('outputnode.correlations', 'correlations'),
                                  ('outputnode.timeseries', 'timeseries')]),
    ])

    if bandpass_filter:
        workflow.connect([
            (alff_compute_wf, outputnode, [
                ('outputnode.alff_out', 'alff_out'),
                ('outputnode.smoothed_alff', 'smoothed_alff'),
            ]),
        ])

    # write derivatives
    workflow.connect([
        (filtering_wf, write_derivative_wf, [('filtered_file',
                                              'inputnode.processed_bold')]),
        (resdsmoothing_wf, write_derivative_wf, [('outputnode.smoothed_bold',
                                                  'inputnode.smoothed_bold')]),
        (censor_scrub, write_derivative_wf, [('filtered_motion', 'inputnode.filtered_motion'),
                                             ('tmask', 'inputnode.tmask')]),
        (reho_compute_wf, write_derivative_wf, [('outputnode.reho_out',
                                                 'inputnode.reho_out')]),
        (fcon_ts_wf, write_derivative_wf, [('outputnode.atlas_names', 'inputnode.atlas_names'),
                                           ('outputnode.correlations', 'inputnode.correlations'),
                                           ('outputnode.timeseries', 'inputnode.timeseries')]),
        (qcreport, write_derivative_wf, [('qc_file', 'inputnode.qc_file')]),
    ])

    if bandpass_filter:
        workflow.connect([
            (alff_compute_wf, write_derivative_wf, [
                ('outputnode.alff_out', 'inputnode.alff_out'),
                ('outputnode.smoothed_alff', 'inputnode.smoothed_alff'),
            ]),
        ])

    functional_qc = pe.Node(FunctionalSummary(bold_file=bold_file, TR=TR),
                            name='qcsummary',
                            run_without_submitting=False,
                            mem_gb=mem_gbx['timeseries'])

    ds_report_qualitycontrol = pe.Node(DerivativesDataSink(
        base_directory=output_dir,
        desc='qualitycontrol',
        source_file=bold_file,
        datatype="figures"),
        name='ds_report_qualitycontrol',
        run_without_submitting=False)

    ds_report_confounds = pe.Node(DerivativesDataSink(
        base_directory=output_dir,
        suffix="design",
        source_file=bold_file,
        datatype="func"),
        name='ds_report_confounds',
        run_without_submitting=False)

    ds_report_preprocessing = pe.Node(DerivativesDataSink(
        base_directory=output_dir,
        desc='preprocessing',
        source_file=bold_file,
        datatype="figures"),
        name='ds_report_preprocessing',
        run_without_submitting=False)

    ds_report_censoring = pe.Node(
        DerivativesDataSink(
            base_directory=output_dir,
            source_file=bold_file,
            datatype="figures",
            desc="censoring",
            suffix="motion",
            extension=".svg",
        ),
        name='ds_report_censoring',
        run_without_submitting=False,
    )

    ds_report_postprocessing = pe.Node(DerivativesDataSink(
        base_directory=output_dir,
        source_file=bold_file,
        desc='postprocessing',
        datatype="figures"),
        name='ds_report_postprocessing',
        run_without_submitting=False)

    ds_report_connectivity = pe.Node(DerivativesDataSink(
        base_directory=output_dir,
        source_file=bold_file,
        desc='connectivityplot',
        datatype="figures"),
        name='ds_report_connectivity',
        run_without_submitting=False)

    ds_report_rehoplot = pe.Node(DerivativesDataSink(base_directory=output_dir,
                                                     source_file=bold_file,
                                                     desc='rehoVolumetricPlot',
                                                     datatype="figures"),
                                 name='ds_report_rehoplot',
                                 run_without_submitting=False)

    workflow.connect([
        (qcreport, ds_report_preprocessing, [('raw_qcplot', 'in_file')]),
        (qcreport, ds_report_postprocessing, [('clean_qcplot', 'in_file')]),
        (qcreport, functional_qc, [('qc_file', 'qc_file')]),
        (consolidate_confounds_node, ds_report_confounds, [('out_file', 'in_file')]),
        (censor_report, ds_report_censoring, [("out_file", "in_file")]),
        (functional_qc, ds_report_qualitycontrol, [('out_report', 'in_file')]),
        (fcon_ts_wf, ds_report_connectivity, [('outputnode.connectplot', 'in_file')]),
        (reho_compute_wf, ds_report_rehoplot, [('outputnode.rehoplot', 'in_file')]),
    ])

    if bandpass_filter:
        ds_report_alffplot = pe.Node(
            DerivativesDataSink(
                base_directory=output_dir,
                source_file=bold_file,
                desc='alffVolumetricPlot',
                datatype="figures",
            ),
            name='ds_report_alffplot',
            run_without_submitting=False,
        )

        workflow.connect([
            (alff_compute_wf, ds_report_alffplot, [('outputnode.alffplot', 'in_file')]),
        ])

    # executive summary workflow
    workflow.connect([
        (inputnode, executivesummary_wf, [('t1w', 'inputnode.t1w'),
                                          ('t1seg', 'inputnode.t1seg'),
                                          ('bold_file', 'inputnode.bold_file'),
                                          ('bold_mask', 'inputnode.mask'),
                                          ('mni_to_t1w', 'inputnode.mni_to_t1w')]),
        (regression_wf, executivesummary_wf, [('res_file', 'inputnode.regressed_data')]),
        (filtering_wf, executivesummary_wf, [('filtered_file', 'inputnode.residual_data')]),
        (censor_scrub, executivesummary_wf, [('filtered_motion', 'inputnode.filtered_motion'),
                                             ('tmask',
                                              'inputnode.tmask')]),
    ])

    return workflow


def _create_mem_gb(bold_fname):
    bold_size_gb = os.path.getsize(bold_fname) / (1024**3)
    bold_tlen = nb.load(bold_fname).shape[-1]
    mem_gbz = {
        'derivative': bold_size_gb,
        'resampled': bold_size_gb * 4,
        'timeseries': bold_size_gb * (max(bold_tlen / 100, 1.0) + 4),
    }

    if mem_gbz['timeseries'] < 4.0:
        mem_gbz['timeseries'] = 6.0
        mem_gbz['resampled'] = 2
    elif mem_gbz['timeseries'] > 8.0:
        mem_gbz['timeseries'] = 8.0
        mem_gbz['resampled'] = 3

    return mem_gbz<|MERGE_RESOLUTION|>--- conflicted
+++ resolved
@@ -24,18 +24,8 @@
 from xcp_d.utils.bids import collect_run_data
 from xcp_d.utils.doc import fill_doc
 from xcp_d.utils.filemanip import check_binary_mask
-<<<<<<< HEAD
-from xcp_d.utils.utils import (
-    _t12native,
-    consolidate_confounds,
-    get_maskfiles,
-    get_transformfile,
-    get_transformfilex,
-    stringforparams,
-)
-=======
+
 from xcp_d.utils.utils import get_transformfile, get_transformfilex, stringforparams
->>>>>>> 21e59313
 from xcp_d.workflow.connectivity import init_nifti_functional_connectivity_wf
 from xcp_d.workflow.execsummary import init_execsummary_wf
 from xcp_d.workflow.outputs import init_writederivatives_wf
