# emacs: -*- mode: python; py-indent-offset: 4; indent-tabs-mode: nil -*-
# vi: set ft=python sts=4 ts=4 sw=4 et:
"""Workflows for post-processing the BOLD data."""
import os

import nibabel as nb
import numpy as np
import sklearn
from nipype import Function, logging
from nipype.interfaces import utility as niu
from nipype.pipeline import engine as pe
from niworkflows.engine.workflows import LiterateWorkflow as Workflow
from niworkflows.interfaces.fixes import FixHeaderApplyTransforms as ApplyTransforms
from num2words import num2words
from templateflow.api import get as get_template

from xcp_d.interfaces.bids import DerivativesDataSink
from xcp_d.interfaces.prepostcleaning import CensorScrub
from xcp_d.interfaces.qc_plot import CensoringPlot, QCPlot
from xcp_d.interfaces.report import FunctionalSummary
from xcp_d.interfaces.resting_state import DespikePatch
from xcp_d.utils.doc import fill_doc
from xcp_d.utils.filemanip import check_binary_mask
from xcp_d.utils.utils import (
    _t12native,
    consolidate_confounds,
    denoise_nifti_with_nilearn,
    get_maskfiles,
    get_transformfile,
    get_transformfilex,
    stringforparams,
)
from xcp_d.workflow.connectivity import init_nifti_functional_connectivity_wf
from xcp_d.workflow.execsummary import init_execsummary_wf
from xcp_d.workflow.outputs import init_writederivatives_wf
from xcp_d.workflow.postprocessing import init_resd_smoothing
from xcp_d.workflow.restingstate import init_compute_alff_wf, init_nifti_reho_wf

LOGGER = logging.getLogger('nipype.workflow')


@fill_doc
def init_boldpostprocess_wf(
    lower_bpf,
    upper_bpf,
    bpf_order,
    motion_filter_type,
    motion_filter_order,
    band_stop_min,
    band_stop_max,
    smoothing,
    bold_file,
    head_radius,
    params,
    custom_confounds,
    omp_nthreads,
    dummytime,
    output_dir,
    fd_thresh,
    n_runs,
    despike,
    layout=None,
    name='bold_postprocess_wf',
):
    """Organize the bold processing workflow.

    Workflow Graph
        .. workflow::
            :graph2use: orig
            :simple_form: yes

            from xcp_d.workflow.bold import init_boldpostprocess_wf
            wf = init_boldpostprocess_wf(
                lower_bpf=0.009,
                upper_bpf=0.08,
                bpf_order=2,
                motion_filter_type=None,
                motion_filter_order=4,
                band_stop_min=0.,
                band_stop_max=0.,
                smoothing=6,
                bold_file="/path/to/file.nii.gz",
                head_radius=50.,
                params="36P",
                custom_confounds=None,
                omp_nthreads=1,
                dummytime=0,
                output_dir=".",
                fd_thresh=0.2,
                n_runs=1,
                despike=False,
                layout=None,
                name='bold_postprocess_wf',
            )

    Parameters
    ----------
    %(lower_bpf)s
    %(upper_bpf)s
    %(bpf_order)s
    %(motion_filter_type)s
    %(motion_filter_order)s
    %(band_stop_min)s
    %(band_stop_max)s
    %(smoothing)s
    bold_file: str
        bold file for post processing
    %(head_radius)s
    %(params)s
    custom_confounds: str
        path to cusrtom nuissance regressors
    %(omp_nthreads)s
    dummytime: float
        the time in seconds to be removed before postprocessing
    output_dir : str
        Directory in which to save xcp_d output
    %(fd_thresh)s
    n_runs
    despike: bool
        If True, run 3dDespike from AFNI
    layout : BIDSLayout object
        BIDS dataset layout
    %(name)s

    Inputs
    ------
    bold_file
        BOLD series NIfTI file
    ref_file
        Bold reference file from fmriprep
    bold_mask
        bold_mask from fmriprep
    custom_confounds
        custom regressors
    %(mni_to_t1w)s
        MNI to T1W ants Transformation file/h5
    t1w
    t1seg
    fmriprep_confounds_tsv

    Outputs
    -------
    processed_bold
        clean bold after regression and filtering
    smoothed_bold
        smoothed clean bold
    alff_out
        alff niifti
    smoothed_alff
        smoothed alff
    reho_out
        reho output computed by afni.3dreho
    %(atlas_names)s
    %(timeseries)s
    %(correlations)s
    qc_file
        quality control files
    filtered_motion

    References
    ----------
    .. footbibliography::
    """
    # Ensure that we know the TR
    metadata = layout.get_metadata(bold_file)
    TR = metadata['RepetitionTime']
    if TR is None:
        TR = layout.get_tr(bold_file)

    if not isinstance(TR, float):
        raise Exception(f"Unable to determine TR of {bold_file}")

    # Confounds file is necessary: ensure we can find it
    from xcp_d.utils.confounds import get_confounds_tsv
    try:
        confounds_tsv = get_confounds_tsv(bold_file)
    except Exception:
        raise Exception(f"Unable to find confounds file for {bold_file}.")

    workflow = Workflow(name=name)

    filter_str, filter_post_str = "", ""
    if motion_filter_type:
        if motion_filter_type == "notch":
            filter_sub_str = (
                f"band-stop filtered to remove signals between {band_stop_min} and "
                f"{band_stop_max} breaths-per-minute using a notch filter, based on "
                "@fair2020correction"
            )
        else:  # lp
            filter_sub_str = (
                f"low-pass filtered below {band_stop_min} breaths-per-minute, "
                "based on @fair2020correction and @gratton2020removal"
            )

        filter_str = (
            f"the six translation and rotation head motion traces were {filter_sub_str}. "
            "Next, "
        )
        filter_post_str = (
            "The filtered versions of the motion traces and framewise displacement were not used "
            "for denoising."
        )

    fd_str = (
        f"{filter_str}framewise displacement was calculated using the formula from "
        f"@power_fd_dvars, with a head radius of {head_radius} mm"
    )

    dummytime_str = ""
    initial_volumes_to_drop = 0
    if dummytime > 0:
        initial_volumes_to_drop = int(np.ceil(dummytime / TR))
        dummytime_str = (
            f"the first {num2words(initial_volumes_to_drop)} of both the BOLD data and nuisance "
            "regressors were discarded, then "
        )

    if despike:
        despike_str = "despiked, mean-centered, and linearly detrended"
    else:
        despike_str = "mean-centered and linearly detrended"

    workflow.__desc__ = f"""\
For each of the {num2words(n_runs)} BOLD series found per subject (across all tasks and sessions),
the following post-processing was performed.
First, {dummytime_str}outlier detection was performed.
In order to identify high-motion outlier volumes, {fd_str}.
Volumes with {'filtered ' if motion_filter_type else ''}framewise displacement greater than
{fd_thresh} mm were flagged as outliers and excluded from nuisance regression [@power_fd_dvars].
{filter_post_str}
Before nuisance regression, but after censoring, the BOLD data were {despike_str}.
{stringforparams(params=params)} [@benchmarkp;@satterthwaite_2013].
These nuisance regressors were regressed from the BOLD data using linear regression -
as implemented in Scikit-Learn {sklearn.__version__} [@scikit-learn].
Any volumes censored earlier in the workflow were then interpolated in the residual time series
produced by the regression.
The interpolated timeseries were then band-pass filtered to retain signals within the
{lower_bpf}-{upper_bpf} Hz frequency band.
"""

    # get reference and mask
    mask_file, ref_file = _get_ref_mask(fname=bold_file)
    # TODO: This is a workaround for a bug in nibabies.
    # Once https://github.com/nipreps/nibabies/issues/245 is resolved
    # and a new release is made, remove this.
    mask_file = check_binary_mask(mask_file)

    inputnode = pe.Node(
        niu.IdentityInterface(
            fields=[
                'bold_file',
                'ref_file',
                'bold_mask',
                'custom_confounds',
                'mni_to_t1w',
                't1w',
                't1seg',
                'fmriprep_confounds_tsv',
                't1w_to_native',
            ],
        ),
        name='inputnode',
    )

    inputnode.inputs.bold_file = str(bold_file)
    inputnode.inputs.ref_file = str(ref_file)
    inputnode.inputs.bold_mask = str(mask_file)
    inputnode.inputs.custom_confounds = str(custom_confounds)
    inputnode.inputs.fmriprep_confounds_tsv = str(confounds_tsv)
    inputnode.inputs.t1w_to_native = _t12native(bold_file)

    outputnode = pe.Node(
        niu.IdentityInterface(
            fields=[
                'processed_bold',
                'smoothed_bold',
                'alff_out',
                'smoothed_alff',
                'reho_out',
                'atlas_names',
                'timeseries',
                'correlations',
                'qc_file',
                'filtered_motion',
                'tmask',
            ],
        ),
        name='outputnode',
    )

    mem_gbx = _create_mem_gb(bold_file)

    fcon_ts_wf = init_nifti_functional_connectivity_wf(
        mem_gb=mem_gbx['timeseries'],
        name="fcons_ts_wf",
        omp_nthreads=omp_nthreads,
    )

    alff_compute_wf = init_compute_alff_wf(mem_gb=mem_gbx['timeseries'],
                                           TR=TR,
                                           lowpass=upper_bpf,
                                           highpass=lower_bpf,
                                           smoothing=smoothing,
                                           cifti=False,
                                           name="compute_alff_wf",
                                           omp_nthreads=omp_nthreads)

    reho_compute_wf = init_nifti_reho_wf(
        mem_gb=mem_gbx['timeseries'],
        name="nifti_reho_wf",
        omp_nthreads=omp_nthreads,
    )

    write_derivative_wf = init_writederivatives_wf(
        smoothing=smoothing,
        bold_file=bold_file,
        params=params,
        cifti=None,
        output_dir=output_dir,
        dummytime=dummytime,
        lowpass=upper_bpf,
        highpass=lower_bpf,
        motion_filter_type=motion_filter_type,
        TR=TR,
        name="write_derivative_wf",
    )

    censor_scrub = pe.Node(
        CensorScrub(
            TR=TR,
            band_stop_min=band_stop_min,
            band_stop_max=band_stop_max,
            motion_filter_type=motion_filter_type,
            motion_filter_order=motion_filter_order,
            head_radius=head_radius,
            fd_thresh=fd_thresh,
            initial_volumes_to_drop=initial_volumes_to_drop,
        ),
        name='censoring',
        mem_gb=mem_gbx['timeseries'],
        omp_nthreads=omp_nthreads,
    )

    resdsmoothing_wf = init_resd_smoothing(
        mem_gb=mem_gbx['timeseries'],
        smoothing=smoothing,
        cifti=False,
        name="resd_smoothing_wf",
        omp_nthreads=omp_nthreads)

    denoise_bold = pe.Node(
        Function(
            input_names=[
                "bold_file",
                "mask_file",
                "confounds_file",
                "censoring_file",
                "low_pass",
                "high_pass",
                "TR",
            ],
            output_names=["out_file"],
            function=denoise_nifti_with_nilearn,
        ),
        name="denoise_bold",
        mem_gb=mem_gbx['timeseries'],
        n_procs=omp_nthreads,
    )
    denoise_bold.inputs.high_pass = lower_bpf
    denoise_bold.inputs.low_pass = upper_bpf
    denoise_bold.inputs.TR = TR

    executivesummary_wf = init_execsummary_wf(
        TR=TR,
        bold_file=bold_file,
        layout=layout,
        mem_gb=mem_gbx['timeseries'],
        output_dir=output_dir,
        dummyvols=initial_volumes_to_drop,
        omp_nthreads=omp_nthreads)

    # get transform file for resampling and fcon
    get_std2native_transform = pe.Node(
        Function(
            input_names=["bold_file", "mni_to_t1w", "t1w_to_native"],
            output_names=["transform_list"],
            function=get_transformfile,
        ),
        name="get_std2native_transform",
    )
    get_t1w_mask = pe.Node(
        Function(
            input_names=["bold_file", "mni_to_t1w"],
            output_names=["bold_mask", "t1w_mask"],
            function=get_maskfiles,
        ),
        name="get_t1w_mask",
    )
    get_native2space_transforms = pe.Node(
        Function(
            input_names=["bold_file", "mni_to_t1w", "t1w_to_native"],
            output_names=["bold2MNI_trans", "bold2T1w_trans"],
            function=get_transformfilex,
        ),
        name="get_native2space_transforms",
    )

    workflow.connect([
        (inputnode, get_std2native_transform, [("bold_file", "bold_file"),
                                               ("mni_to_t1w", "mni_to_t1w"),
                                               ("t1w_to_native", "t1w_to_native")]),
        (inputnode, get_t1w_mask, [("bold_file", "bold_file"), ("mni_to_t1w", "mni_to_t1w")]),
        (inputnode, get_native2space_transforms, [("bold_file", "bold_file"),
                                                  ("mni_to_t1w", "mni_to_t1w"),
                                                  ("t1w_to_native", "t1w_to_native")]),
    ])

    resample_parc = pe.Node(ApplyTransforms(
        dimension=3,
        input_image=str(
            get_template('MNI152NLin2009cAsym',
                         resolution=1,
                         desc='carpet',
                         suffix='dseg',
                         extension=['.nii', '.nii.gz'])),
        interpolation='MultiLabel'),
        name='resample_parc',
        n_procs=omp_nthreads,
        mem_gb=mem_gbx['timeseries'])

    resample_bold2T1w = pe.Node(ApplyTransforms(
        dimension=3,
        input_image=mask_file,
        interpolation='NearestNeighbor'),
        name='bold2t1_trans',
        n_procs=omp_nthreads,
        mem_gb=mem_gbx['timeseries'])

    workflow.connect([
        (get_t1w_mask, resample_bold2T1w, [('t1w_mask', 'reference_image')]),
        (get_native2space_transforms, resample_bold2T1w, [('bold2T1w_trans', 'transforms')]),
    ])

    resample_bold2MNI = pe.Node(ApplyTransforms(
        dimension=3,
        input_image=mask_file,
        reference_image=str(
            get_template('MNI152NLin2009cAsym',
                         resolution=2,
                         desc='brain',
                         suffix='mask',
                         extension=['.nii', '.nii.gz'])),
        interpolation='NearestNeighbor'),
        name='bold2mni_trans',
        n_procs=omp_nthreads,
        mem_gb=mem_gbx['timeseries'])

    workflow.connect([
        (get_native2space_transforms, resample_bold2MNI, [('bold2MNI_trans', 'transforms')]),
    ])

    censor_report = pe.Node(
        CensoringPlot(
            TR=TR,
            dummytime=dummytime,
            head_radius=head_radius,
            motion_filter_type=motion_filter_type,
            band_stop_max=band_stop_max,
            band_stop_min=band_stop_min,
            motion_filter_order=motion_filter_order,
            fd_thresh=fd_thresh,
        ),
        name="censor_report",
        mem_gb=mem_gbx["timeseries"],
        n_procs=omp_nthreads,
    )

    qcreport = pe.Node(
        QCPlot(
            TR=TR,
            dummytime=dummytime,
            template_mask=str(
                get_template(
                    'MNI152NLin2009cAsym',
                    resolution=2,
                    desc='brain',
                    suffix='mask',
                    extension=['.nii', '.nii.gz']
                )
            ),
            head_radius=head_radius,
        ),
        name="qc_report",
        mem_gb=mem_gbx['timeseries'],
        n_procs=omp_nthreads,
    )

    workflow.connect([
        (inputnode, qcreport, [("bold_file", "bold_file")]),
        (get_t1w_mask, qcreport, [("t1w_mask", "t1w_mask")]),
    ])

    # A node to hold outputs from either rm_dummytime or inputnode
    bold_holder_node = pe.Node(
        niu.IdentityInterface(
            fields=["bold_file", "fmriprep_confounds_tsv", "custom_confounds"],
        ),
        name="bold_holder_node",
    )

    # Combine confounds into a single file
    consolidate_confounds_node = pe.Node(
        Function(
            input_names=[
                "fmriprep_confounds_file",
                "custom_confounds_file",
                "namesource",
                "params",
            ],
            output_names=["out_file"],
            function=consolidate_confounds,
        ),
        name="consolidate_confounds_node",
    )
    consolidate_confounds_node.inputs.params = params

    workflow.connect([
        (inputnode, censor_report, [("bold_file", "bold_file")]),
    ])

    # Censor Scrub:
    workflow.connect([
        (inputnode, censor_scrub, [('fmriprep_confounds_tsv', 'fmriprep_confounds_file')]),
        (inputnode, bold_holder_node, [
            ("bold_file", "bold_file"),
            ("fmriprep_confounds_tsv", "fmriprep_confounds_tsv"),
            ("custom_confounds", "custom_confounds"),
        ]),
    ])

    # The BOLD file is just used for filenames
    workflow.connect([(inputnode, censor_scrub, [('bold_file', 'in_file')])])

    if despike:  # If we despike
        # Despiking truncates large spikes in the BOLD times series
        # Despiking reduces/limits the amplitude or magnitude of
        # large spikes but preserves those data points with an imputed
        # reduced amplitude. Despiking is done before regression and filtering
        # to minimize the impact of spike. Despiking is applied to whole volumes
        # and data, and different from temporal censoring. It can be added to the
        # command line arguments with --despike.

        despike3d = pe.Node(DespikePatch(
            outputtype='NIFTI_GZ',
            args='-NEW'),
            name="despike3d",
            mem_gb=mem_gbx['timeseries'],
            n_procs=omp_nthreads)

        workflow.connect([(bold_holder_node, despike3d, [('bold_file', 'in_file')]),
                          (despike3d, denoise_bold, [('out_file', 'bold_file')])])

    else:  # If we don't despike
        # regression workflow
        workflow.connect([(bold_holder_node, denoise_bold, [('bold_file', 'bold_file')])])

    workflow.connect([
        (inputnode, consolidate_confounds_node, [('bold_file', 'namesource')]),
        (inputnode, denoise_bold, [('bold_mask', 'mask_file')]),
        (bold_holder_node, consolidate_confounds_node, [
            ('fmriprep_confounds_tsv', 'fmriprep_confounds_file'),
            ('custom_confounds', 'custom_confounds_file'),
        ]),
        (consolidate_confounds_node, denoise_bold, [('out_file', 'confounds_file')]),
    ])

    workflow.connect([
        (censor_scrub, denoise_bold, [('tmask', 'censoring_file')]),
    ])

    # residual smoothing
    workflow.connect([
        (denoise_bold, resdsmoothing_wf, [('out_file', 'inputnode.bold_file')]),
    ])

    # functional connect workflow
    workflow.connect([
        (inputnode, fcon_ts_wf, [('bold_file', 'inputnode.bold_file'),
                                 ('ref_file', 'inputnode.ref_file'),
                                 ('mni_to_t1w', 'inputnode.mni_to_t1w'),
                                 ('t1w_to_native', 'inputnode.t1w_to_native')]),
        (denoise_bold, fcon_ts_wf, [('out_file', 'inputnode.clean_bold')])
    ])

    # reho and alff
    workflow.connect([
        (inputnode, alff_compute_wf, [('bold_mask', 'inputnode.bold_mask')]),
        (inputnode, reho_compute_wf, [('bold_mask', 'inputnode.bold_mask')]),
        (denoise_bold, alff_compute_wf, [('out_file', 'inputnode.clean_bold')]),
        (denoise_bold, reho_compute_wf, [('out_file', 'inputnode.clean_bold')]),
    ])

    # qc report
    workflow.connect([
        (inputnode, qcreport, [('bold_mask', 'mask_file')]),
        (denoise_bold, qcreport, [('out_file', 'cleaned_file')]),
        (censor_scrub, qcreport, [('tmask', 'tmask')]),
        (censor_scrub, censor_report, [('tmask', 'tmask')]),
        (inputnode, resample_parc, [('ref_file', 'reference_image')]),
        (get_std2native_transform, resample_parc, [('transform_list', 'transforms')]),
        (resample_parc, qcreport, [('output_image', 'seg_file')]),
        (resample_bold2T1w, qcreport, [('output_image', 'bold2T1w_mask')]),
        (resample_bold2MNI, qcreport, [('output_image', 'bold2temp_mask')]),
        (qcreport, outputnode, [('qc_file', 'qc_file')])
    ])

    # write  to the outputnode, may be use in future
    workflow.connect([
        (denoise_bold, outputnode, [('out_file', 'processed_bold')]),
        (censor_scrub, outputnode, [('filtered_motion', 'filtered_motion'),
                                    ('tmask', 'tmask')]),
        (resdsmoothing_wf, outputnode, [('outputnode.smoothed_bold',
                                         'smoothed_bold')]),
        (alff_compute_wf, outputnode, [('outputnode.alff_out', 'alff_out'),
                                       ('outputnode.smoothed_alff',
                                        'smoothed_alff')]),
        (reho_compute_wf, outputnode, [('outputnode.reho_out', 'reho_out')]),
        (fcon_ts_wf, outputnode, [('outputnode.atlas_names', 'atlas_names'),
                                  ('outputnode.correlations', 'correlations'),
                                  ('outputnode.timeseries', 'timeseries')]),
    ])

    # write derivatives
    workflow.connect([
        (denoise_bold, write_derivative_wf, [('out_file', 'inputnode.processed_bold')]),
        (resdsmoothing_wf, write_derivative_wf, [('outputnode.smoothed_bold',
                                                  'inputnode.smoothed_bold')]),
        (censor_scrub, write_derivative_wf, [('filtered_motion', 'inputnode.filtered_motion'),
                                             ('tmask', 'inputnode.tmask')]),
        (alff_compute_wf, write_derivative_wf,
            [('outputnode.alff_out', 'inputnode.alff_out'),
             ('outputnode.smoothed_alff', 'inputnode.smoothed_alff')]),
        (reho_compute_wf, write_derivative_wf, [('outputnode.reho_out', 'inputnode.reho_out')]),
        (fcon_ts_wf, write_derivative_wf, [('outputnode.atlas_names', 'inputnode.atlas_names'),
                                           ('outputnode.correlations', 'inputnode.correlations'),
                                           ('outputnode.timeseries', 'inputnode.timeseries')]),
        (qcreport, write_derivative_wf, [('qc_file', 'inputnode.qc_file')]),
    ])

    functional_qc = pe.Node(FunctionalSummary(bold_file=bold_file, TR=TR),
                            name='qcsummary',
                            run_without_submitting=False,
                            mem_gb=mem_gbx['timeseries'])

    ds_report_qualitycontrol = pe.Node(DerivativesDataSink(
        base_directory=output_dir,
        desc='qualitycontrol',
        source_file=bold_file,
        datatype="figures"),
        name='ds_report_qualitycontrol',
        run_without_submitting=False)

    ds_report_preprocessing = pe.Node(DerivativesDataSink(
        base_directory=output_dir,
        desc='preprocessing',
        source_file=bold_file,
        datatype="figures"),
        name='ds_report_preprocessing',
        run_without_submitting=False)

    ds_report_censoring = pe.Node(
        DerivativesDataSink(
            base_directory=output_dir,
            source_file=bold_file,
            datatype="figures",
            desc="censoring",
            suffix="motion",
            extension=".svg",
        ),
        name='ds_report_censoring',
        run_without_submitting=False,
    )

    ds_report_postprocessing = pe.Node(DerivativesDataSink(
        base_directory=output_dir,
        source_file=bold_file,
        desc='postprocessing',
        datatype="figures"),
        name='ds_report_postprocessing',
        run_without_submitting=False)

    ds_report_connectivity = pe.Node(DerivativesDataSink(
        base_directory=output_dir,
        source_file=bold_file,
        desc='connectivityplot',
        datatype="figures"),
        name='ds_report_connectivity',
        run_without_submitting=False)

    ds_report_rehoplot = pe.Node(DerivativesDataSink(base_directory=output_dir,
                                                     source_file=bold_file,
                                                     desc='rehoplot',
                                                     datatype="figures"),
                                 name='ds_report_rehoplot',
                                 run_without_submitting=False)

    ds_report_afniplot = pe.Node(DerivativesDataSink(base_directory=output_dir,
                                                     source_file=bold_file,
                                                     desc='afniplot',
                                                     datatype="figures"),
                                 name='ds_report_afniplot',
                                 run_without_submitting=False)

    workflow.connect([
        (qcreport, ds_report_preprocessing, [('raw_qcplot', 'in_file')]),
        (qcreport, ds_report_postprocessing, [('clean_qcplot', 'in_file')]),
        (qcreport, functional_qc, [('qc_file', 'qc_file')]),
        (censor_report, ds_report_censoring, [("out_file", "in_file")]),
        (functional_qc, ds_report_qualitycontrol, [('out_report', 'in_file')]),
        (fcon_ts_wf, ds_report_connectivity, [('outputnode.connectplot', 'in_file')]),
        (reho_compute_wf, ds_report_rehoplot, [('outputnode.rehohtml', 'in_file')]),
        (alff_compute_wf, ds_report_afniplot, [('outputnode.alffhtml', 'in_file')]),
    ])

    # executive summary workflow
    workflow.connect([
        (inputnode, executivesummary_wf, [('t1w', 'inputnode.t1w'),
                                          ('t1seg', 'inputnode.t1seg'),
                                          ('bold_file', 'inputnode.bold_file'),
                                          ('bold_mask', 'inputnode.mask'),
                                          ('mni_to_t1w', 'inputnode.mni_to_t1w')]),
<<<<<<< HEAD
        (denoise_bold, executivesummary_wf, [('out_file', 'inputnode.residual_data')]),
        (censor_scrub, executivesummary_wf, [('filtered_motion', 'inputnode.filtered_motion')]),
=======
        (regression_wf, executivesummary_wf, [('res_file', 'inputnode.regressed_data')]),
        (filtering_wf, executivesummary_wf, [('filtered_file', 'inputnode.residual_data')]),
        (censor_scrub, executivesummary_wf, [('filtered_motion', 'inputnode.filtered_motion'),
                                             ('tmask',
                                              'inputnode.tmask')]),
>>>>>>> 8ce366ba
    ])

    return workflow


def _create_mem_gb(bold_fname):
    bold_size_gb = os.path.getsize(bold_fname) / (1024**3)
    bold_tlen = nb.load(bold_fname).shape[-1]
    mem_gbz = {
        'derivative': bold_size_gb,
        'resampled': bold_size_gb * 4,
        'timeseries': bold_size_gb * (max(bold_tlen / 100, 1.0) + 4),
    }

    if mem_gbz['timeseries'] < 4.0:
        mem_gbz['timeseries'] = 6.0
        mem_gbz['resampled'] = 2
    elif mem_gbz['timeseries'] > 8.0:
        mem_gbz['timeseries'] = 8.0
        mem_gbz['resampled'] = 3

    return mem_gbz


def _get_ref_mask(fname):
    directx = os.path.dirname(fname)
    filename = os.path.basename(fname)
    filex = filename.split('preproc_bold.nii.gz')[0] + 'brain_mask.nii.gz'
    filez = filename.split('_desc-preproc_bold.nii.gz')[0] + '_boldref.nii.gz'
    mask = directx + '/' + filex
    ref = directx + '/' + filez
    return mask, ref<|MERGE_RESOLUTION|>--- conflicted
+++ resolved
@@ -730,16 +730,10 @@
                                           ('bold_file', 'inputnode.bold_file'),
                                           ('bold_mask', 'inputnode.mask'),
                                           ('mni_to_t1w', 'inputnode.mni_to_t1w')]),
-<<<<<<< HEAD
         (denoise_bold, executivesummary_wf, [('out_file', 'inputnode.residual_data')]),
-        (censor_scrub, executivesummary_wf, [('filtered_motion', 'inputnode.filtered_motion')]),
-=======
-        (regression_wf, executivesummary_wf, [('res_file', 'inputnode.regressed_data')]),
-        (filtering_wf, executivesummary_wf, [('filtered_file', 'inputnode.residual_data')]),
+        (denoise_bold, executivesummary_wf, [('out_file', 'inputnode.regressed_data')]),
         (censor_scrub, executivesummary_wf, [('filtered_motion', 'inputnode.filtered_motion'),
-                                             ('tmask',
-                                              'inputnode.tmask')]),
->>>>>>> 8ce366ba
+                                             ('tmask', 'inputnode.tmask')]),
     ])
 
     return workflow
