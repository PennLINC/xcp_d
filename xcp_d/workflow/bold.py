--- conflicted
+++ resolved
@@ -302,93 +302,7 @@
     ])
     # fmt:on
 
-<<<<<<< HEAD
     # Load and filter confounds
-    get_custom_confounds_file = pe.Node(
-        Function(
-            input_names=["custom_confounds_folder", "fmriprep_confounds_file"],
-            output_names=["custom_confounds_file"],
-            function=get_customfile,
-        ),
-        name="get_custom_confounds_file",
-=======
-    fcon_ts_wf = init_nifti_functional_connectivity_wf(
-        mem_gb=mem_gbx["timeseries"],
-        name="fcons_ts_wf",
-        omp_nthreads=omp_nthreads,
-    )
-
-    if bandpass_filter:
-        alff_compute_wf = init_compute_alff_wf(
-            mem_gb=mem_gbx["timeseries"],
-            TR=TR,
-            bold_file=bold_file,
-            lowpass=upper_bpf,
-            highpass=lower_bpf,
-            smoothing=smoothing,
-            cifti=False,
-            name="compute_alff_wf",
-            omp_nthreads=omp_nthreads,
-        )
-
-    reho_compute_wf = init_nifti_reho_wf(
-        mem_gb=mem_gbx["timeseries"],
-        bold_file=bold_file,
-        name="nifti_reho_wf",
-        omp_nthreads=omp_nthreads,
-    )
-
-    write_derivative_wf = init_writederivatives_wf(
-        smoothing=smoothing,
-        bold_file=bold_file,
-        bandpass_filter=bandpass_filter,
-        params=params,
-        cifti=None,
-        output_dir=output_dir,
-        lowpass=upper_bpf,
-        highpass=lower_bpf,
-        motion_filter_type=motion_filter_type,
-        TR=TR,
-        name="write_derivative_wf",
-    )
-
-    censor_scrub = pe.Node(
-        CensorScrub(
-            TR=TR,
-            band_stop_min=band_stop_min,
-            band_stop_max=band_stop_max,
-            motion_filter_type=motion_filter_type,
-            motion_filter_order=motion_filter_order,
-            head_radius=head_radius,
-            fd_thresh=fd_thresh,
-        ),
-        name="censoring",
-        mem_gb=mem_gbx["timeseries"],
-        omp_nthreads=omp_nthreads,
-    )
-
-    resd_smoothing_wf = init_resd_smoothing_wf(
-        mem_gb=mem_gbx["timeseries"],
-        smoothing=smoothing,
-        cifti=False,
-        name="resd_smoothing_wf",
-        omp_nthreads=omp_nthreads,
-    )
-
-    filtering_wf = pe.Node(
-        FilteringData(
-            TR=TR,
-            lowpass=upper_bpf,
-            highpass=lower_bpf,
-            filter_order=bpf_order,
-            bandpass_filter=bandpass_filter,
-        ),
-        name="filtering_wf",
-        mem_gb=mem_gbx["timeseries"],
-        n_procs=omp_nthreads,
->>>>>>> 930d9595
-    )
-
     consolidate_confounds_node = pe.Node(
         Function(
             input_names=[
