--- conflicted
+++ resolved
@@ -611,13 +611,8 @@
     # write  to the outputnode, may be use in future
     workflow.connect([
         (filtering_wf, outputnode, [('filtered_file', 'processed_bold')]),
-<<<<<<< HEAD
-        (censor_scrub, outputnode, [('fd_timeseries', 'fd')]),
-        (censor_scrub, outputnode, [('tmask', 'tmask')]),
-=======
         (censor_scrub, outputnode, [('fd_timeseries', 'fd'),
                                     ('tmask', 'tmask')]),
->>>>>>> 6318b0cc
         (resdsmoothing_wf, outputnode, [('outputnode.smoothed_bold',
                                          'smoothed_bold')]),
         (alff_compute_wf, outputnode, [('outputnode.alff_out', 'alff_out'),
@@ -635,14 +630,8 @@
                                               'inputnode.processed_bold')]),
         (resdsmoothing_wf, write_derivative_wf, [('outputnode.smoothed_bold',
                                                   'inputnode.smoothed_bold')]),
-<<<<<<< HEAD
-        (censor_scrub, write_derivative_wf, [('fd_timeseries',
-                                              'inputnode.fd')]),
-        (censor_scrub, write_derivative_wf, [('tmask', 'inputnode.tmask')]),
-=======
         (censor_scrub, write_derivative_wf, [('fd_timeseries', 'inputnode.fd'),
                                              ('tmask', 'inputnode.tmask')]),
->>>>>>> 6318b0cc
         (alff_compute_wf, write_derivative_wf,
          [('outputnode.alff_out', 'inputnode.alff_out'),
           ('outputnode.smoothed_alff', 'inputnode.smoothed_alff')]),
