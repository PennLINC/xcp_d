# emacs: -*- mode: python; py-indent-offset: 4; indent-tabs-mode: nil -*-
# vi: set ft=python sts=4 ts=4 sw=4 et:
"""Workflows for post-processing the BOLD data."""
import os

import nibabel as nb
import numpy as np
import sklearn
from nipype import Function, logging
from nipype.interfaces import utility as niu
from nipype.pipeline import engine as pe
from niworkflows.engine.workflows import LiterateWorkflow as Workflow
from niworkflows.interfaces.fixes import FixHeaderApplyTransforms as ApplyTransforms
from num2words import num2words
from templateflow.api import get as get_template

from xcp_d.interfaces.bids import DerivativesDataSink
from xcp_d.interfaces.filtering import FilteringData
from xcp_d.interfaces.prepostcleaning import CensorScrub, Interpolate, RemoveTR
from xcp_d.interfaces.qc_plot import CensoringPlot, QCPlot
from xcp_d.interfaces.regression import Regress
from xcp_d.interfaces.report import FunctionalSummary
from xcp_d.interfaces.resting_state import DespikePatch
from xcp_d.utils.bids import collect_run_data
from xcp_d.utils.doc import fill_doc
from xcp_d.utils.filemanip import check_binary_mask
from xcp_d.utils.plot import plot_design_matrix
from xcp_d.utils.utils import (
    consolidate_confounds,
    get_bold2std_and_t1w_xforms,
    get_customfile,
    get_std2bold_xforms,
    stringforparams,
)
from xcp_d.workflow.connectivity import init_nifti_functional_connectivity_wf
from xcp_d.workflow.execsummary import init_execsummary_wf
from xcp_d.workflow.outputs import init_writederivatives_wf
from xcp_d.workflow.postprocessing import init_resd_smoothing
from xcp_d.workflow.restingstate import init_compute_alff_wf, init_nifti_reho_wf

LOGGER = logging.getLogger("nipype.workflow")


@fill_doc
def init_boldpostprocess_wf(
    lower_bpf,
    upper_bpf,
    bpf_order,
    motion_filter_type,
    motion_filter_order,
    bandpass_filter,
    band_stop_min,
    band_stop_max,
    smoothing,
    bold_file,
    head_radius,
    params,
    custom_confounds_folder,
    omp_nthreads,
    dummytime,
    dummy_scans,
    output_dir,
    fd_thresh,
    n_runs,
    despike,
    dcan_qc,
    layout=None,
    name="bold_postprocess_wf",
):
    """Organize the bold processing workflow.

    Workflow Graph
        .. workflow::
            :graph2use: orig
            :simple_form: yes

            from xcp_d.workflow.bold import init_boldpostprocess_wf
            wf = init_boldpostprocess_wf(
                lower_bpf=0.009,
                upper_bpf=0.08,
                bpf_order=2,
                motion_filter_type=None,
                motion_filter_order=4,
                bandpass_filter=True,
                band_stop_min=0.,
                band_stop_max=0.,
                smoothing=6,
                bold_file="/path/to/file.nii.gz",
                head_radius=50.,
                params="36P",
                custom_confounds_folder=None,
                omp_nthreads=1,
                dummytime=None,
                dummy_scans=0,
                output_dir=".",
                fd_thresh=0.2,
                n_runs=1,
                despike=False,
                dcan_qc=False,
                layout=None,
                name='bold_postprocess_wf',
            )

    Parameters
    ----------
    %(bandpass_filter)s
    %(lower_bpf)s
    %(upper_bpf)s
    %(bpf_order)s
    %(motion_filter_type)s
    %(motion_filter_order)s
    %(band_stop_min)s
    %(band_stop_max)s
    %(smoothing)s
    bold_file: str
        bold file for post processing
    %(head_radius)s
    %(params)s
    custom_confounds: str
        path to cusrtom nuissance regressors
    %(omp_nthreads)s
    dummytime: float
        the time in seconds to be removed before postprocessing
    output_dir : str
        Directory in which to save xcp_d output
    %(fd_thresh)s
    n_runs
    despike: bool
        If True, run 3dDespike from AFNI
    dcan_qc : bool
        Whether to run DCAN QC or not.
    layout : BIDSLayout object
        BIDS dataset layout
    %(name)s

    Inputs
    ------
    bold_file
        BOLD series NIfTI file
    ref_file
        Bold reference file from fmriprep
        Loaded in this workflow.
    bold_mask
        bold_mask from fmriprep
        Loaded in this workflow.
    custom_confounds_folder
        custom regressors
    %(mni_to_t1w)s
        MNI to T1W ants Transformation file/h5
        Fed from the subject workflow.
    t1w
        Fed from the subject workflow.
    t1seg
        Fed from the subject workflow.
    t1w_mask
        Fed from the subject workflow.
    fmriprep_confounds_tsv
        Loaded in this workflow.

    Outputs
    -------
    processed_bold
        clean bold after regression and filtering
    smoothed_bold
        smoothed clean bold
    alff_out
        ALFF file. Only generated if bandpass filtering is performed.
    smoothed_alff
        Smoothed ALFF file. Only generated if bandpass filtering is performed.
    reho_out
        reho output computed by afni.3dreho
    %(atlas_names)s
    %(timeseries)s
    %(correlations)s
    qc_file
        quality control files
    filtered_motion

    References
    ----------
    .. footbibliography::
    """
    run_data = collect_run_data(layout, bold_file)

    TR = run_data["bold_metadata"]["RepetitionTime"]

    # TODO: This is a workaround for a bug in nibabies.
    # Once https://github.com/nipreps/nibabies/issues/245 is resolved
    # and a new release is made, remove this.
    mask_file = check_binary_mask(run_data["boldmask"])

    workflow = Workflow(name=name)

    filter_str, filter_post_str = "", ""
    if motion_filter_type:
        if motion_filter_type == "notch":
            filter_sub_str = (
                f"band-stop filtered to remove signals between {band_stop_min} and "
                f"{band_stop_max} breaths-per-minute using a notch filter, based on "
                "@fair2020correction"
            )
        else:  # lp
            filter_sub_str = (
                f"low-pass filtered below {band_stop_min} breaths-per-minute, "
                "based on @fair2020correction and @gratton2020removal"
            )

        filter_str = (
            f"the six translation and rotation head motion traces were {filter_sub_str}. " "Next, "
        )
        filter_post_str = (
            "The filtered versions of the motion traces and framewise displacement were not used "
            "for denoising."
        )

    fd_str = (
        f"{filter_str}framewise displacement was calculated using the formula from "
        f"@power_fd_dvars, with a head radius of {head_radius} mm"
    )

    if dummy_scans == 0 and dummytime is not None:
        dummy_scans = int(np.ceil(dummytime / TR))

    dummy_scans_str = ""
    if dummy_scans == "auto":
        dummy_scans_str = (
            "non-steady-state volumes were extracted from the preprocessed confounds "
            "and were discarded from both the BOLD data and nuisance regressors, then"
        )
    elif dummy_scans > 0:
        dummy_scans_str = (
            f"the first {num2words(dummy_scans)} of both the BOLD data and nuisance "
            "regressors were discarded, then "
        )

    if despike:
        despike_str = "despiked, mean-centered, and linearly detrended"
    else:
        despike_str = "mean-centered and linearly detrended"

    workflow.__desc__ = f"""\
For each of the {num2words(n_runs)} BOLD series found per subject (across all tasks and sessions),
the following post-processing was performed.
First, {dummy_scans_str}outlier detection was performed.
In order to identify high-motion outlier volumes, {fd_str}.
Volumes with {'filtered ' if motion_filter_type else ''}framewise displacement greater than
{fd_thresh} mm were flagged as outliers and excluded from nuisance regression [@power_fd_dvars].
{filter_post_str}
Before nuisance regression, but after censoring, the BOLD data were {despike_str}.
{stringforparams(params=params)} [@benchmarkp;@satterthwaite_2013].
These nuisance regressors were regressed from the BOLD data using linear regression -
as implemented in Scikit-Learn {sklearn.__version__} [@scikit-learn].
Any volumes censored earlier in the workflow were then interpolated in the residual time series
produced by the regression.
The interpolated timeseries were then band-pass filtered to retain signals within the
{lower_bpf}-{upper_bpf} Hz frequency band.
"""

    inputnode = pe.Node(
        niu.IdentityInterface(
            fields=[
                "bold_file",
                "ref_file",
                "bold_mask",
                "custom_confounds_folder",
                "mni_to_t1w",
                "t1w",
                "t1seg",
                "t1w_mask",
                "fmriprep_confounds_tsv",
                "t1w_to_native",
            ],
        ),
        name="inputnode",
    )

    inputnode.inputs.bold_file = bold_file
    inputnode.inputs.ref_file = run_data["boldref"]
    inputnode.inputs.bold_mask = mask_file
    inputnode.inputs.custom_confounds_folder = custom_confounds_folder
    inputnode.inputs.fmriprep_confounds_tsv = run_data["confounds"]
    inputnode.inputs.t1w_to_native = run_data["t1w_to_native_xform"]

    outputnode = pe.Node(
        niu.IdentityInterface(
            fields=[
                "processed_bold",
                "smoothed_bold",
                "alff_out",
                "smoothed_alff",
                "reho_out",
                "atlas_names",
                "timeseries",
                "correlations",
                "qc_file",
                "filtered_motion",
                "tmask",
            ],
        ),
        name="outputnode",
    )

    mem_gbx = _create_mem_gb(bold_file)

    get_custom_confounds_file = pe.Node(
        Function(
            input_names=["custom_confounds_folder", "fmriprep_confounds_file"],
            output_names=["custom_confounds_file"],
            function=get_customfile,
        ),
        name="get_custom_confounds_file",
    )

    fcon_ts_wf = init_nifti_functional_connectivity_wf(
        mem_gb=mem_gbx["timeseries"],
        name="fcons_ts_wf",
        omp_nthreads=omp_nthreads,
    )

    if bandpass_filter:
        alff_compute_wf = init_compute_alff_wf(
            mem_gb=mem_gbx["timeseries"],
            TR=TR,
            bold_file=bold_file,
            lowpass=upper_bpf,
            highpass=lower_bpf,
            smoothing=smoothing,
            cifti=False,
            name="compute_alff_wf",
            omp_nthreads=omp_nthreads,
        )

    reho_compute_wf = init_nifti_reho_wf(
        mem_gb=mem_gbx["timeseries"],
        bold_file=bold_file,
        name="nifti_reho_wf",
        omp_nthreads=omp_nthreads,
    )

    write_derivative_wf = init_writederivatives_wf(
        smoothing=smoothing,
        bold_file=bold_file,
        bandpass_filter=bandpass_filter,
        params=params,
        cifti=None,
        output_dir=output_dir,
        dummytime=dummytime,
        lowpass=upper_bpf,
        highpass=lower_bpf,
        motion_filter_type=motion_filter_type,
        TR=TR,
        name="write_derivative_wf",
    )

    censor_scrub = pe.Node(
        CensorScrub(
            TR=TR,
            band_stop_min=band_stop_min,
            band_stop_max=band_stop_max,
            motion_filter_type=motion_filter_type,
            motion_filter_order=motion_filter_order,
            head_radius=head_radius,
            fd_thresh=fd_thresh,
        ),
        name="censoring",
        mem_gb=mem_gbx["timeseries"],
        omp_nthreads=omp_nthreads,
    )

    bold_holder_node = pe.Node(
        niu.IdentityInterface(
            fields=["bold_file", "fmriprep_confounds_tsv", "custom_confounds"],
        ),
        name="bold_holder_node",
    )

    resdsmoothing_wf = init_resd_smoothing(
        mem_gb=mem_gbx["timeseries"],
        smoothing=smoothing,
        cifti=False,
        name="resd_smoothing_wf",
        omp_nthreads=omp_nthreads,
    )

    filtering_wf = pe.Node(
        FilteringData(
            TR=TR,
            lowpass=upper_bpf,
            highpass=lower_bpf,
            filter_order=bpf_order,
            bandpass_filter=bandpass_filter,
        ),
        name="filtering_wf",
        mem_gb=mem_gbx["timeseries"],
        n_procs=omp_nthreads,
    )

    consolidate_confounds_node = pe.Node(
        Function(
            input_names=[
                "fmriprep_confounds_file",
                "custom_confounds_file",
                "namesource",
                "params",
            ],
            output_names=["out_file"],
            function=consolidate_confounds,
        ),
        name="consolidate_confounds_node",
    )
    consolidate_confounds_node.inputs.params = params

    plot_design_matrix_node = pe.Node(
        Function(
            input_names=["design_matrix"],
            output_names=["design_matrix_figure"],
            function=plot_design_matrix,
        ),
        name="plot_design_matrix_node",
    )

    regression_wf = pe.Node(
        Regress(TR=TR, original_file=bold_file, params=params),
        name="regression_wf",
        mem_gb=mem_gbx["timeseries"],
        n_procs=omp_nthreads,
    )

    interpolate_wf = pe.Node(
        Interpolate(TR=TR),
        name="interpolation_wf",
<<<<<<< HEAD
        mem_gb=mem_gbx['timeseries'],
        n_procs=omp_nthreads)

    executivesummary_wf = init_execsummary_wf(
        TR=TR,
        bold_file=bold_file,
        layout=layout,
        mem_gb=mem_gbx['timeseries'],
        dummy_scans=dummy_scans,
        output_dir=output_dir,
        omp_nthreads=omp_nthreads)
=======
        mem_gb=mem_gbx["timeseries"],
        n_procs=omp_nthreads,
    )
>>>>>>> 5a726e96

    # get transform file for resampling and fcon
    get_std2native_transform = pe.Node(
        Function(
            input_names=["bold_file", "mni_to_t1w", "t1w_to_native"],
            output_names=["transform_list"],
            function=get_std2bold_xforms,
        ),
        name="get_std2native_transform",
    )
    get_native2space_transforms = pe.Node(
        Function(
            input_names=["bold_file", "mni_to_t1w", "t1w_to_native"],
            output_names=[
                "bold_to_std_xforms",
                "bold_to_std_xforms_invert",
                "bold_to_t1w_xforms",
                "bold_to_t1w_xforms_invert",
            ],
            function=get_bold2std_and_t1w_xforms,
        ),
        name="get_native2space_transforms",
    )

    # fmt:off
    workflow.connect([
        (inputnode, get_std2native_transform, [("bold_file", "bold_file"),
                                               ("mni_to_t1w", "mni_to_t1w"),
                                               ("t1w_to_native", "t1w_to_native")]),
        (inputnode, get_native2space_transforms, [("bold_file", "bold_file"),
                                                  ("mni_to_t1w", "mni_to_t1w"),
                                                  ("t1w_to_native", "t1w_to_native")]),
        (inputnode, get_custom_confounds_file, [
            ("custom_confounds_folder", "custom_confounds_folder"),
            ("fmriprep_confounds_tsv", "fmriprep_confounds_file"),
        ]),
    ])
    # fmt:on

    resample_parc = pe.Node(
        ApplyTransforms(
            dimension=3,
            input_image=str(
                get_template(
                    "MNI152NLin2009cAsym",
                    resolution=1,
                    desc="carpet",
                    suffix="dseg",
                    extension=[".nii", ".nii.gz"],
                )
            ),
            interpolation="MultiLabel",
        ),
        name="resample_parc",
        n_procs=omp_nthreads,
        mem_gb=mem_gbx["timeseries"],
    )

    warp_boldmask_to_t1w = pe.Node(
        ApplyTransforms(
            dimension=3,
            input_image=mask_file,
            interpolation="NearestNeighbor",
        ),
        name="warp_boldmask_to_t1w",
        n_procs=omp_nthreads,
        mem_gb=mem_gbx["timeseries"],
    )

    # fmt:off
    workflow.connect([
        (inputnode, warp_boldmask_to_t1w, [('t1w_mask', 'reference_image')]),
        (get_native2space_transforms, warp_boldmask_to_t1w, [
            ('bold_to_t1w_xforms', 'transforms'),
            ("bold_to_t1w_xforms_invert", "invert_transform_flags"),
        ]),
    ])
    # fmt:on

    warp_boldmask_to_mni = pe.Node(
        ApplyTransforms(
            dimension=3,
            input_image=mask_file,
            reference_image=str(
                get_template(
                    "MNI152NLin2009cAsym",
                    resolution=2,
                    desc="brain",
                    suffix="mask",
                    extension=[".nii", ".nii.gz"],
                ),
            ),
            interpolation="NearestNeighbor",
        ),
        name="warp_boldmask_to_mni",
        n_procs=omp_nthreads,
        mem_gb=mem_gbx["timeseries"],
    )

    # fmt:off
    workflow.connect([
        (get_native2space_transforms, warp_boldmask_to_mni, [
            ('bold_to_std_xforms', 'transforms'),
            ("bold_to_std_xforms_invert", "invert_transform_flags"),
        ]),
    ])
    # fmt:on

    censor_report = pe.Node(
        CensoringPlot(
            TR=TR,
            dummytime=dummytime,
            head_radius=head_radius,
            motion_filter_type=motion_filter_type,
            band_stop_max=band_stop_max,
            band_stop_min=band_stop_min,
            motion_filter_order=motion_filter_order,
            fd_thresh=fd_thresh,
        ),
        name="censor_report",
        mem_gb=mem_gbx["timeseries"],
        n_procs=omp_nthreads,
    )

    qcreport = pe.Node(
        QCPlot(
            TR=TR,
            dummytime=dummytime,
            template_mask=str(
                get_template(
                    "MNI152NLin2009cAsym",
                    resolution=2,
                    desc="brain",
                    suffix="mask",
                    extension=[".nii", ".nii.gz"],
                )
            ),
            head_radius=head_radius,
        ),
        name="qc_report",
        mem_gb=mem_gbx["timeseries"],
        n_procs=omp_nthreads,
    )

    # fmt:off
    workflow.connect([
        (inputnode, qcreport, [("bold_file", "bold_file")]),
        (inputnode, qcreport, [("t1w_mask", "t1w_mask")]),
    ])

    workflow.connect([
        (inputnode, censor_report, [("bold_file", "bold_file")]),
    ])
    # fmt:on

    # Remove TR first:
    if dummy_scans:
        rm_dummytime = pe.Node(
<<<<<<< HEAD
            RemoveTR(initial_volumes_to_drop=dummy_scans,
                     custom_confounds=custom_confounds),
=======
            RemoveTR(initial_volumes_to_drop=initial_volumes_to_drop),
>>>>>>> 5a726e96
            name="remove_dummy_time",
            mem_gb=0.1 * mem_gbx["timeseries"],
        )

        workflow.connect(
            [
                (inputnode, rm_dummytime, [("fmriprep_confounds_tsv", "fmriprep_confounds_file")]),
                (inputnode, rm_dummytime, [("bold_file", "bold_file")]),
                (
                    get_custom_confounds_file,
                    rm_dummytime,
                    [
                        ("custom_confounds_file", "custom_confounds"),
                    ],
                ),
                (
                    rm_dummytime,
                    censor_scrub,
                    [
                        ("bold_file_dropped_TR", "in_file"),
                        ("fmriprep_confounds_file_dropped_TR", "fmriprep_confounds_file"),
                        ("custom_confounds_dropped", "custom_confounds"),
                    ],
                ),
            ]
        )

    else:  # No need to remove TR
        # Censor Scrub:
        # fmt:off
        workflow.connect([
            (inputnode, censor_scrub, [
                ('fmriprep_confounds_tsv', 'fmriprep_confounds_file'),
                ('bold_file', 'in_file'),
            ]),
            (get_custom_confounds_file, censor_scrub, [
                ("custom_confounds_file", "custom_confounds"),
            ]),
        ])
        # fmt:on

    # fmt:off
    workflow.connect([
        (inputnode, bold_holder_node, [("bold_file", "bold_file")]),
        (censor_scrub, bold_holder_node, [
            ("fmriprep_confounds_censored", "fmriprep_confounds_tsv"),
            ("custom_confounds_censored", "custom_confounds")]),
    ])

    workflow.connect([
        (inputnode, consolidate_confounds_node, [('bold_file', 'namesource')]),
        (bold_holder_node, consolidate_confounds_node, [
            ('fmriprep_confounds_tsv', 'fmriprep_confounds_file'),
            ('custom_confounds', 'custom_confounds_file'),
        ]),
        (consolidate_confounds_node, plot_design_matrix_node, [
            ("out_file", "design_matrix"),
        ])
    ])
    # fmt:on

    if despike:  # If we despike
        # Despiking truncates large spikes in the BOLD times series
        # Despiking reduces/limits the amplitude or magnitude of
        # large spikes but preserves those data points with an imputed
        # reduced amplitude. Despiking is done before regression and filtering
        # to minimize the impact of spike. Despiking is applied to whole volumes
        # and data, and different from temporal censoring. It can be added to the
        # command line arguments with --despike.

        despike3d = pe.Node(
            DespikePatch(outputtype="NIFTI_GZ", args="-NEW"),
            name="despike3d",
            mem_gb=mem_gbx["timeseries"],
            n_procs=omp_nthreads,
        )

        # fmt:off
        workflow.connect([(censor_scrub, despike3d, [('bold_censored', 'in_file')])])
        # Censor Scrub:
        workflow.connect([
            (despike3d, regression_wf, [('out_file', 'in_file')]),
            (inputnode, regression_wf, [('bold_mask', 'mask')]),
            (censor_scrub, regression_wf, [
                ('fmriprep_confounds_censored', 'confounds'),
                ('custom_confounds_censored', 'custom_confounds'),
            ]),
        ])
        # fmt:on

    else:  # If we don't despike
        # regression workflow
        # fmt:off
        workflow.connect([(inputnode, regression_wf, [('bold_mask', 'mask')]),
                          (censor_scrub, regression_wf,
                         [('bold_censored', 'in_file'),
                          ('fmriprep_confounds_censored', 'confounds'),
                          ('custom_confounds_censored', 'custom_confounds')])])
        # fmt:on

    # interpolation workflow
    # fmt:off
    workflow.connect([
        (inputnode, interpolate_wf, [('bold_file', 'bold_file'),
                                     ('bold_mask', 'mask_file')]),
        (censor_scrub, interpolate_wf, [('tmask', 'tmask')]),
        (regression_wf, interpolate_wf, [('res_file', 'in_file')])
    ])

    # add filtering workflow
    workflow.connect([(inputnode, filtering_wf, [('bold_mask', 'mask')]),
                      (interpolate_wf, filtering_wf, [('bold_interpolated',
                                                       'in_file')])])

    # residual smoothing
    workflow.connect([(filtering_wf, resdsmoothing_wf,
                       [('filtered_file', 'inputnode.bold_file')])])

    # functional connect workflow
    workflow.connect([
        (inputnode, fcon_ts_wf, [('bold_file', 'inputnode.bold_file'),
                                 ('ref_file', 'inputnode.ref_file'),
                                 ('mni_to_t1w', 'inputnode.mni_to_t1w'),
                                 ('t1w_to_native', 'inputnode.t1w_to_native')]),
        (filtering_wf, fcon_ts_wf, [('filtered_file', 'inputnode.clean_bold')])
    ])

    # reho and alff
    workflow.connect([
        (inputnode, reho_compute_wf, [('bold_mask', 'inputnode.bold_mask')]),
        (filtering_wf, reho_compute_wf, [('filtered_file', 'inputnode.clean_bold')]),
    ])
    if bandpass_filter:
        workflow.connect([
            (inputnode, alff_compute_wf, [('bold_mask', 'inputnode.bold_mask')]),
            (filtering_wf, alff_compute_wf, [('filtered_file', 'inputnode.clean_bold')]),
        ])

    # qc report
    workflow.connect([
        (inputnode, qcreport, [('bold_mask', 'mask_file')]),
        (filtering_wf, qcreport, [('filtered_file', 'cleaned_file')]),
        (censor_scrub, qcreport, [('tmask', 'tmask')]),
        (censor_scrub, censor_report, [('tmask', 'tmask')]),
        (inputnode, resample_parc, [('ref_file', 'reference_image')]),
        (get_std2native_transform, resample_parc, [('transform_list', 'transforms')]),
        (resample_parc, qcreport, [('output_image', 'seg_file')]),
        (warp_boldmask_to_t1w, qcreport, [('output_image', 'bold2T1w_mask')]),
        (warp_boldmask_to_mni, qcreport, [('output_image', 'bold2temp_mask')]),
        (qcreport, outputnode, [('qc_file', 'qc_file')])
    ])

    # write  to the outputnode, may be use in future
    workflow.connect([
        (filtering_wf, outputnode, [('filtered_file', 'processed_bold')]),
        (censor_scrub, outputnode, [('filtered_motion', 'filtered_motion'),
                                    ('tmask', 'tmask')]),
        (resdsmoothing_wf, outputnode, [('outputnode.smoothed_bold',
                                         'smoothed_bold')]),
        (reho_compute_wf, outputnode, [('outputnode.reho_out', 'reho_out')]),
        (fcon_ts_wf, outputnode, [('outputnode.atlas_names', 'atlas_names'),
                                  ('outputnode.correlations', 'correlations'),
                                  ('outputnode.timeseries', 'timeseries')]),
    ])
    # fmt:on

    if bandpass_filter:
        # fmt:off
        workflow.connect([
            (alff_compute_wf, outputnode, [
                ('outputnode.alff_out', 'alff_out'),
                ('outputnode.smoothed_alff', 'smoothed_alff'),
            ]),
        ])
        # fmt:on

    # write derivatives
    # fmt:off
    workflow.connect([
        (consolidate_confounds_node, write_derivative_wf, [('out_file',
                                                            'inputnode.confounds_file')]),
        (filtering_wf, write_derivative_wf, [('filtered_file',
                                              'inputnode.processed_bold')]),
        (resdsmoothing_wf, write_derivative_wf, [('outputnode.smoothed_bold',
                                                  'inputnode.smoothed_bold')]),
        (censor_scrub, write_derivative_wf, [('filtered_motion', 'inputnode.filtered_motion'),
                                             ('tmask', 'inputnode.tmask')]),
        (reho_compute_wf, write_derivative_wf, [('outputnode.reho_out',
                                                 'inputnode.reho_out')]),
        (fcon_ts_wf, write_derivative_wf, [('outputnode.atlas_names', 'inputnode.atlas_names'),
                                           ('outputnode.correlations', 'inputnode.correlations'),
                                           ('outputnode.timeseries', 'inputnode.timeseries')]),
        (qcreport, write_derivative_wf, [('qc_file', 'inputnode.qc_file')]),
    ])
    # fmt:on

    if bandpass_filter:
        # fmt:off
        workflow.connect([
            (alff_compute_wf, write_derivative_wf, [
                ('outputnode.alff_out', 'inputnode.alff_out'),
                ('outputnode.smoothed_alff', 'inputnode.smoothed_alff'),
            ]),
        ])
        # fmt:on

    functional_qc = pe.Node(
        FunctionalSummary(bold_file=bold_file, TR=TR),
        name="qcsummary",
        run_without_submitting=False,
        mem_gb=mem_gbx["timeseries"],
    )

    ds_report_qualitycontrol = pe.Node(
        DerivativesDataSink(
            base_directory=output_dir,
            desc="qualitycontrol",
            source_file=bold_file,
            datatype="figures",
        ),
        name="ds_report_qualitycontrol",
        run_without_submitting=False,
    )

    ds_report_preprocessing = pe.Node(
        DerivativesDataSink(
            base_directory=output_dir,
            desc="preprocessing",
            source_file=bold_file,
            datatype="figures",
        ),
        name="ds_report_preprocessing",
        run_without_submitting=False,
    )

    ds_design_matrix_plot = pe.Node(
        DerivativesDataSink(
            base_directory=output_dir,
            source_file=bold_file,
            dismiss_entities=["space", "res", "den", "desc"],
            datatype="figures",
            suffix="design",
            extension=".svg",
        ),
        name="ds_design_matrix_plot",
        run_without_submitting=False,
    )

    ds_report_censoring = pe.Node(
        DerivativesDataSink(
            base_directory=output_dir,
            source_file=bold_file,
            datatype="figures",
            desc="censoring",
            suffix="motion",
            extension=".svg",
        ),
        name="ds_report_censoring",
        run_without_submitting=False,
    )

    ds_report_postprocessing = pe.Node(
        DerivativesDataSink(
            base_directory=output_dir,
            source_file=bold_file,
            desc="postprocessing",
            datatype="figures",
        ),
        name="ds_report_postprocessing",
        run_without_submitting=False,
    )

    ds_report_connectivity = pe.Node(
        DerivativesDataSink(
            base_directory=output_dir,
            source_file=bold_file,
            desc="connectivityplot",
            datatype="figures",
        ),
        name="ds_report_connectivity",
        run_without_submitting=False,
    )

    ds_report_rehoplot = pe.Node(
        DerivativesDataSink(
            base_directory=output_dir,
            source_file=bold_file,
            desc="rehoVolumetricPlot",
            datatype="figures",
        ),
        name="ds_report_rehoplot",
        run_without_submitting=False,
    )

    # fmt:off
    workflow.connect([
        (qcreport, ds_report_preprocessing, [('raw_qcplot', 'in_file')]),
        (qcreport, ds_report_postprocessing, [('clean_qcplot', 'in_file')]),
        (qcreport, functional_qc, [('qc_file', 'qc_file')]),
        (plot_design_matrix_node, ds_design_matrix_plot, [("design_matrix_figure", "in_file")]),
        (censor_report, ds_report_censoring, [("out_file", "in_file")]),
        (functional_qc, ds_report_qualitycontrol, [('out_report', 'in_file')]),
        (fcon_ts_wf, ds_report_connectivity, [('outputnode.connectplot', 'in_file')]),
        (reho_compute_wf, ds_report_rehoplot, [('outputnode.rehoplot', 'in_file')]),
    ])
    # fmt:on

    if bandpass_filter:
        ds_report_alffplot = pe.Node(
            DerivativesDataSink(
                base_directory=output_dir,
                source_file=bold_file,
                desc="alffVolumetricPlot",
                datatype="figures",
            ),
            name="ds_report_alffplot",
            run_without_submitting=False,
        )

        # fmt:off
        workflow.connect([
            (alff_compute_wf, ds_report_alffplot, [('outputnode.alffplot', 'in_file')]),
        ])
        # fmt:on

    # executive summary workflow
    if dcan_qc:
        executivesummary_wf = init_execsummary_wf(
            TR=TR,
            bold_file=bold_file,
            layout=layout,
            mem_gb=mem_gbx["timeseries"],
            output_dir=output_dir,
            dummyvols=initial_volumes_to_drop,
            omp_nthreads=omp_nthreads,
        )

        # fmt:off
        workflow.connect([
            (inputnode, executivesummary_wf, [
                ("t1w", "inputnode.t1w"),
                ("t1seg", "inputnode.t1seg"),
                ("bold_file", "inputnode.bold_file"),
                ("bold_mask", "inputnode.mask"),
                ("mni_to_t1w", "inputnode.mni_to_t1w"),
            ]),
            (regression_wf, executivesummary_wf, [
                ("res_file", "inputnode.regressed_data"),
            ]),
            (filtering_wf, executivesummary_wf, [
                ("filtered_file", "inputnode.residual_data"),
            ]),
            (censor_scrub, executivesummary_wf, [
                ("filtered_motion", "inputnode.filtered_motion"),
                ("tmask", "inputnode.tmask"),
            ]),
        ])
        # fmt:on

    return workflow


def _create_mem_gb(bold_fname):
    bold_size_gb = os.path.getsize(bold_fname) / (1024**3)
    bold_tlen = nb.load(bold_fname).shape[-1]
    mem_gbz = {
        "derivative": bold_size_gb,
        "resampled": bold_size_gb * 4,
        "timeseries": bold_size_gb * (max(bold_tlen / 100, 1.0) + 4),
    }

    if mem_gbz["timeseries"] < 4.0:
        mem_gbz["timeseries"] = 6.0
        mem_gbz["resampled"] = 2
    elif mem_gbz["timeseries"] > 8.0:
        mem_gbz["timeseries"] = 8.0
        mem_gbz["resampled"] = 3

    return mem_gbz<|MERGE_RESOLUTION|>--- conflicted
+++ resolved
@@ -429,23 +429,9 @@
     interpolate_wf = pe.Node(
         Interpolate(TR=TR),
         name="interpolation_wf",
-<<<<<<< HEAD
-        mem_gb=mem_gbx['timeseries'],
-        n_procs=omp_nthreads)
-
-    executivesummary_wf = init_execsummary_wf(
-        TR=TR,
-        bold_file=bold_file,
-        layout=layout,
-        mem_gb=mem_gbx['timeseries'],
-        dummy_scans=dummy_scans,
-        output_dir=output_dir,
-        omp_nthreads=omp_nthreads)
-=======
         mem_gb=mem_gbx["timeseries"],
         n_procs=omp_nthreads,
     )
->>>>>>> 5a726e96
 
     # get transform file for resampling and fcon
     get_std2native_transform = pe.Node(
@@ -604,12 +590,7 @@
     # Remove TR first:
     if dummy_scans:
         rm_dummytime = pe.Node(
-<<<<<<< HEAD
-            RemoveTR(initial_volumes_to_drop=dummy_scans,
-                     custom_confounds=custom_confounds),
-=======
-            RemoveTR(initial_volumes_to_drop=initial_volumes_to_drop),
->>>>>>> 5a726e96
+            RemoveTR(initial_volumes_to_drop=dummy_scans),
             name="remove_dummy_time",
             mem_gb=0.1 * mem_gbx["timeseries"],
         )
@@ -943,7 +924,7 @@
             layout=layout,
             mem_gb=mem_gbx["timeseries"],
             output_dir=output_dir,
-            dummyvols=initial_volumes_to_drop,
+            dummy_scans=dummy_scans,
             omp_nthreads=omp_nthreads,
         )
 
