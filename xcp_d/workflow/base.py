--- conflicted
+++ resolved
@@ -344,14 +344,13 @@
         datatype="figures"),
         name='ds_report_summary')
 
-<<<<<<< HEAD
     if not func_only:
         anatomical_wf = init_anatomical_wf(
             omp_nthreads=omp_nthreads,
             fmri_dir=fmri_dir,
             subject_id=subject_id,
             output_dir=output_dir,
-            t1w_to_mni=regfile[1],
+            t1w_to_mni=t1w_to_mni,
             input_type=input_type,
             mem_gb=5)  # RF: need to chnage memory size
 
@@ -360,22 +359,6 @@
             (inputnode, anatomical_wf, [('t1w', 'inputnode.t1w'),
                                         ('t1seg', 'inputnode.t1seg')]),
         ])
-=======
-    anatomical_wf = init_anatomical_wf(
-        omp_nthreads=omp_nthreads,
-        fmri_dir=fmri_dir,
-        subject_id=subject_id,
-        output_dir=output_dir,
-        t1w_to_mni=t1w_to_mni,
-        input_type=input_type,
-        mem_gb=5)  # RF: need to chnage memory size
-
-    # send t1w and t1seg to anatomical workflow
-    workflow.connect([
-        (inputnode, anatomical_wf, [('t1w', 'inputnode.t1w'),
-                                    ('t1seg', 'inputnode.t1seg')]),
-    ])
->>>>>>> f8dbf74a
 
     # determine the appropriate post-processing workflow
     postproc_wf_function = init_ciftipostprocess_wf if cifti else init_boldpostprocess_wf
