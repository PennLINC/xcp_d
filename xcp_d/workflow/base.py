--- conflicted
+++ resolved
@@ -299,17 +299,12 @@
 
     preproc_nifti_files, preproc_cifti_files = select_cifti_bold(subj_data=subj_data)
 
-<<<<<<< HEAD
-    inputnode = pe.Node(
-        niu.IdentityInterface(fields=['custom_confounds', 'subj_data']),
-=======
     # determine the appropriate post-processing workflow
     postproc_wf_function = init_ciftipostprocess_wf if cifti else init_boldpostprocess_wf
     preproc_files = preproc_cifti_files if cifti else preproc_nifti_files
 
     inputnode = pe.Node(
-        niu.IdentityInterface(fields=['custom_confounds', 'mni_to_t1w', 't1w', 't1seg']),
->>>>>>> 58eee507
+        niu.IdentityInterface(fields=['custom_confounds', 'subj_data']),
         name='inputnode',
     )
     inputnode.inputs.custom_confounds = custom_confounds
