--- conflicted
+++ resolved
@@ -11,11 +11,8 @@
 from templateflow.api import get as get_template
 
 from xcp_d.interfaces.filtering import FilteringData
-<<<<<<< HEAD
 from xcp_d.interfaces.nilearn import Smooth
-=======
 from xcp_d.utils.doc import fill_doc
->>>>>>> 131d665a
 from xcp_d.utils.utils import fwhm2sigma, stringforparams
 
 
