# emacs: -*- mode: python; py-indent-offset: 4; indent-tabs-mode: nil -*-
# vi: set ft=python sts=4 ts=4 sw=4 et:
"""
post processing the bold/cifti
^^^^^^^^^^^^^^^^^^^^^^^^
.. autofunction:: init_post_process_wf

"""
import numpy as np
import sklearn
from nipype.pipeline import engine as pe
from pkg_resources import resource_filename as pkgrf
from ..utils.utils import stringforparams
from templateflow.api import get as get_template
from ..interfaces import (FilteringData, regress)
from ..interfaces import (interpolate, RemoveTR, CensorScrub)
from nipype.interfaces import utility as niu
from nipype.interfaces.workbench import CiftiSmooth
from nipype.interfaces.fsl import Smooth

from niworkflows.engine.workflows import LiterateWorkflow as Workflow


def init_post_process_wf(
        mem_gb,
        TR,
        head_radius,
        lower_bpf,
        upper_bpf,
        bpf_order,
        smoothing,
        bold_file,
        params,
        motion_filter_type,
        motion_filter_order,
        band_stop_max,
        band_stop_min,
        initial_volumes_to_drop,
        cifti=False,
        dummytime=0,
        fd_thresh=0.2,
        name="post_process_wf"):
    """
    This workflow is organizing workflows including
    selectign confound matrix, regression and filtering
    Workflow Graph
        .. workflow::
            :graph2use: orig
            :simple_form: yes
            from xcp_d.workflows import init_post_process_wf
            wf = init_init_post_process_wf_wf(
                mem_gb,
                TR,
                head_radius,
                lower_bpf,
                upper_bpf,
                bpf_order,
                smoothing,
                bold_file,
                params,
                motion_filter_type,
                motion_filter_order,
                band_stop_max,
                band_stop_min,
                cifti=False,
                dummytime,
                fd_thresh,
                name="post_process_wf",
                )
    Parameters
    ----------
    TR: float
         Repetition time in second
    bold_file: str
        bold file for post processing
    lower_bpf : float
        Lower band pass filter
    upper_bpf : float
        Upper band pass filter
    layout : BIDSLayout object
        BIDS dataset layout
    despike: bool
        afni depsike
    motion_filter_type: str
        respiratory motion filter type: lp or notch
    motion_filter_order: int
        order for motion filter
    band_stop_min: float
        respiratory minimum frequency in breathe per minutes(bpm)
    band_stop_max, : float
        respiratory maximum frequency in breathe per minutes(bpm)
    layout : BIDSLayout object
        BIDS dataset layout
    omp_nthreads : int
        Maximum number of threads an individual process may use
    output_dir : str
        Directory in which to save xcp_d output
    fd_thresh
        Criterion for flagging framewise displacement outliers
    head_radius : float
        radius of the head for FD computation
    params: str
        nuissance regressors to be selected from fmriprep regressors
    smoothing: float
        smooth the derivatives output with kernel size (fwhm)
    custom_confounds: str
        path to custom nuissance regressors
    dummytime: float
        the first few seconds to be removed before postprocessing
    initial_volumes_to_drop: int
        the first volumes to be removed before postprocessing


    Inputs
    ------
    bold
       bold or cifti file
    bold_mask
       bold mask if bold is nifti
    custom_confounds
       custom regressors

    Outputs
    -------
    processed_bold
        processed or cleaned bold
    smoothed_bold
        smoothed processed bold
    tmask
        temporal mask
    """

    workflow = Workflow(name=name)
    workflow.__desc__ = """ \

"""
    if dummytime > 0:
        nvolx = str(np.floor(dummytime / TR))
        workflow.__desc__ = workflow.__desc__ + """ \
Before nuissance regression and filtering of the data, the first {nvol} were
discarded. Furthermore, any volumes with framewise-displacement greater than
{fd_thresh} [@satterthwaite2;@power_fd_dvars;@satterthwaite_2013] were flagged
as outliers and excluded from nuissance regression.
""".format(nvol=nvolx, fd_thresh=fd_thresh)

    else:
        workflow.__desc__ = workflow.__desc__ + """ \
Before nuissance regression and filtering any volumes with
framewise-displacement greater than {fd_thresh}
[@satterthwaite2;@power_fd_dvars;@satterthwaite_2013] were  flagged as outlier
and excluded from further analyses.
""".format(fd_thresh=fd_thresh)

    workflow.__desc__ = workflow.__desc__ + """ \
The following nuissance regressors {regressors}
[@mitigating_2018;@benchmarkp;@satterthwaite_2013] were selected from nuissance
confound matrices of fMRIPrep output.  These nuissance regressors were regressed
out from the bold data with *LinearRegression* as implemented in Scikit-Learn
{sclver} [@scikit-learn].  The residual were then  band pass filtered within the
frequency band {highpass}-{lowpass} Hz.
 """.format(regressors=stringforparams(params=params),
            sclver=sklearn.__version__,
            lowpass=upper_bpf,
            highpass=lower_bpf)

    inputnode = pe.Node(niu.IdentityInterface(
        fields=['bold', 'bold_file', 'bold_mask', 'custom_confounds']),
        name='inputnode')
    outputnode = pe.Node(niu.IdentityInterface(
        fields=['processed_bold', 'smoothed_bold', 'tmask', 'fd']),
        name='outputnode')

    inputnode.inputs.bold_file = bold_file

<<<<<<< HEAD
    filtering_wf = pe.Node(FilteringData(TR=TR,
=======
    filtering_wf = pe.Node(FilteringData(tr=TR,
>>>>>>> 4d39cf58
                                     lowpass=upper_bpf,
                                     highpass=lower_bpf,
                                     filter_order=bpf_order),
                       name="filter_the_data",
                       mem_gb=0.25 * mem_gb)

    regressy = pe.Node(regress(TR=TR),
                       name="regress_the_data",
                       mem_gb=0.25 * mem_gb)


    # RF: rename to match
    interpolatewf = pe.Node(interpolate(TR=TR),
                            name="interpolation",
                            mem_gb=0.25 * mem_gb)


    if smoothing:
        sigma_lx = fwhm2sigma(smoothing)
        if cifti:
            workflow.__desc__ = workflow.__desc__ + """
The processed bold  was smoothed with the workbench with kernel size (FWHM) of {kernelsize}  mm .
""".format(kernelsize=str(smoothing))
            smooth_data = pe.Node(CiftiSmooth(
                sigma_surf=sigma_lx,
                sigma_vol=sigma_lx,
                direction='COLUMN',
                right_surf=str(
                    get_template("fsLR",
                                 hemi='R',
                                 suffix='sphere',
                                 density='32k')[0]),
                left_surf=str(
                    get_template("fsLR",
                                 hemi='L',
                                 suffix='sphere',
                                 density='32k')[0])),
                name="cifti_smoothing",
                mem_gb=mem_gb)
            workflow.connect([
                (filtering_wf, smooth_data, [('filtered_file', 'in_file')]),
                (smooth_data, outputnode, [('out_file', 'smoothed_bold')])
            ])

        else:
            workflow.__desc__ = workflow.__desc__ + """
The processed bold was smoothed with FSL and kernel size (FWHM) of {kernelsize} mm.
""".format(kernelsize=str(smoothing))
            smooth_data = pe.Node(Smooth(output_type='NIFTI_GZ',
                                         fwhm=smoothing),
                                  name="nifti_smoothing",
                                  mem_gb=mem_gb)

            workflow.connect([
                (filtering_wf, smooth_data, [('filtered_file', 'in_file')]),
                (smooth_data, outputnode, [('smoothed_file', 'smoothed_bold')])
            ])

    return workflow


def fwhm2sigma(fwhm):
    return fwhm / np.sqrt(8 * np.log(2))


def init_resd_smoohthing(mem_gb,
                         smoothing,
                         omp_nthreads,
                         cifti=False,
                         name="smoothing"):

    workflow = Workflow(name=name)
    inputnode = pe.Node(niu.IdentityInterface(fields=['bold_file']),
                        name='inputnode')
    outputnode = pe.Node(niu.IdentityInterface(fields=['smoothed_bold']),
                         name='outputnode')

    sigma_lx = fwhm2sigma(smoothing)
    if cifti:
        workflow.__desc__ = """ \
The processed BOLD  was smoothed using Connectome Workbench with a gaussian kernel
size of {kernelsize} mm  (FWHM).
""".format(kernelsize=str(smoothing))

        smooth_data = pe.Node(CiftiSmooth(
            sigma_surf=sigma_lx,
            sigma_vol=sigma_lx,
            direction='COLUMN',
            right_surf=pkgrf(
                'xcp_d', 'data/ciftiatlas/'
                'Q1-Q6_RelatedParcellation210.R.midthickness_32k_fs_LR.surf.gii'
            ),
            left_surf=pkgrf(
                'xcp_d', 'data/ciftiatlas/'
                'Q1-Q6_RelatedParcellation210.L.midthickness_32k_fs_LR.surf.gii'
            )),
            name="cifti_smoothing",
            mem_gb=mem_gb,
            n_procs=omp_nthreads)

        workflow.connect([(inputnode, smooth_data, [('bold_file', 'in_file')]),
                          (smooth_data, outputnode, [('out_file',
                                                      'smoothed_bold')])])

    else:
        workflow.__desc__ = """ \
The processed BOLD was smoothed using  FSL with a gaussian kernel size of {kernelsize} mm  (FWHM).
""".format(kernelsize=str(smoothing))
        smooth_data = pe.Node(Smooth(output_type='NIFTI_GZ', fwhm=smoothing),
                              name="nifti_smoothing",
                              mem_gb=mem_gb,
                              n_procs=omp_nthreads)

        workflow.connect([(inputnode, smooth_data, [('bold_file', 'in_file')]),
                          (smooth_data, outputnode, [('smoothed_file',
                                                      'smoothed_bold')])])
    return workflow<|MERGE_RESOLUTION|>--- conflicted
+++ resolved
@@ -171,12 +171,7 @@
         name='outputnode')
 
     inputnode.inputs.bold_file = bold_file
-
-<<<<<<< HEAD
     filtering_wf = pe.Node(FilteringData(TR=TR,
-=======
-    filtering_wf = pe.Node(FilteringData(tr=TR,
->>>>>>> 4d39cf58
                                      lowpass=upper_bpf,
                                      highpass=lower_bpf,
                                      filter_order=bpf_order),
