--- conflicted
+++ resolved
@@ -20,8 +20,6 @@
 
 from niworkflows.engine.workflows import LiterateWorkflow as Workflow
 
-
-<<<<<<< HEAD
 def init_post_process_wf(
         mem_gb,
         TR,
@@ -42,26 +40,6 @@
         dummytime=0,
         fd_thresh=0,
         name="post_process_wf"):
-=======
-def init_post_process_wf(mem_gb,
-                         TR,
-                         head_radius,
-                         lower_bpf,
-                         upper_bpf,
-                         bpf_order,
-                         smoothing,
-                         bold_file,
-                         params,
-                         motion_filter_type,
-                         band_stop_max,
-                         band_stop_min,
-                         motion_filter_order,
-                         contigvol,
-                         cifti=False,
-                         dummytime=0,
-                         fd_thresh=0,
-                         name="post_process_wf"):
->>>>>>> 4479ccea
     """
     This workflow is organizing workflows including
     selectign confound matrix, regression and filtering
@@ -234,16 +212,10 @@
                             mem_gb=0.25 * mem_gb)
 
     if dummytime > 0:
-<<<<<<< HEAD
         rm_dummytime = pe.Node(
             removeTR(initial_volumes_to_drop=initial_volumes_to_drop),
             name="remove_dummy_time",
             mem_gb=0.1*mem_gb)
-=======
-        rm_dummytime = pe.Node(removeTR(time_todrop=dummytime, TR=TR),
-                               name="remove_dummy_time",
-                               mem_gb=0.1 * mem_gb)
->>>>>>> 4479ccea
 
     # get the confound matrix
     workflow.connect([
@@ -253,17 +225,10 @@
 
     if dummytime > 0:
         workflow.connect([
-<<<<<<< HEAD
             (confoundmat, rm_dummytime, [('confound_file', 'fmriprep_confounds_file')]),
             (inputnode, rm_dummytime, [
                 ('bold', 'bold_file'),
                 ('bold_mask', 'mask_file')])])
-=======
-            (confoundmat, rm_dummytime, [('confound_file', 'fmriprep_conf')]),
-            (inputnode, rm_dummytime, [('bold', 'bold_file'),
-                                       ('bold_mask', 'mask_file')])
-        ])
->>>>>>> 4479ccea
 
         # if inputnode.inputs.custom_conf:
         #    workflow.connect([ (inputnode, rm_dummytime, [('custom_conf', 'custom_conf')]),
@@ -273,7 +238,6 @@
         # 'custom_conf')]),])
 
         workflow.connect([
-<<<<<<< HEAD
             (rm_dummytime, censor_scrubwf, [
                 ('bold_file_dropped_TR', 'in_file'),
                 ('fmriprep_confounds_file_dropped_TR', 'fmriprep_confounds_file')]),
@@ -283,16 +247,6 @@
             (censor_scrubwf, regressy, [
                 ('bold_censored', 'in_file'),
                 ('fmriprepconf_censored', 'confounds')]),
-=======
-            (rm_dummytime, censor_scrubwf, [('bold_file_TR', 'in_file'),
-                                            ('fmrip_confdropTR',
-                                             'fmriprep_conf')]),
-            (inputnode, censor_scrubwf, [('bold_file', 'bold_file'),
-                                         ('bold_mask', 'mask_file')]),
-            (censor_scrubwf, regressy, [('bold_censored', 'in_file'),
-                                        ('fmriprepconf_censored', 'confounds')
-                                        ]),
->>>>>>> 4479ccea
             (inputnode, regressy, [('bold_mask', 'mask')]),
             (inputnode, filterdx, [('bold_mask', 'mask')]),
             (inputnode, interpolatewf, [('bold_mask', 'mask_file')]),
@@ -310,7 +264,6 @@
         #             (inputnode, censor_scrubwf, [('custom_conf', 'custom_conf')]),
         #              (censor_scrubwf, regressy, [('customconf_censored', 'custom_conf')]) ])
         workflow.connect([
-<<<<<<< HEAD
             (inputnode, censor_scrubwf, [
                 ('bold', 'in_file'),
                 ('bold_file', 'bold_file'),
@@ -319,16 +272,6 @@
             (censor_scrubwf, regressy, [
                 ('bold_censored', 'in_file'),
                 ('fmriprepconf_censored', 'confounds')]),
-=======
-            (inputnode, censor_scrubwf, [('bold', 'in_file'),
-                                         ('bold_file', 'bold_file'),
-                                         ('bold_mask', 'mask_file')]),
-            (confoundmat, censor_scrubwf, [('confound_file', 'fmriprep_conf')
-                                           ]),
-            (censor_scrubwf, regressy, [('bold_censored', 'in_file'),
-                                        ('fmriprepconf_censored', 'confounds')
-                                        ]),
->>>>>>> 4479ccea
             (inputnode, regressy, [('bold_mask', 'mask')]),
             (inputnode, interpolatewf, [('bold_mask', 'mask_file')]),
             (regressy, interpolatewf, [('res_file', 'in_file')]),
@@ -389,7 +332,6 @@
     return fwhm / np.sqrt(8 * np.log(2))
 
 
-<<<<<<< HEAD
 def init_censoring_wf(
         mem_gb,
         TR,
@@ -400,16 +342,7 @@
         dummytime=0,
         fd_thresh=0,
         name='censoring'):
-=======
-def init_censoring_wf(mem_gb,
-                      TR,
-                      head_radius,
-                      custom_conf,
-                      omp_nthreads,
-                      dummytime=0,
-                      fd_thresh=0,
-                      name='censoring'):
->>>>>>> 4479ccea
+  
     """Creates a workflow that censors volumes in a BOLD dataset.
 
     This workflow does two steps: removing dummy volumes and censoring noisy
@@ -464,7 +397,6 @@
     ]),
         name='outputnode')
 
-<<<<<<< HEAD
     censor_scrub = pe.Node(
         censorscrub(
             fd_thresh=fd_thresh,
@@ -500,39 +432,6 @@
                 ('tmask', 'tmask'),
                 ('fd_timeseries', 'fd')])
             ])
-=======
-    censor_scrub = pe.Node(censorscrub(fd_thresh=fd_thresh,
-                                       TR=TR,
-                                       head_radius=head_radius,
-                                       time_todrop=dummytime,
-                                       custom_conf=custom_conf),
-                           name="censor_scrub",
-                           mem_gb=mem_gb,
-                           n_procs=omp_nthreads)
-
-    dummy_scan_wf = pe.Node(removeTR(time_todrop=dummytime, TR=TR),
-                            name="remove_dummy_time",
-                            mem_gb=mem_gb,
-                            n_procs=omp_nthreads)
-
-    if dummytime > 0:
-        workflow.connect([
-            (inputnode, dummy_scan_wf, [('confound_file', 'fmriprep_conf')]),
-            (inputnode, dummy_scan_wf, [('bold', 'bold_file'),
-                                        ('bold_mask', 'mask_file')]),
-            (dummy_scan_wf, censor_scrub, [('bold_file_TR', 'in_file'),
-                                           ('fmrip_confdropTR',
-                                            'fmriprep_conf')]),
-            (inputnode, censor_scrub, [('bold_file', 'bold_file'),
-                                       ('bold_mask', 'mask_file')]),
-            (censor_scrub, outputnode, [('bold_censored', 'bold_censored'),
-                                        ('fmriprepconf_censored',
-                                         'fmriprepconf_censored'),
-                                        ('tmask', 'tmask'),
-                                        ('fd_timeseries', 'fd')])
-        ])
->>>>>>> 4479ccea
-
     else:
         if custom_conf:
             workflow.connect([
@@ -541,7 +440,6 @@
             ])
 
         workflow.connect([
-<<<<<<< HEAD
             (inputnode, censor_scrub, [
                 ('bold', 'in_file'),
                 ('bold_file', 'bold_file'),
@@ -552,18 +450,6 @@
                 ('fmriprepconf_censored', 'fmriprepconf_censored'),
                 ('tmask', 'tmask'),
                 ('fd_timeseries', 'fd')])])
-=======
-            (inputnode, censor_scrub, [('bold', 'in_file'),
-                                       ('bold_file', 'bold_file'),
-                                       ('bold_mask', 'mask_file')]),
-            (inputnode, censor_scrub, [('confound_file', 'fmriprep_conf')]),
-            (censor_scrub, outputnode, [('bold_censored', 'bold_censored'),
-                                        ('fmriprepconf_censored',
-                                         'fmriprepconf_censored'),
-                                        ('tmask', 'tmask'),
-                                        ('fd_timeseries', 'fd')])
-        ])
->>>>>>> 4479ccea
 
     return workflow
 
