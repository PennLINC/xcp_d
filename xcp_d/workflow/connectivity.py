# emacs: -*- mode: python; py-indent-offset: 4; indent-tabs-mode: nil -*-
# vi: set ft=python sts=4 ts=4 sw=4 et:
"""Workflows for extracting time series and computing functional connectivity."""

import nilearn as nl
from nipype import Function
from nipype.interfaces import utility as niu
from nipype.pipeline import engine as pe
from niworkflows.engine.workflows import LiterateWorkflow as Workflow

from xcp_d.interfaces.bids import DerivativesDataSink
from xcp_d.interfaces.connectivity import ApplyTransformsx, ConnectPlot, NiftiConnect
from xcp_d.interfaces.workbench import CiftiCorrelation, CiftiParcellate
from xcp_d.utils.atlas import get_atlas_cifti, get_atlas_names, get_atlas_nifti
from xcp_d.utils.doc import fill_doc
from xcp_d.utils.utils import get_std2bold_xforms


@fill_doc
def init_nifti_functional_connectivity_wf(
    output_dir,
    mem_gb,
    omp_nthreads,
    name="nifti_fcon_wf",
):
    """Extract BOLD time series and compute functional connectivity.

    Workflow Graph
        .. workflow::
            :graph2use: orig
            :simple_form: yes

            from xcp_d.workflow.connectivity import init_nifti_functional_connectivity_wf
            wf = init_nifti_functional_connectivity_wf(
                output_dir=".",
                mem_gb=0.1,
                omp_nthreads=1,
                name="nifti_fcon_wf",
            )

    Parameters
    ----------
    output_dir : str
        Output directory. Used for saving the ReHo figure.
    %(mem_gb)s
    %(omp_nthreads)s
    %(name)s
        Default is "nifti_fcon_wf".

    Inputs
    ------
    bold_file
        Used for names.
    ref_file
    clean_bold
        clean bold after filtered out nuisscance and filtering
    %(template_to_t1w)s
    t1w_to_native

    Outputs
    -------
    %(atlas_names)s
        Used for indexing ``timeseries`` and ``correlations``.
    %(timeseries)s
    %(correlations)s
    """
    workflow = Workflow(name=name)

    workflow.__desc__ = f"""
Processed functional timeseries were extracted from the residual BOLD signal
with *Nilearn's* [version {nl.__version__}, @nilearn] *NiftiLabelsMasker* for the following
atlases:
the Schaefer 17-network 100, 200, 300, 400, 500, 600, 700, 800, 900, and 1000 parcel
atlas [@Schaefer_2017], the Glasser atlas [@Glasser_2016],
the Gordon atlas [@Gordon_2014], and the Tian subcortical artlas [@tian2020topographic].
Corresponding pair-wise functional connectivity between all regions was computed for each atlas,
which was operationalized as the Pearson's correlation of each parcel's unsmoothed timeseries.
"""

    inputnode = pe.Node(
        niu.IdentityInterface(
<<<<<<< HEAD
            fields=[
                "bold_file",
                "ref_file",
                "clean_bold",
                "mni_to_t1w",
                "t1w_to_native",
            ],
=======
            fields=["bold_file", "ref_file", "clean_bold", "template_to_t1w", "t1w_to_native"],
>>>>>>> d40d5883
        ),
        name="inputnode",
    )

    outputnode = pe.Node(
        niu.IdentityInterface(fields=["atlas_names", "timeseries", "correlations"]),
        name="outputnode",
    )

    atlas_name_grabber = pe.Node(
        Function(output_names=["atlas_names"], function=get_atlas_names),
        name="atlas_name_grabber",
    )

    # get atlases via pkgrf
    atlas_file_grabber = pe.MapNode(
        Function(
            input_names=["atlas_name"],
            output_names=["atlas_file"],
            function=get_atlas_nifti,
        ),
        name="atlas_file_grabber",
        iterfield=["atlas_name"],
    )

    # fmt:off
    workflow.connect([
        (atlas_name_grabber, outputnode, [("atlas_names", "atlas_names")]),
        (atlas_name_grabber, atlas_file_grabber, [("atlas_names", "atlas_name")]),
    ])
    # fmt:on

    get_transforms_to_bold_space = pe.Node(
        Function(
            input_names=["bold_file", "template_to_t1w", "t1w_to_native"],
            output_names=["transformfile"],
            function=get_std2bold_xforms,
        ),
        name="get_transforms_to_bold_space",
    )

    # fmt:off
    workflow.connect([
        (inputnode, get_transforms_to_bold_space, [
            ("bold_file", "bold_file"),
            ("mni_to_t1w", "mni_to_t1w"),
            ("t1w_to_native", "t1w_to_native"),
        ]),
    ])
    # fmt:on

    # Using the generated transforms, apply them to get everything in the correct MNI form
    warp_atlases_to_bold_space = pe.MapNode(
        ApplyTransformsx(
            interpolation="MultiLabel",
            input_image_type=3,
            dimension=3,
        ),
        name="warp_atlases_to_bold_space",
        iterfield=["input_image"],
        mem_gb=mem_gb,
        n_procs=omp_nthreads,
    )

    # fmt:off
    workflow.connect([
        (inputnode, warp_atlases_to_bold_space, [
            ("ref_file", "reference_image"),
        ]),
        (atlas_file_grabber, warp_atlases_to_bold_space, [
            ("atlas_file", "input_image"),
        ]),
        (get_transforms_to_bold_space, warp_atlases_to_bold_space, [
            ("transformfile", "transforms"),
        ]),
    ])
    # fmt:on

    # Calculate correlation matrices from time series
    nifti_connect = pe.MapNode(
        NiftiConnect(),
        name="nifti_connect",
        iterfield=["atlas"],
        mem_gb=mem_gb,
    )

    # fmt:off
    workflow.connect([
        (inputnode, nifti_connect, [
            ("clean_bold", "filtered_file"),
        ]),
        (warp_atlases_to_bold_space, nifti_connect, [
            ("output_image", "atlas"),
        ]),
        (nifti_connect, outputnode, [
            ("time_series_tsv", "timeseries"),
            ("fcon_matrix_tsv", "correlations"),
        ]),
    ])
    # fmt:on

    # Plot a subset of correlation matrices in a figure
    matrix_plot = pe.Node(
        ConnectPlot(),
        name="matrix_plot",
        mem_gb=mem_gb,
    )

    # fmt:off
    workflow.connect([
<<<<<<< HEAD
=======
        # Transform Atlas to correct MNI2009 space
        (inputnode, get_transforms_to_bold_space, [("bold_file", "bold_file"),
                                                   ("template_to_t1w", "template_to_t1w"),
                                                   ("t1w_to_native", "t1w_to_native")]),
        (inputnode, warp_atlases_to_bold_space, [("ref_file", "reference_image")]),
        (inputnode, nifti_connect, [("clean_bold", "filtered_file")]),
>>>>>>> d40d5883
        (inputnode, matrix_plot, [("clean_bold", "in_file")]),
        (atlas_name_grabber, matrix_plot, [["atlas_names", "atlas_names"]]),
        (nifti_connect, matrix_plot, [("time_series_tsv", "time_series_tsv")]),
    ])
    # fmt:on

    ds_report_connectivity = pe.Node(
        DerivativesDataSink(
            base_directory=output_dir,
            desc="connectivityplot",
            datatype="figures",
        ),
        name="ds_report_connectivity",
        run_without_submitting=False,
    )

    # fmt:off
    workflow.connect([
        (inputnode, ds_report_connectivity, [("bold_file", "source_file")]),
        (matrix_plot, ds_report_connectivity, [("connectplot", "in_file")]),
    ])
    # fmt:on

    return workflow


@fill_doc
def init_cifti_functional_connectivity_wf(
    output_dir,
    mem_gb,
    omp_nthreads,
    name="cifti_fcon_wf",
):
    """Extract CIFTI time series.

    Workflow Graph
        .. workflow::
            :graph2use: orig
            :simple_form: yes

            from xcp_d.workflow.connectivity import init_cifti_functional_connectivity_wf
            wf = init_cifti_functional_connectivity_wf(
                output_dir=".",
                mem_gb=0.1,
                omp_nthreads=1,
                name="cifti_fcon_wf",
            )

    Parameters
    ----------
    output_dir : str
        Output directory. Used for saving the ReHo figure.
    %(mem_gb)s
    %(omp_nthreads)s
    %(name)s
        Default is "cifti_fcon_wf".

    Inputs
    ------
    bold_file
        Used for names.
    clean_bold
        Clean CIFTI after filtering and nuisance regression.
        The CIFTI file is in the same standard space as the atlases,
        so no transformations will be applied to the data before parcellation.

    Outputs
    -------
    %(atlas_names)s
        Used for indexing ``timeseries`` and ``correlations``.
    %(timeseries)s
    %(correlations)s
    connectplot : str
        Path to the connectivity plot.
        This figure contains four ROI-to-ROI correlation heat maps from four of the atlases.
    """
    workflow = Workflow(name=name)
    workflow.__desc__ = """
Processed functional timeseries were extracted from residual BOLD using
Connectome Workbench [@hcppipelines] for the following atlases:
the Schaefer 17-network 100, 200, 300, 400, 500, 600, 700, 800, 900, and 1000 parcel
atlas [@Schaefer_2017], the Glasser atlas [@Glasser_2016],
the Gordon atlas [@Gordon_2014], and the Tian subcortical artlas [@tian2020topographic].
Corresponding pair-wise functional connectivity between all regions was computed for each atlas,
which was operationalized as the Pearson's correlation of each parcel's unsmoothed timeseries with
the Connectome Workbench.
"""

    inputnode = pe.Node(
        niu.IdentityInterface(fields=["bold_file", "clean_bold"]),
        name="inputnode",
    )
    outputnode = pe.Node(
        niu.IdentityInterface(fields=["atlas_names", "timeseries", "correlations", "connectplot"]),
        name="outputnode",
    )

    # get atlases via pkgrf
    atlas_name_grabber = pe.Node(
        Function(output_names=["atlas_names"], function=get_atlas_names),
        name="atlas_name_grabber",
    )

    atlas_file_grabber = pe.MapNode(
        Function(
            input_names=["atlas_name"],
            output_names=["atlas_file"],
            function=get_atlas_cifti,
        ),
        name="atlas_file_grabber",
        iterfield=["atlas_name"],
    )

    # fmt:off
    workflow.connect([
        (atlas_name_grabber, outputnode, [("atlas_names", "atlas_names")]),
        (atlas_name_grabber, atlas_file_grabber, [("atlas_names", "atlas_name")]),
    ])
    # fmt:on

    parcellate_data = pe.MapNode(
        CiftiParcellate(direction="COLUMN"),
        mem_gb=mem_gb,
        name="parcellate_data",
        n_procs=omp_nthreads,
        iterfield=["atlas_label"],
    )

    # fmt:off
    workflow.connect([
        (inputnode, parcellate_data, [("clean_bold", "in_file")]),
        (atlas_file_grabber, parcellate_data, [("atlas_file", "atlas_label")]),
        (parcellate_data, outputnode, [("out_file", "timeseries")]),
    ])
    # fmt:on

    correlate_data = pe.MapNode(
        CiftiCorrelation(),
        mem_gb=mem_gb,
        name="correlate_data",
        n_procs=omp_nthreads,
        iterfield=["in_file"],
    )

    # fmt:off
    workflow.connect([
        (parcellate_data, correlate_data, [("out_file", "in_file")]),
        (correlate_data, outputnode, [("out_file", "correlations")]),
    ])
    # fmt:on

    # Create a node to plot the matrixes
    matrix_plot = pe.Node(
        ConnectPlot(),
        name="matrix_plot",
        mem_gb=mem_gb,
    )

    # fmt:off
    workflow.connect([
        (inputnode, matrix_plot, [("clean_bold", "in_file")]),
        (atlas_name_grabber, matrix_plot, [["atlas_names", "atlas_names"]]),
        (parcellate_data, matrix_plot, [("out_file", "time_series_tsv")]),
    ])
    # fmt:on

    ds_report_connectivity = pe.Node(
        DerivativesDataSink(
            base_directory=output_dir,
            desc="connectivityplot",
            datatype="figures",
        ),
        name="ds_report_connectivity",
        run_without_submitting=False,
    )

    # fmt:off
    workflow.connect([
        (inputnode, ds_report_connectivity, [("bold_file", "source_file")]),
        (matrix_plot, ds_report_connectivity, [("connectplot", "in_file")]),
    ])
    # fmt:on

    return workflow<|MERGE_RESOLUTION|>--- conflicted
+++ resolved
@@ -79,17 +79,13 @@
 
     inputnode = pe.Node(
         niu.IdentityInterface(
-<<<<<<< HEAD
             fields=[
                 "bold_file",
                 "ref_file",
                 "clean_bold",
-                "mni_to_t1w",
+                "template_to_t1w",
                 "t1w_to_native",
             ],
-=======
-            fields=["bold_file", "ref_file", "clean_bold", "template_to_t1w", "t1w_to_native"],
->>>>>>> d40d5883
         ),
         name="inputnode",
     )
@@ -200,15 +196,6 @@
 
     # fmt:off
     workflow.connect([
-<<<<<<< HEAD
-=======
-        # Transform Atlas to correct MNI2009 space
-        (inputnode, get_transforms_to_bold_space, [("bold_file", "bold_file"),
-                                                   ("template_to_t1w", "template_to_t1w"),
-                                                   ("t1w_to_native", "t1w_to_native")]),
-        (inputnode, warp_atlases_to_bold_space, [("ref_file", "reference_image")]),
-        (inputnode, nifti_connect, [("clean_bold", "filtered_file")]),
->>>>>>> d40d5883
         (inputnode, matrix_plot, [("clean_bold", "in_file")]),
         (atlas_name_grabber, matrix_plot, [["atlas_names", "atlas_names"]]),
         (nifti_connect, matrix_plot, [("time_series_tsv", "time_series_tsv")]),
