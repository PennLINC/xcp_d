--- conflicted
+++ resolved
@@ -27,12 +27,8 @@
         .. workflow::
             :graph2use: orig
             :simple_form: yes
-<<<<<<< HEAD
-            from xcp_d.workflows.connectivity import init_fcon_ts_wf
-=======
 
             from xcp_d.workflow.connectivity import init_fcon_ts_wf
->>>>>>> 73067bcf
             wf = init_fcon_ts_wf(
                 mem_gb=0.1,
                 t1w_to_native="identity",
@@ -386,12 +382,8 @@
         .. workflow::
             :graph2use: orig
             :simple_form: yes
-<<<<<<< HEAD
-            from xcp_d.workflows.connectivity import init_fcon_ts_wf
-=======
 
             from xcp_d.workflow.connectivity import init_cifti_conts_wf
->>>>>>> 73067bcf
             wf = init_fcon_ts_wf(
                 mem_gb=0.1,
                 omp_nthreads=1,
