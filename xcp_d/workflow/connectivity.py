--- conflicted
+++ resolved
@@ -13,21 +13,9 @@
 from nipype.pipeline import engine as pe
 from niworkflows.engine.workflows import LiterateWorkflow as Workflow
 
-<<<<<<< HEAD
-from xcp_d.interfaces.connectivity import ApplyTransformsx, NiftiConnect, connectplot
+from xcp_d.interfaces.connectivity import ApplyTransformsx, ConnectPlot, NiftiConnect
 from xcp_d.interfaces.workbench import CiftiCorrelation, CiftiParcellate
 from xcp_d.utils.atlas import get_atlas_cifti, get_atlas_nifti
-=======
-from xcp_d.interfaces.connectivity import (
-    ApplyTransformsx,
-    ConnectPlot,
-    NiftiConnect,
-    get_atlas_cifti,
-    get_atlas_nifti,
-)
-from xcp_d.utils.cifticonnectivity import CiftiCorrelation
-from xcp_d.utils.ciftiparcellation import CiftiParcellate
->>>>>>> 925c1ff1
 from xcp_d.utils.utils import get_transformfile
 
 
