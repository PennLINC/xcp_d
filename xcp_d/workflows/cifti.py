# emacs: -*- mode: python; py-indent-offset: 4; indent-tabs-mode: nil -*-
# vi: set ft=python sts=4 ts=4 sw=4 et:
"""Workflows for post-processing CIFTI-format BOLD data."""
import os

import nibabel as nb
import numpy as np
from nipype import Function, logging
from nipype.interfaces import utility as niu
from nipype.pipeline import engine as pe
from niworkflows.engine.workflows import LiterateWorkflow as Workflow
from num2words import num2words

from xcp_d.interfaces.bids import DerivativesDataSink
from xcp_d.interfaces.nilearn import DenoiseCifti
from xcp_d.interfaces.prepostcleaning import (
    Censor,
    ConvertTo32,
    FlagMotionOutliers,
    RemoveDummyVolumes,
)
from xcp_d.interfaces.resting_state import DespikePatch
from xcp_d.interfaces.workbench import CiftiConvert
from xcp_d.utils.confounds import (
    consolidate_confounds,
    describe_censoring,
    describe_regression,
    get_customfile,
)
from xcp_d.utils.doc import fill_doc
from xcp_d.utils.plotting import plot_design_matrix
from xcp_d.utils.utils import estimate_brain_radius
from xcp_d.workflows.connectivity import init_cifti_functional_connectivity_wf
from xcp_d.workflows.execsummary import init_execsummary_functional_plots_wf
from xcp_d.workflows.outputs import init_writederivatives_wf
from xcp_d.workflows.plotting import init_qc_report_wf
from xcp_d.workflows.postprocessing import init_resd_smoothing_wf
from xcp_d.workflows.restingstate import init_cifti_reho_wf, init_compute_alff_wf

LOGGER = logging.getLogger("nipype.workflow")


@fill_doc
def init_ciftipostprocess_wf(
    bold_file,
    bandpass_filter,
    lower_bpf,
    upper_bpf,
    bpf_order,
    motion_filter_type,
    motion_filter_order,
    band_stop_min,
    band_stop_max,
    smoothing,
    head_radius,
    params,
    output_dir,
    custom_confounds_folder,
    dummytime,
    dummy_scans,
    fd_thresh,
    despike,
    dcan_qc,
    run_data,
    n_runs,
    min_coverage,
    omp_nthreads,
    layout=None,
    name="cifti_process_wf",
):
    """Organize the cifti processing workflow.

    Workflow Graph
        .. workflow::
            :graph2use: orig
            :simple_form: yes

            import os

            from xcp_d.utils.bids import collect_data
            from xcp_d.workflows.cifti import init_ciftipostprocess_wf
            from xcp_d.utils.doc import download_example_data

            fmri_dir = download_example_data()

            layout, subj_data = collect_data(
                bids_dir=fmri_dir,
                input_type="fmriprep",
                participant_label="01",
                task="imagery",
                bids_validate=False,
                cifti=True,
            )

            bold_file = subj_data["bold"][0]
            custom_confounds_folder = os.path.join(fmri_dir, "sub-01/func")
            run_data = {
                "boldref": "",
                "confounds": "",
                "t1w_to_native_xform": "",
                "boldmask": "",
                "bold_metadata": {"RepetitionTime": 2},
            }

            wf = init_ciftipostprocess_wf(
                bold_file=bold_file,
                bandpass_filter=True,
                lower_bpf=0.01,
                upper_bpf=0.08,
                bpf_order=2,
                motion_filter_type="notch",
                motion_filter_order=4,
                band_stop_min=12,
                band_stop_max=20,
                smoothing=6,
                head_radius=50.,
                params="27P",
                output_dir=".",
                custom_confounds_folder=custom_confounds_folder,
                dummy_scans=0,
                dummytime=0,
                fd_thresh=0.2,
                despike=True,
                dcan_qc=True,
                run_data=run_data,
                n_runs=1,
                min_coverage=0.5,
                omp_nthreads=1,
                layout=layout,
                name="cifti_postprocess_wf",
            )
            wf.inputs.inputnode.t1w = subj_data["t1w"]

    Parameters
    ----------
    bold_file
<<<<<<< HEAD
=======
    %(input_type)s
>>>>>>> 5aa474aa
    %(bandpass_filter)s
    %(lower_bpf)s
    %(upper_bpf)s
    %(bpf_order)s
    %(motion_filter_type)s
    %(motion_filter_order)s
    %(band_stop_min)s
    %(band_stop_max)s
    %(smoothing)s
    %(head_radius)s
    %(params)s
    %(output_dir)s
    custom_confounds_folder: str
        path to custom nuisance regressors
    %(omp_nthreads)s
    %(dummytime)s
    %(dummy_scans)s
    %(fd_thresh)s
    despike: bool
        afni depsike
<<<<<<< HEAD
    dcan_qc : bool
        Whether to run DCAN QC or not.
    run_data : dict
=======
    %(dcan_qc)s
>>>>>>> 5aa474aa
    n_runs
    min_coverage
    %(layout)s
    %(name)s
        Default is 'cifti_postprocess_wf'.

    Inputs
    ------
    bold_file
        CIFTI file
    custom_confounds_file
        custom regressors
    t1w
        Preprocessed T1w image, warped to standard space.
        Fed from the subject workflow.
    t2w
        Preprocessed T2w image, warped to standard space.
        Fed from the subject workflow.
    t1w_mask
        T1w brain mask, used to estimate head/brain radius.
        Fed from the subject workflow.
    fmriprep_confounds_tsv

    Outputs
    -------
    %(name_source)s
    preprocessed_bold : str
        The preprocessed BOLD file, after dummy scan removal.
    %(filtered_motion)s
    %(temporal_mask)s
    fmriprep_confounds_file
    %(uncensored_denoised_bold)s
    %(filtered_denoised_bold)s
    %(smoothed_denoised_bold)s
    boldref
    bold_mask
        This will not be defined.
    t1w_to_native_xform
        This will not be defined.
    %(atlas_names)s
    %(timeseries)s
    %(timeseries_ciftis)s

    References
    ----------
    .. footbibliography::
    """
    workflow = Workflow(name=name)

    TR = run_data["bold_metadata"]["RepetitionTime"]

    inputnode = pe.Node(
        niu.IdentityInterface(
            fields=[
                "bold_file",
                "ref_file",
                "custom_confounds_file",
                "t1w",
                "t2w",
                "t1w_mask",
                "fmriprep_confounds_tsv",
                "dummy_scans",
            ],
        ),
        name="inputnode",
    )

    inputnode.inputs.bold_file = bold_file
    inputnode.inputs.ref_file = run_data["boldref"]
    inputnode.inputs.fmriprep_confounds_tsv = run_data["confounds"]
    inputnode.inputs.dummy_scans = dummy_scans

    # Load custom confounds
    # We need to run this function directly to access information in the confounds that is
    # used for the boilerplate.
    custom_confounds_file = get_customfile(
        custom_confounds_folder,
        run_data["confounds"],
    )
    inputnode.inputs.custom_confounds_file = custom_confounds_file

    regression_description = describe_regression(params, custom_confounds_file)
    censoring_description = describe_censoring(
        motion_filter_type=motion_filter_type,
        motion_filter_order=motion_filter_order,
        band_stop_min=band_stop_min,
        band_stop_max=band_stop_max,
        head_radius=head_radius,
        fd_thresh=fd_thresh,
    )

    workflow = Workflow(name=name)

    if dummy_scans == 0 and dummytime != 0:
        dummy_scans = int(np.ceil(dummytime / TR))

    dummy_scans_str = ""
    if dummy_scans == "auto":
        dummy_scans_str = (
            "non-steady-state volumes were extracted from the preprocessed confounds "
            "and were discarded from both the BOLD data and nuisance regressors, then"
        )
    elif dummy_scans > 0:
        dummy_scans_str = (
            f"the first {num2words(dummy_scans)} of both the BOLD data and nuisance "
            "regressors were discarded, then "
        )

    despike_str = ""
    if despike:
        despike_str = (
            "After censoring, but before nuisance regression, "
            "the BOLD data were converted to NIfTI format, despiked with 3dDespike, "
            "and converted back to CIFTI format."
        )

    bandpass_str = ""
    if bandpass_filter:
        bandpass_str = (
            "The interpolated timeseries were then band-pass filtered using a(n) "
            f"{num2words(bpf_order, ordinal=True)}-order Butterworth filter, "
            f"in order to retain signals within the {lower_bpf}-{upper_bpf} Hz frequency band."
        )

    workflow.__desc__ = f"""\
For each of the {num2words(n_runs)} BOLD runs found per subject (across all tasks and sessions),
the following post-processing was performed.
First, {dummy_scans_str}outlier detection was performed.
{censoring_description}
{despike_str}
Next, the BOLD data and confounds were mean-centered and linearly detrended.
{regression_description}
Any volumes censored earlier in the workflow were then interpolated in the residual time series
produced by the regression.
{bandpass_str}
"""

<<<<<<< HEAD
=======
    inputnode = pe.Node(
        niu.IdentityInterface(
            fields=[
                "bold_file",
                "ref_file",
                "custom_confounds_file",
                "t1w",
                "t2w",
                "t1w_mask",
                "fmriprep_confounds_tsv",
                "dummy_scans",
            ],
        ),
        name="inputnode",
    )

    inputnode.inputs.bold_file = bold_file
    inputnode.inputs.ref_file = run_data["boldref"]
    inputnode.inputs.custom_confounds_file = custom_confounds_file
    inputnode.inputs.fmriprep_confounds_tsv = run_data["confounds"]
    inputnode.inputs.dummy_scans = dummy_scans

    outputnode = pe.Node(
        niu.IdentityInterface(
            fields=[
                "name_source",
                "preprocessed_bold",
                "fmriprep_confounds_file",
                "filtered_motion",
                "temporal_mask",
                "uncensored_denoised_bold",
                "filtered_denoised_bold",
                "smoothed_denoised_bold",
                "boldref",
                "bold_mask",  # will not be defined
                "t1w_to_native_xform",  # will not be defined
                "atlas_names",
                "timeseries",
                "timeseries_ciftis",
            ],
        ),
        name="outputnode",
    )

>>>>>>> 5aa474aa
    mem_gbx = _create_mem_gb(bold_file)

    downcast_data = pe.Node(
        ConvertTo32(),
        name="downcast_data",
        mem_gb=mem_gbx["timeseries"],
        n_procs=omp_nthreads,
    )

    # fmt:off
    workflow.connect([
        (inputnode, outputnode, [
            ("bold_file", "name_source"),
            ("ref_file", "boldref"),
        ]),
        (inputnode, downcast_data, [
            ("bold_file", "bold_file"),
            ("t1w_mask", "t1w_mask"),
        ]),
    ])
    # fmt:on

    determine_head_radius = pe.Node(
        Function(
            function=estimate_brain_radius,
            input_names=["mask_file", "head_radius"],
            output_names=["head_radius"],
        ),
        name="determine_head_radius",
    )
    determine_head_radius.inputs.head_radius = head_radius

    # fmt:off
    workflow.connect([
        (downcast_data, determine_head_radius, [
            ("t1w_mask", "mask_file"),
        ]),
    ])
    # fmt:on

    fcon_ts_wf = init_cifti_functional_connectivity_wf(
        min_coverage=min_coverage,
        output_dir=output_dir,
        mem_gb=mem_gbx["timeseries"],
        name="cifti_ts_con_wf",
        omp_nthreads=omp_nthreads,
    )

    # fmt:off
    workflow.connect([
        (fcon_ts_wf, outputnode, [
            ("outputnode.atlas_names", "atlas_names"),
            ("outputnode.timeseries", "timeseries"),
            ("outputnode.ptseries", "timeseries_ciftis"),
        ]),
    ])
    # fmt:on

    if bandpass_filter:
        alff_compute_wf = init_compute_alff_wf(
            mem_gb=mem_gbx["timeseries"],
            TR=TR,
            bold_file=bold_file,
            lowpass=upper_bpf,
            highpass=lower_bpf,
            smoothing=smoothing,
            cifti=True,
            name="compute_alff_wf",
            omp_nthreads=omp_nthreads,
        )

    reho_compute_wf = init_cifti_reho_wf(
        mem_gb=mem_gbx["timeseries"],
        bold_file=bold_file,
        name="cifti_reho_wf",
        omp_nthreads=omp_nthreads,
    )

    write_derivative_wf = init_writederivatives_wf(
        smoothing=smoothing,
        bold_file=bold_file,
        bandpass_filter=bandpass_filter,
        params=params,
        cifti=True,
        dcan_qc=dcan_qc,
        output_dir=output_dir,
        lowpass=upper_bpf,
        highpass=lower_bpf,
        motion_filter_type=motion_filter_type,
        TR=TR,
        name="write_derivative_wf",
    )

    flag_motion_outliers = pe.Node(
        FlagMotionOutliers(
            TR=TR,
            band_stop_min=band_stop_min,
            band_stop_max=band_stop_max,
            motion_filter_type=motion_filter_type,
            motion_filter_order=motion_filter_order,
            fd_thresh=fd_thresh,
        ),
        name="censoring",
        mem_gb=mem_gbx["timeseries"],
        omp_nthreads=omp_nthreads,
    )

    resd_smoothing_wf = init_resd_smoothing_wf(
        mem_gb=mem_gbx["timeseries"],
        smoothing=smoothing,
        cifti=True,
        name="resd_smoothing_wf",
        omp_nthreads=omp_nthreads,
    )

    denoise_bold = pe.Node(
        DenoiseCifti(
            TR=TR,
            lowpass=upper_bpf,
            highpass=lower_bpf,
            filter_order=bpf_order,
            bandpass_filter=bandpass_filter,
        ),
        name="denoise_bold",
        mem_gb=mem_gbx["timeseries"],
        n_procs=omp_nthreads,
    )

    censor_interpolated_data = pe.Node(
        Censor(),
        name="censor_interpolated_data",
        mem_gb=mem_gbx["timeseries"],
        omp_nthreads=omp_nthreads,
    )

    # fmt:off
    workflow.connect([
        (denoise_bold, censor_interpolated_data, [("filtered_denoised_bold", "in_file")]),
        (flag_motion_outliers, censor_interpolated_data, [("tmask", "temporal_mask")]),
    ])
    # fmt:on

    consolidate_confounds_node = pe.Node(
        Function(
            input_names=[
                "img_file",
                "custom_confounds_file",
                "params",
            ],
            output_names=["out_file"],
            function=consolidate_confounds,
        ),
        name="consolidate_confounds_node",
    )
    consolidate_confounds_node.inputs.params = params

    # Load and filter confounds
    # fmt:off
    workflow.connect([
        (inputnode, consolidate_confounds_node, [
            ("bold_file", "img_file"),
            ("custom_confounds_file", "custom_confounds_file"),
        ]),
    ])
    # fmt:on

    plot_design_matrix_node = pe.Node(
        Function(
            input_names=["design_matrix", "censoring_file"],
            output_names=["design_matrix_figure"],
            function=plot_design_matrix,
        ),
        name="plot_design_matrix_node",
    )

    qc_report_wf = init_qc_report_wf(
        output_dir=output_dir,
        TR=TR,
        motion_filter_type=motion_filter_type,
        fd_thresh=fd_thresh,
        mem_gb=mem_gbx["timeseries"],
        omp_nthreads=omp_nthreads,
        dcan_qc=dcan_qc,
        cifti=True,
        name="qc_report_wf",
    )

    # fmt:off
    workflow.connect([
        (inputnode, qc_report_wf, [
            ("bold_file", "inputnode.name_source"),
            ("bold_file", "inputnode.preprocessed_bold"),
        ]),
        (determine_head_radius, qc_report_wf, [
            ("head_radius", "inputnode.head_radius"),
        ]),
        (denoise_bold, qc_report_wf, [
            ("uncensored_denoised_bold", "inputnode.uncensored_denoised_bold"),
        ]),
        (denoise_bold, outputnode, [
            ("uncensored_denoised_bold", "uncensored_denoised_bold"),
            ("filtered_denoised_bold", "filtered_denoised_bold"),
        ]),
    ])
    # fmt:on

    # Remove TR first
    if dummy_scans:
        remove_dummy_scans = pe.Node(
            RemoveDummyVolumes(),
            name="remove_dummy_scans",
            mem_gb=mem_gbx["timeseries"],
        )

        # fmt:off
        workflow.connect([
            (inputnode, remove_dummy_scans, [
                ("dummy_scans", "dummy_scans"),
                # fMRIPrep confounds file is needed for filtered motion.
                # The selected confounds are not guaranteed to include motion params.
                ("fmriprep_confounds_tsv", "fmriprep_confounds_file"),
            ]),
            (downcast_data, remove_dummy_scans, [
                ("bold_file", "bold_file"),
            ]),
            (consolidate_confounds_node, remove_dummy_scans, [
                ("out_file", "confounds_file"),
            ]),
<<<<<<< HEAD
            (remove_dummy_scans, flag_motion_outliers, [
=======
            (remove_dummy_scans, outputnode, [
                ("bold_file_dropped_TR", "preprocessed_bold"),
                ("fmriprep_confounds_file_dropped_TR", "fmriprep_confounds_file"),
            ]),
            (remove_dummy_scans, censor_scrub, [
>>>>>>> 5aa474aa
                # fMRIPrep confounds file is needed for filtered motion.
                # The selected confounds are not guaranteed to include motion params.
                ("fmriprep_confounds_file_dropped_TR", "fmriprep_confounds_file"),
            ]),
            (remove_dummy_scans, denoise_bold, [
                ("confounds_file_dropped_TR", "confounds_file"),
            ]),
            (remove_dummy_scans, qc_report_wf, [
                ("dummy_scans", "inputnode.dummy_scans"),
                ("fmriprep_confounds_file_dropped_TR", "inputnode.fmriprep_confounds_file"),
            ]),
            (remove_dummy_scans, plot_design_matrix_node, [
                ("confounds_file_dropped_TR", "design_matrix"),
            ]),
        ])
        # fmt:on

    else:
        # fmt:off
        workflow.connect([
            (inputnode, qc_report_wf, [
                ("dummy_scans", "inputnode.dummy_scans"),
                ("fmriprep_confounds_tsv", "inputnode.fmriprep_confounds_file"),
            ]),
            (inputnode, flag_motion_outliers, [
                # fMRIPrep confounds file is needed for filtered motion.
                # The selected confounds are not guaranteed to include motion params.
                ("fmriprep_confounds_tsv", "fmriprep_confounds_file"),
            ]),
            (inputnode, outputnode, [
                ("bold_file", "preprocessed_bold"),
                ("fmriprep_confounds_tsv", "fmriprep_confounds_file"),
            ]),
            (consolidate_confounds_node, denoise_bold, [('out_file', 'confounds_file')]),
            (consolidate_confounds_node, plot_design_matrix_node, [
                ("out_file", "design_matrix"),
            ]),
        ])
        # fmt:on

    # fmt:off
    workflow.connect([
        (determine_head_radius, flag_motion_outliers, [
            ("head_radius", "head_radius"),
        ]),
        (flag_motion_outliers, plot_design_matrix_node, [
            ("tmask", "censoring_file"),
        ]),
        (censor_scrub, outputnode, [
            ("filtered_motion", "filtered_motion"),
            ("tmask", "temporal_mask"),
        ]),
    ])
    # fmt:on

    if despike:
        # first, convert the cifti to a nifti
        convert_to_nifti = pe.Node(
            CiftiConvert(target="to"),
            name="convert_to_nifti",
            mem_gb=mem_gbx["timeseries"],
            n_procs=omp_nthreads,
        )

        # next, run 3dDespike
        despike3d = pe.Node(
            DespikePatch(outputtype="NIFTI_GZ", args="-nomask -NEW"),
            name="despike3d",
            mem_gb=mem_gbx["timeseries"],
            n_procs=omp_nthreads,
        )

        # finally, convert the despiked nifti back to cifti
        convert_to_cifti = pe.Node(
            CiftiConvert(target="from", TR=TR),
            name="convert_to_cifti",
            mem_gb=mem_gbx["timeseries"],
            n_procs=omp_nthreads,
        )

        # fmt:off
        workflow.connect([
            (convert_to_nifti, despike3d, [("out_file", "in_file")]),
            (downcast_data, convert_to_cifti, [("bold_file", "cifti_template")]),
            (despike3d, convert_to_cifti, [("out_file", "in_file")]),
            (convert_to_cifti, denoise_bold, [('out_file', 'preprocessed_bold')]),
        ])

        if dummy_scans:
            workflow.connect([
                (remove_dummy_scans, convert_to_nifti, [('bold_file_dropped_TR', 'in_file')]),
            ])
        else:
            workflow.connect([(downcast_data, convert_to_nifti, [('bold_file', 'in_file')])])
        # fmt:on

    elif dummy_scans:
        # fmt:off
        workflow.connect([
            (remove_dummy_scans, denoise_bold, [('bold_file_dropped_TR', 'preprocessed_bold')]),
        ])
        # fmt:on
    else:
        # fmt:off
        workflow.connect([
            (downcast_data, denoise_bold, [('bold_file', 'preprocessed_bold')]),
        ])
        # fmt:on

    # fmt:off
    workflow.connect([
        (flag_motion_outliers, denoise_bold, [("tmask", "censoring_file")]),
    ])

    # residual smoothing
    workflow.connect([
        (censor_interpolated_data, resd_smoothing_wf, [('censored_bold', 'inputnode.bold_file')]),
    ])

    # functional connectivity workflow
    workflow.connect([
        (inputnode, fcon_ts_wf, [('bold_file', 'inputnode.bold_file')]),
        (censor_interpolated_data, fcon_ts_wf, [('censored_bold', 'inputnode.clean_bold')]),
    ])

    # reho and alff
    workflow.connect([
        (censor_interpolated_data, reho_compute_wf, [('censored_bold', 'inputnode.clean_bold')]),
    ])

    if bandpass_filter:
        workflow.connect([
            (censor_interpolated_data, alff_compute_wf, [
                ('censored_bold', 'inputnode.clean_bold'),
            ]),
        ])

    # qc report
    workflow.connect([
        (flag_motion_outliers, qc_report_wf, [
            ('tmask', 'inputnode.tmask'),
            ("filtered_motion", "inputnode.filtered_motion"),
        ]),
        (denoise_bold, qc_report_wf, [
            ('filtered_denoised_bold', 'inputnode.interpolated_filtered_bold'),
        ]),
        (censor_interpolated_data, qc_report_wf, [
            ('censored_bold', 'inputnode.censored_filtered_bold'),
        ]),
    ])

    # write derivatives
    workflow.connect([
        (consolidate_confounds_node, write_derivative_wf, [
            ('out_file', 'inputnode.confounds_file'),
        ]),
        (denoise_bold, write_derivative_wf, [
            ('filtered_denoised_bold', 'inputnode.interpolated_filtered_bold'),
        ]),
        (censor_interpolated_data, write_derivative_wf, [
            ("censored_bold", "inputnode.processed_bold"),
        ]),
        (qc_report_wf, write_derivative_wf, [
            ('outputnode.qc_file', 'inputnode.qc_file'),
        ]),
        (resd_smoothing_wf, outputnode, [
            ("outputnode.smoothed_bold", "smoothed_denoised_bold"),
        ]),
        (resd_smoothing_wf, write_derivative_wf, [
            ('outputnode.smoothed_bold', 'inputnode.smoothed_bold'),
        ]),
        (flag_motion_outliers, write_derivative_wf, [
            ('filtered_motion', 'inputnode.filtered_motion'),
            ('filtered_motion_metadata', 'inputnode.filtered_motion_metadata'),
            ('tmask', 'inputnode.tmask'),
            ('tmask_metadata', 'inputnode.tmask_metadata'),
        ]),
        (reho_compute_wf, write_derivative_wf, [
            ('outputnode.reho_out', 'inputnode.reho_out'),
        ]),
        (fcon_ts_wf, write_derivative_wf, [
            ('outputnode.atlas_names', 'inputnode.atlas_names'),
            ('outputnode.coverage_pscalar', 'inputnode.coverage_ciftis'),
            ('outputnode.ptseries', 'inputnode.timeseries_ciftis'),
            ('outputnode.pconn', 'inputnode.correlation_ciftis'),
            ('outputnode.coverage', 'inputnode.coverage_files'),
            ('outputnode.timeseries', 'inputnode.timeseries'),
            ('outputnode.correlations', 'inputnode.correlations'),
        ]),
    ])

    if bandpass_filter:
        workflow.connect([
            (alff_compute_wf, write_derivative_wf, [
                ('outputnode.alff_out', 'inputnode.alff_out'),
                ('outputnode.smoothed_alff', 'inputnode.smoothed_alff'),
            ]),
        ])
    # fmt:on

    ds_design_matrix_plot = pe.Node(
        DerivativesDataSink(
            base_directory=output_dir,
            source_file=bold_file,
            dismiss_entities=["space", "res", "den", "desc"],
            datatype="figures",
            suffix="design",
            extension=".svg",
        ),
        name="ds_design_matrix_plot",
        run_without_submitting=False,
    )

    ds_report_connectivity = pe.Node(
        DerivativesDataSink(
            base_directory=output_dir,
            source_file=bold_file,
            desc="connectivityplot",
            datatype="figures",
        ),
        name="ds_report_connectivity",
        run_without_submitting=True,
    )

    if bandpass_filter:
        ds_report_alffplot = pe.Node(
            DerivativesDataSink(
                base_directory=output_dir,
                source_file=bold_file,
                desc="alffSurfacePlot",
                datatype="figures",
            ),
            name="ds_report_alffplot",
            run_without_submitting=False,
        )

    ds_report_rehoplot = pe.Node(
        DerivativesDataSink(
            base_directory=output_dir,
            source_file=bold_file,
            desc="rehoSurfacePlot",
            datatype="figures",
        ),
        name="ds_report_rehoplot",
        run_without_submitting=False,
    )

    # fmt:off
    workflow.connect([
        (plot_design_matrix_node, ds_design_matrix_plot, [("design_matrix_figure", "in_file")]),
        (reho_compute_wf, ds_report_rehoplot, [('outputnode.rehoplot', 'in_file')]),
        (fcon_ts_wf, ds_report_connectivity, [('outputnode.connectplot', "in_file")])
    ])
    # fmt:on

    if bandpass_filter:
        # fmt:off
        workflow.connect([
            (alff_compute_wf, ds_report_alffplot, [('outputnode.alffplot', 'in_file')])
        ])
        # fmt:on

    # executive summary workflow
    if dcan_qc:
        execsummary_functional_plots_wf = init_execsummary_functional_plots_wf(
            preproc_nifti=run_data["nifti_file"],
            t1w_available=True,
            t2w_available=False,
            output_dir=output_dir,
            layout=layout,
            name="execsummary_functional_plots_wf",
        )

        # Use inputnode for executive summary instead of downcast_data
        # because T1w is used as name source.
        # fmt:off
        workflow.connect([
            # Use inputnode for executive summary instead of downcast_data
            # because T1w is used as name source.
            (inputnode, execsummary_functional_plots_wf, [
                ("ref_file", "inputnode.boldref"),
                ("t1w", "inputnode.t1w"),
                ("t2w", "inputnode.t2w"),
            ]),
        ])
        # fmt:on

    return workflow


def _create_mem_gb(bold_fname):
    bold_size_gb = os.path.getsize(bold_fname) / (1024**3)
    bold_tlen = nb.load(bold_fname).shape[-1]
    mem_gbz = {
        "derivative": bold_size_gb,
        "resampled": bold_size_gb * 4,
        "timeseries": bold_size_gb * (max(bold_tlen / 100, 1.0) + 4),
    }

    return mem_gbz<|MERGE_RESOLUTION|>--- conflicted
+++ resolved
@@ -134,10 +134,6 @@
     Parameters
     ----------
     bold_file
-<<<<<<< HEAD
-=======
-    %(input_type)s
->>>>>>> 5aa474aa
     %(bandpass_filter)s
     %(lower_bpf)s
     %(upper_bpf)s
@@ -158,13 +154,8 @@
     %(fd_thresh)s
     despike: bool
         afni depsike
-<<<<<<< HEAD
-    dcan_qc : bool
-        Whether to run DCAN QC or not.
+    %(dcan_qc)s
     run_data : dict
-=======
-    %(dcan_qc)s
->>>>>>> 5aa474aa
     n_runs
     min_coverage
     %(layout)s
@@ -302,30 +293,6 @@
 {bandpass_str}
 """
 
-<<<<<<< HEAD
-=======
-    inputnode = pe.Node(
-        niu.IdentityInterface(
-            fields=[
-                "bold_file",
-                "ref_file",
-                "custom_confounds_file",
-                "t1w",
-                "t2w",
-                "t1w_mask",
-                "fmriprep_confounds_tsv",
-                "dummy_scans",
-            ],
-        ),
-        name="inputnode",
-    )
-
-    inputnode.inputs.bold_file = bold_file
-    inputnode.inputs.ref_file = run_data["boldref"]
-    inputnode.inputs.custom_confounds_file = custom_confounds_file
-    inputnode.inputs.fmriprep_confounds_tsv = run_data["confounds"]
-    inputnode.inputs.dummy_scans = dummy_scans
-
     outputnode = pe.Node(
         niu.IdentityInterface(
             fields=[
@@ -348,7 +315,6 @@
         name="outputnode",
     )
 
->>>>>>> 5aa474aa
     mem_gbx = _create_mem_gb(bold_file)
 
     downcast_data = pe.Node(
@@ -577,15 +543,11 @@
             (consolidate_confounds_node, remove_dummy_scans, [
                 ("out_file", "confounds_file"),
             ]),
-<<<<<<< HEAD
-            (remove_dummy_scans, flag_motion_outliers, [
-=======
             (remove_dummy_scans, outputnode, [
                 ("bold_file_dropped_TR", "preprocessed_bold"),
                 ("fmriprep_confounds_file_dropped_TR", "fmriprep_confounds_file"),
             ]),
-            (remove_dummy_scans, censor_scrub, [
->>>>>>> 5aa474aa
+            (remove_dummy_scans, flag_motion_outliers, [
                 # fMRIPrep confounds file is needed for filtered motion.
                 # The selected confounds are not guaranteed to include motion params.
                 ("fmriprep_confounds_file_dropped_TR", "fmriprep_confounds_file"),
@@ -634,7 +596,7 @@
         (flag_motion_outliers, plot_design_matrix_node, [
             ("tmask", "censoring_file"),
         ]),
-        (censor_scrub, outputnode, [
+        (flag_motion_outliers, outputnode, [
             ("filtered_motion", "filtered_motion"),
             ("tmask", "temporal_mask"),
         ]),
