# emacs: -*- mode: python; py-indent-offset: 4; indent-tabs-mode: nil -*-
# vi: set ft=python sts=4 ts=4 sw=4 et:
"""Workflows for post-processing CIFTI-format BOLD data."""
import os

import nibabel as nb
import numpy as np
from nipype import Function, logging
from nipype.interfaces import utility as niu
from nipype.pipeline import engine as pe
from niworkflows.engine.workflows import LiterateWorkflow as Workflow
from num2words import num2words

from xcp_d.interfaces.bids import DerivativesDataSink
from xcp_d.interfaces.filtering import FilteringData
from xcp_d.interfaces.prepostcleaning import (
    CensorScrub,
    ConvertTo32,
    Interpolate,
    RemoveTR,
)
from xcp_d.interfaces.regression import Regress
from xcp_d.interfaces.resting_state import DespikePatch
from xcp_d.interfaces.workbench import CiftiConvert
from xcp_d.utils.bids import collect_run_data
from xcp_d.utils.confounds import (
    consolidate_confounds,
    describe_regression,
    get_customfile,
)
from xcp_d.utils.doc import fill_doc
from xcp_d.utils.plot import plot_design_matrix
from xcp_d.utils.utils import estimate_brain_radius
from xcp_d.workflows.connectivity import init_cifti_functional_connectivity_wf
from xcp_d.workflows.execsummary import init_execsummary_wf
from xcp_d.workflows.outputs import init_writederivatives_wf
from xcp_d.workflows.plotting import init_qc_report_wf
from xcp_d.workflows.postprocessing import init_resd_smoothing_wf
from xcp_d.workflows.restingstate import init_cifti_reho_wf, init_compute_alff_wf

LOGGER = logging.getLogger("nipype.workflow")


@fill_doc
def init_ciftipostprocess_wf(
    bold_file,
    bandpass_filter,
    lower_bpf,
    upper_bpf,
    bpf_order,
    motion_filter_type,
    motion_filter_order,
    band_stop_min,
    band_stop_max,
    smoothing,
    head_radius,
    params,
    output_dir,
    custom_confounds_folder,
    input_type,
    dummytime,
    dummy_scans,
    fd_thresh,
    despike,
    dcan_qc,
    n_runs,
    min_coverage,
    omp_nthreads,
    layout=None,
    name="cifti_process_wf",
):
    """Organize the cifti processing workflow.

    Workflow Graph
        .. workflow::
            :graph2use: orig
            :simple_form: yes

            import os

            from xcp_d.utils.bids import collect_data
            from xcp_d.workflows.cifti import init_ciftipostprocess_wf
            from xcp_d.utils.doc import download_example_data

            fmri_dir = download_example_data()

            layout, subj_data = collect_data(
                bids_dir=fmri_dir,
                input_type="fmriprep",
                participant_label="01",
                task="imagery",
                bids_validate=False,
                cifti=True,
            )

            bold_file = subj_data["bold"][0]
            custom_confounds_folder = os.path.join(fmri_dir, "sub-01/func")

            wf = init_ciftipostprocess_wf(
                bold_file=bold_file,
                bandpass_filter=True,
                lower_bpf=0.01,
                upper_bpf=0.08,
                bpf_order=2,
                motion_filter_type="notch",
                motion_filter_order=4,
                band_stop_min=12,
                band_stop_max=20,
                smoothing=6,
                head_radius=50.,
                params="27P",
                output_dir=".",
                custom_confounds_folder=custom_confounds_folder,
                input_type="fmriprep",
                dummy_scans=0,
                dummytime=0,
                fd_thresh=0.2,
                despike=True,
                dcan_qc=True,
                n_runs=1,
                min_coverage=0.5,
                omp_nthreads=1,
                layout=layout,
                name="cifti_postprocess_wf",
            )
            wf.inputs.inputnode.t1w = subj_data["t1w"]
            wf.inputs.inputnode.t1seg = subj_data["t1w_seg"]

    Parameters
    ----------
    bold_file
    input_type
    %(bandpass_filter)s
    %(lower_bpf)s
    %(upper_bpf)s
    %(bpf_order)s
    %(motion_filter_type)s
    %(motion_filter_order)s
    %(band_stop_min)s
    %(band_stop_max)s
    %(smoothing)s
    %(head_radius)s
    %(params)s
    %(output_dir)s
    custom_confounds_folder: str
        path to cusrtom nuissance regressors
    %(omp_nthreads)s
    %(dummytime)s
    %(dummy_scans)s
    %(fd_thresh)s
    despike: bool
        afni depsike
    dcan_qc : bool
        Whether to run DCAN QC or not.
    n_runs
    min_coverage
    layout : BIDSLayout object
        BIDS dataset layout
    %(name)s
        Default is 'cifti_postprocess_wf'.

    Inputs
    ------
    bold_file
        CIFTI file
    custom_confounds_file
        custom regressors
    t1w
    t1seg
    fmriprep_confounds_tsv

    References
    ----------
    .. footbibliography::
    """
    run_data = collect_run_data(layout, input_type, bold_file)

    TR = run_data["bold_metadata"]["RepetitionTime"]

    # Load custom confounds
    # We need to run this function directly to access information in the confounds that is
    # used for the boilerplate.
    custom_confounds_file = get_customfile(
        custom_confounds_folder,
        run_data["confounds"],
    )
    regression_description = describe_regression(params, custom_confounds_file)

    workflow = Workflow(name=name)

    filter_str, filter_post_str = "", ""
    if motion_filter_type:
        if motion_filter_type == "notch":
            filter_sub_str = (
                f"band-stop filtered to remove signals between {band_stop_min} and "
                f"{band_stop_max} breaths-per-minute using a notch filter, based on "
                "@fair2020correction"
            )
        else:  # lp
            filter_sub_str = (
                f"low-pass filtered below {band_stop_min} breaths-per-minute, "
                "based on @fair2020correction and @gratton2020removal"
            )

        filter_str = (
            f"the six translation and rotation head motion traces were {filter_sub_str}. Next, "
        )
        filter_post_str = (
            "The filtered versions of the motion traces and framewise displacement were not used "
            "for denoising."
        )

    if isinstance(head_radius, float):
        fd_substr = f"with a head radius of {head_radius} mm"
    else:
        fd_substr = "with a head radius estimated from the preprocessed brain mask"

    fd_str = (
        f"{filter_str}framewise displacement was calculated using the formula from "
        f"@power_fd_dvars, {fd_substr}"
    )

    if dummy_scans == 0 and dummytime != 0:
        dummy_scans = int(np.ceil(dummytime / TR))

    dummy_scans_str = ""
    if dummy_scans == "auto":
        dummy_scans_str = (
            "non-steady-state volumes were extracted from the preprocessed confounds "
            "and were discarded from both the BOLD data and nuisance regressors, then"
        )
    elif dummy_scans > 0:
        dummy_scans_str = (
            f"the first {num2words(dummy_scans)} of both the BOLD data and nuisance "
            "regressors were discarded, then "
        )

    despike_str = ""
    if despike:
        despike_str = (
            "After censoring, but before nuisance regression, "
            "the BOLD data were converted to NIfTI format, despiked with 3dDespike, "
            "and converted back to CIFTI format."
        )

    bandpass_str = ""
    if bandpass_filter:
        bandpass_str = (
            "The interpolated timeseries were then band-pass filtered to retain signals within "
            f"the {lower_bpf}-{upper_bpf} Hz frequency band."
        )

    workflow.__desc__ = f"""\
For each of the {num2words(n_runs)} BOLD series found per subject (across all tasks and sessions),
the following post-processing was performed.
First, {dummy_scans_str}outlier detection was performed.
In order to identify high-motion outlier volumes, {fd_str}.
Volumes with {'filtered ' if motion_filter_type else ''}framewise displacement greater than
{fd_thresh} mm were flagged as outliers and excluded from nuisance regression [@power_fd_dvars].
{filter_post_str}
{despike_str}
Next, the BOLD data and confounds were mean-centered and linearly detrended.
{regression_description}
Any volumes censored earlier in the workflow were then interpolated in the residual time series
produced by the regression.
{bandpass_str}
"""

    inputnode = pe.Node(
        niu.IdentityInterface(
            fields=[
                "bold_file",
                "custom_confounds_file",
                "t1w",
                "t1seg",
                "t1w_mask",
                "fmriprep_confounds_tsv",
                "dummy_scans",
            ],
        ),
        name="inputnode",
    )

    inputnode.inputs.bold_file = bold_file
    inputnode.inputs.ref_file = run_data["boldref"]
    inputnode.inputs.custom_confounds_file = custom_confounds_file
    inputnode.inputs.fmriprep_confounds_tsv = run_data["confounds"]
    inputnode.inputs.dummy_scans = dummy_scans

    mem_gbx = _create_mem_gb(bold_file)

    downcast_data = pe.Node(
        ConvertTo32(),
        name="downcast_data",
        mem_gb=mem_gbx["timeseries"],
        n_procs=omp_nthreads,
    )

    # fmt:off
    workflow.connect([
        (inputnode, downcast_data, [
            ("bold_file", "bold_file"),
            ("t1w", "t1w"),
            ("t1seg", "t1seg"),
            ("t1w_mask", "t1w_mask"),
        ]),
    ])
    # fmt:on

    determine_head_radius = pe.Node(
        Function(
            function=estimate_brain_radius,
            input_names=["mask_file", "head_radius"],
            output_names=["head_radius"],
        ),
        name="determine_head_radius",
    )
    determine_head_radius.inputs.head_radius = head_radius

    # fmt:off
    workflow.connect([
        (downcast_data, determine_head_radius, [
            ("t1w_mask", "mask_file"),
        ]),
    ])
    # fmt:on

    fcon_ts_wf = init_cifti_functional_connectivity_wf(
<<<<<<< HEAD
=======
        TR=TR,
        min_coverage=min_coverage,
>>>>>>> 2d2ed9fd
        output_dir=output_dir,
        mem_gb=mem_gbx["timeseries"],
        name="cifti_ts_con_wf",
        omp_nthreads=omp_nthreads,
    )

    if bandpass_filter:
        alff_compute_wf = init_compute_alff_wf(
            mem_gb=mem_gbx["timeseries"],
            TR=TR,
            bold_file=bold_file,
            lowpass=upper_bpf,
            highpass=lower_bpf,
            smoothing=smoothing,
            cifti=True,
            name="compute_alff_wf",
            omp_nthreads=omp_nthreads,
        )

    reho_compute_wf = init_cifti_reho_wf(
        mem_gb=mem_gbx["timeseries"],
        bold_file=bold_file,
        name="cifti_reho_wf",
        omp_nthreads=omp_nthreads,
    )

    write_derivative_wf = init_writederivatives_wf(
        smoothing=smoothing,
        bold_file=bold_file,
        bandpass_filter=bandpass_filter,
        params=params,
        cifti=True,
        output_dir=output_dir,
        lowpass=upper_bpf,
        highpass=lower_bpf,
        motion_filter_type=motion_filter_type,
        TR=TR,
        name="write_derivative_wf",
    )

    censor_scrub = pe.Node(
        CensorScrub(
            TR=TR,
            band_stop_min=band_stop_min,
            band_stop_max=band_stop_max,
            motion_filter_type=motion_filter_type,
            motion_filter_order=motion_filter_order,
            fd_thresh=fd_thresh,
        ),
        name="censoring",
        mem_gb=mem_gbx["timeseries"],
        omp_nthreads=omp_nthreads,
    )

    resd_smoothing_wf = init_resd_smoothing_wf(
        mem_gb=mem_gbx["timeseries"],
        smoothing=smoothing,
        cifti=True,
        name="resd_smoothing_wf",
        omp_nthreads=omp_nthreads,
    )

    filtering_wf = pe.Node(
        FilteringData(
            TR=TR,
            lowpass=upper_bpf,
            highpass=lower_bpf,
            filter_order=bpf_order,
            bandpass_filter=bandpass_filter,
        ),
        name="filtering_wf",
        mem_gb=mem_gbx["timeseries"],
        n_procs=omp_nthreads,
    )

    consolidate_confounds_node = pe.Node(
        Function(
            input_names=[
                "img_file",
                "custom_confounds_file",
                "params",
            ],
            output_names=["out_file"],
            function=consolidate_confounds,
        ),
        name="consolidate_confounds_node",
    )
    consolidate_confounds_node.inputs.params = params

    # Load and filter confounds
    # fmt:off
    workflow.connect([
        (inputnode, consolidate_confounds_node, [
            ("bold_file", "img_file"),
            ("custom_confounds_file", "custom_confounds_file"),
        ]),
    ])
    # fmt:on

    plot_design_matrix_node = pe.Node(
        Function(
            input_names=["design_matrix"],
            output_names=["design_matrix_figure"],
            function=plot_design_matrix,
        ),
        name="plot_design_matrix_node",
    )

    regression_wf = pe.Node(
        Regress(TR=TR, params=params),
        name="regression_wf",
        mem_gb=mem_gbx["timeseries"],
        n_procs=omp_nthreads,
    )

    interpolate_wf = pe.Node(
        Interpolate(TR=TR),
        name="interpolation_wf",
        mem_gb=mem_gbx["timeseries"],
        n_procs=omp_nthreads,
    )

    qc_report_wf = init_qc_report_wf(
        output_dir=output_dir,
        TR=TR,
        motion_filter_type=motion_filter_type,
        band_stop_max=band_stop_max,
        band_stop_min=band_stop_min,
        motion_filter_order=motion_filter_order,
        fd_thresh=fd_thresh,
        mem_gb=mem_gbx["timeseries"],
        omp_nthreads=omp_nthreads,
        dcan_qc=dcan_qc,
        cifti=True,
        name="qc_report_wf",
    )

    # fmt:off
    workflow.connect([
        (inputnode, qc_report_wf, [
            ("bold_file", "inputnode.preprocessed_bold_file"),
        ]),
        (determine_head_radius, qc_report_wf, [
            ("head_radius", "inputnode.head_radius"),
        ]),
        (regression_wf, qc_report_wf, [
            ("res_file", "inputnode.cleaned_unfiltered_file"),
        ]),
    ])
    # fmt:on

    # Remove TR first
    if dummy_scans:
        remove_dummy_scans = pe.Node(
            RemoveTR(),
            name="remove_dummy_scans",
            mem_gb=mem_gbx["timeseries"],
        )

        # fmt:off
        workflow.connect([
            (inputnode, remove_dummy_scans, [
                ("dummy_scans", "dummy_scans"),
                # fMRIPrep confounds file is needed for filtered motion.
                # The selected confounds are not guaranteed to include motion params.
                ("fmriprep_confounds_tsv", "fmriprep_confounds_file"),
            ]),
            (downcast_data, remove_dummy_scans, [
                ("bold_file", "bold_file"),
            ]),
            (consolidate_confounds_node, remove_dummy_scans, [
                ("out_file", "confounds_file"),
            ]),
            (remove_dummy_scans, censor_scrub, [
                ("bold_file_dropped_TR", "in_file"),
                ("confounds_file_dropped_TR", "confounds_file"),
                # fMRIPrep confounds file is needed for filtered motion.
                # The selected confounds are not guaranteed to include motion params.
                ("fmriprep_confounds_file_dropped_TR", "fmriprep_confounds_file"),
            ]),
            (remove_dummy_scans, qc_report_wf, [
                ("dummy_scans", "inputnode.dummy_scans"),
            ]),
        ])
        # fmt:on

    else:
        # fmt:off
        workflow.connect([
            (inputnode, qc_report_wf, [
                ("dummy_scans", "inputnode.dummy_scans"),
            ]),
            (downcast_data, censor_scrub, [
                ('bold_file', 'in_file'),
            ]),
            (inputnode, censor_scrub, [
                # fMRIPrep confounds file is needed for filtered motion.
                # The selected confounds are not guaranteed to include motion params.
                ("fmriprep_confounds_tsv", "fmriprep_confounds_file"),
            ]),
            (consolidate_confounds_node, censor_scrub, [
                ("out_file", "confounds_file"),
            ]),
        ])
        # fmt:on

    # fmt:off
    workflow.connect([
        (determine_head_radius, censor_scrub, [("head_radius", "head_radius")]),
        (censor_scrub, plot_design_matrix_node, [
            ("confounds_censored", "design_matrix"),
        ]),
    ])
    # fmt:on

    if despike:
        # first, convert the cifti to a nifti
        convert_to_nifti = pe.Node(
            CiftiConvert(target="to"),
            name="convert_to_nifti",
            mem_gb=mem_gbx["timeseries"],
            n_procs=omp_nthreads,
        )

        # next, run 3dDespike
        despike3d = pe.Node(
            DespikePatch(outputtype="NIFTI_GZ", args="-nomask -NEW"),
            name="despike3d",
            mem_gb=mem_gbx["timeseries"],
            n_procs=omp_nthreads,
        )

        # finally, convert the despiked nifti back to cifti
        convert_to_cifti = pe.Node(
            CiftiConvert(target="from", TR=TR),
            name="convert_to_cifti",
            mem_gb=mem_gbx["timeseries"],
            n_procs=omp_nthreads,
        )

        # fmt:off
        workflow.connect([
            (censor_scrub, convert_to_nifti, [("bold_censored", "in_file")]),
            (convert_to_nifti, despike3d, [("out_file", "in_file")]),
            (censor_scrub, convert_to_cifti, [("bold_censored", "cifti_template")]),
            (despike3d, convert_to_cifti, [("out_file", "in_file")]),
            (convert_to_cifti, regression_wf, [("out_file", "in_file")]),
        ])
        # fmt:on

    else:
        # fmt:off
        workflow.connect([
            (censor_scrub, regression_wf, [('bold_censored', 'in_file')]),
        ])
        # fmt:on

    # fmt:off
    workflow.connect([
        (censor_scrub, regression_wf, [('confounds_censored', 'confounds')]),
    ])
    # fmt:on

    # interpolation workflow
    # fmt:off
    workflow.connect([
        (downcast_data, interpolate_wf, [('bold_file', 'bold_file')]),
        (censor_scrub, interpolate_wf, [('tmask', 'tmask')]),
        (regression_wf, interpolate_wf, [('res_file', 'in_file')])
    ])

    # add filtering workflow
    workflow.connect([(interpolate_wf, filtering_wf, [('bold_interpolated',
                                                       'in_file')])])

    # residual smoothing
    workflow.connect([(filtering_wf, resd_smoothing_wf,
                       [('filtered_file', 'inputnode.bold_file')])])

    # functional connectivity workflow
    workflow.connect([
        (inputnode, fcon_ts_wf, [('bold_file', 'inputnode.bold_file')]),
        (filtering_wf, fcon_ts_wf, [('filtered_file', 'inputnode.clean_bold')]),
    ])

    # reho and alff
    workflow.connect([
        (filtering_wf, reho_compute_wf, [('filtered_file', 'inputnode.clean_bold')]),
    ])

    if bandpass_filter:
        workflow.connect([
            (filtering_wf, alff_compute_wf, [('filtered_file', 'inputnode.clean_bold')]),
        ])

    # qc report
    workflow.connect([
        (filtering_wf, qc_report_wf, [("filtered_file", "inputnode.cleaned_file")]),
        (censor_scrub, qc_report_wf, [
            ("tmask", "inputnode.tmask"),
            ("filtered_motion", "inputnode.filtered_motion"),
        ]),
    ])

    # write derivatives
    workflow.connect([
        (consolidate_confounds_node, write_derivative_wf, [
            ('out_file', 'inputnode.confounds_file'),
        ]),
        (filtering_wf, write_derivative_wf, [
            ('filtered_file', 'inputnode.processed_bold'),
        ]),
        (qc_report_wf, write_derivative_wf, [
            ('outputnode.qc_file', 'inputnode.qc_file'),
        ]),
        (resd_smoothing_wf, write_derivative_wf, [
            ('outputnode.smoothed_bold', 'inputnode.smoothed_bold'),
        ]),
        (censor_scrub, write_derivative_wf, [
            ('filtered_motion', 'inputnode.filtered_motion'),
            ('filtered_motion_metadata', 'inputnode.filtered_motion_metadata'),
            ('tmask', 'inputnode.tmask'),
            ('tmask_metadata', 'inputnode.tmask_metadata'),
        ]),
        (reho_compute_wf, write_derivative_wf, [
            ('outputnode.reho_out', 'inputnode.reho_out'),
        ]),
        (fcon_ts_wf, write_derivative_wf, [
            ('outputnode.atlas_names', 'inputnode.atlas_names'),
            ('outputnode.coverage_pscalar', 'inputnode.coverage_ciftis'),
            ('outputnode.ptseries', 'inputnode.timeseries_ciftis'),
            ('outputnode.pconn', 'inputnode.correlation_ciftis'),
            ('outputnode.coverage', 'inputnode.coverage_files'),
            ('outputnode.timeseries', 'inputnode.timeseries'),
            ('outputnode.correlations', 'inputnode.correlations'),
        ]),
    ])

    if bandpass_filter:
        workflow.connect([
            (alff_compute_wf, write_derivative_wf, [
                ('outputnode.alff_out', 'inputnode.alff_out'),
                ('outputnode.smoothed_alff', 'inputnode.smoothed_alff'),
            ]),
        ])
    # fmt:on

    ds_design_matrix_plot = pe.Node(
        DerivativesDataSink(
            base_directory=output_dir,
            source_file=bold_file,
            dismiss_entities=["space", "res", "den", "desc"],
            datatype="figures",
            suffix="design",
            extension=".svg",
        ),
        name="ds_design_matrix_plot",
        run_without_submitting=False,
    )

    ds_report_connectivity = pe.Node(
        DerivativesDataSink(
            base_directory=output_dir,
            source_file=bold_file,
            desc="connectivityplot",
            datatype="figures",
        ),
        name="ds_report_connectivity",
        run_without_submitting=True,
    )

    if bandpass_filter:
        ds_report_alffplot = pe.Node(
            DerivativesDataSink(
                base_directory=output_dir,
                source_file=bold_file,
                desc="alffSurfacePlot",
                datatype="figures",
            ),
            name="ds_report_alffplot",
            run_without_submitting=False,
        )

    ds_report_rehoplot = pe.Node(
        DerivativesDataSink(
            base_directory=output_dir,
            source_file=bold_file,
            desc="rehoSurfacePlot",
            datatype="figures",
        ),
        name="ds_report_rehoplot",
        run_without_submitting=False,
    )

    # fmt:off
    workflow.connect([
        (plot_design_matrix_node, ds_design_matrix_plot, [("design_matrix_figure", "in_file")]),
        (reho_compute_wf, ds_report_rehoplot, [('outputnode.rehoplot', 'in_file')]),
        (fcon_ts_wf, ds_report_connectivity, [('outputnode.connectplot', "in_file")])
    ])
    # fmt:on

    if bandpass_filter:
        # fmt:off
        workflow.connect([
            (alff_compute_wf, ds_report_alffplot, [('outputnode.alffplot', 'in_file')])
        ])
        # fmt:on

    # executive summary workflow
    if dcan_qc:
        executive_summary_wf = init_execsummary_wf(
            bold_file=bold_file,
            layout=layout,
            output_dir=output_dir,
            name="executive_summary_wf",
        )

        # fmt:off
        # Use inputnode for executive summary instead of downcast_data
        # because T1w is used as name source.
        workflow.connect([
            # Use inputnode for executive summary instead of downcast_data
            # because T1w is used as name source.
            (inputnode, executive_summary_wf, [
                ('bold_file', 'inputnode.bold_file'),
                ("ref_file", "inputnode.boldref_file"),
            ]),
        ])
        # fmt:on

    return workflow


def _create_mem_gb(bold_fname):
    bold_size_gb = os.path.getsize(bold_fname) / (1024**3)
    bold_tlen = nb.load(bold_fname).shape[-1]
    mem_gbz = {
        "derivative": bold_size_gb,
        "resampled": bold_size_gb * 4,
        "timeseries": bold_size_gb * (max(bold_tlen / 100, 1.0) + 4),
    }

    return mem_gbz<|MERGE_RESOLUTION|>--- conflicted
+++ resolved
@@ -326,11 +326,8 @@
     # fmt:on
 
     fcon_ts_wf = init_cifti_functional_connectivity_wf(
-<<<<<<< HEAD
-=======
         TR=TR,
         min_coverage=min_coverage,
->>>>>>> 2d2ed9fd
         output_dir=output_dir,
         mem_gb=mem_gbx["timeseries"],
         name="cifti_ts_con_wf",
