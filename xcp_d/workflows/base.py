# emacs: -*- mode: python; py-indent-offset: 4; indent-tabs-mode: nil -*-
# vi: set ft=python sts=4 ts=4 sw=4 et:
"""The primary workflows for xcp_d."""
import os
import sys
from copy import deepcopy

import bids
import matplotlib
import nibabel as nb
import nilearn
import numpy as np
import scipy
import templateflow
from nipype import __version__ as nipype_ver
from nipype import logging
from nipype.interfaces import utility as niu
from nipype.pipeline import engine as pe
from packaging.version import Version

from xcp_d import config
from xcp_d.__about__ import __version__
from xcp_d.interfaces.bids import DerivativesDataSink
from xcp_d.interfaces.report import AboutSummary, SubjectSummary
from xcp_d.utils.bids import (
    _get_tr,
    collect_data,
    collect_mesh_data,
    collect_morphometry_data,
    collect_run_data,
    get_entity,
    get_preproc_pipeline_info,
    group_across_runs,
)
from xcp_d.utils.doc import fill_doc
from xcp_d.utils.modified_data import flag_bad_run
from xcp_d.utils.utils import estimate_brain_radius
from xcp_d.workflows.anatomical import (
    init_postprocess_anat_wf,
    init_postprocess_surfaces_wf,
)
from xcp_d.workflows.bold import init_postprocess_nifti_wf
from xcp_d.workflows.cifti import init_postprocess_cifti_wf
from xcp_d.workflows.concatenation import init_concatenate_data_wf
from xcp_d.workflows.connectivity import (
    init_load_atlases_wf,
    init_parcellate_surfaces_wf,
)

LOGGER = logging.getLogger("nipype.workflow")


<<<<<<< HEAD
def init_xcpd_wf():
    """Build XCP-D's pipeline.

    This workflow organizes the execution of XCP-D, with a sub-workflow for
    each subject.
=======
@fill_doc
def init_xcpd_wf(
    fmri_dir,
    output_dir,
    work_dir,
    subject_list,
    analysis_level,
    task_id,
    bids_filters,
    bandpass_filter,
    high_pass,
    low_pass,
    bpf_order,
    fd_thresh,
    motion_filter_type,
    motion_filter_order,
    band_stop_min,
    band_stop_max,
    despike,
    head_radius,
    params,
    smoothing,
    custom_confounds_folder,
    dummy_scans,
    random_seed,
    atlases,
    exact_time,
    cifti,
    omp_nthreads,
    layout=None,
    process_surfaces=False,
    dcan_qc=True,
    input_type="fmriprep",
    min_coverage=0.5,
    min_time=100,
    combineruns=False,
    name="xcpd_wf",
):
    """Build and organize execution of xcp_d pipeline.

    It also connects the subworkflows under the xcp_d workflow.
>>>>>>> ac7dd5e4

    Workflow Graph
        .. workflow::
            :graph2use: orig
            :simple_form: yes

            from xcp_d.tests.tests import mock_config
            from xcp_d import config
            from xcp_d.workflows.base import init_xcpd_wf
<<<<<<< HEAD
=======
            from xcp_d.utils.doc import download_example_data

            fmri_dir = download_example_data()
            out_dir = tempfile.mkdtemp()

            # Create xcp_d derivatives folder.
            os.mkdir(os.path.join(out_dir, "xcp_d"))

            wf = init_xcpd_wf(
                fmri_dir=fmri_dir,
                output_dir=out_dir,
                work_dir=".",
                subject_list=["01"],
                analysis_level="participant",
                task_id="imagery",
                bids_filters=None,
                bandpass_filter=True,
                high_pass=0.01,
                low_pass=0.08,
                bpf_order=2,
                fd_thresh=0.3,
                motion_filter_type=None,
                motion_filter_order=4,
                band_stop_min=12,
                band_stop_max=20,
                despike=True,
                head_radius=50.,
                params="36P",
                smoothing=6,
                custom_confounds_folder=None,
                dummy_scans=0,
                random_seed=None,
                cifti=False,
                omp_nthreads=1,
                layout=None,
                process_surfaces=False,
                dcan_qc=True,
                input_type="fmriprep",
                min_time=100,
                atlases=["Glasser"],
                min_coverage=0.5,
                exact_time=[],
                combineruns=False,
                name="xcpd_wf",
            )
>>>>>>> ac7dd5e4

            with mock_config():
                wf = init_xcpd_wf()

    """
    from niworkflows.engine.workflows import LiterateWorkflow as Workflow

    ver = Version(config.environment.version)

    xcpd_wf = Workflow(name=f"xcp_d_{ver.major}_{ver.minor}_wf")
    xcpd_wf.base_dir = config.execution.work_dir

    for subject_id in config.execution.participant_label:
        single_subject_wf = init_single_subject_wf(subject_id)

        single_subject_wf.config["execution"]["crashdump_dir"] = str(
            config.execution.xcp_d_dir / f"sub-{subject_id}" / "log" / config.execution.run_uuid
        )
        for node in single_subject_wf._get_all_nodes():
            node.config = deepcopy(single_subject_wf.config)

        xcpd_wf.add_nodes([single_subject_wf])

        # Dump a copy of the config file into the log directory
        log_dir = (
            config.execution.xcp_d_dir / f"sub-{subject_id}" / "log" / config.execution.run_uuid
        )
        log_dir.mkdir(exist_ok=True, parents=True)
        config.to_filename(log_dir / "xcp_d.toml")

    return xcpd_wf


@fill_doc
def init_single_subject_wf(subject_id: str):
    """Organize the postprocessing pipeline for a single subject.

    It collects and reports information about the subject, and prepares
    sub-workflows to perform anatomical and functional postprocessing.

    Workflow Graph
        .. workflow::
            :graph2use: orig
            :simple_form: yes

<<<<<<< HEAD
            from xcp_d.tests.tests import mock_config
            from xcp_d import config
            from xcp_d.workflows.base import init_single_subject_wf

            with mock_config():
                wf = init_single_subject_wf("01")
=======
            from xcp_d.workflows.base import init_subject_wf
            from xcp_d.utils.doc import download_example_data

            fmri_dir = download_example_data()

            wf = init_subject_wf(
                fmri_dir=fmri_dir,
                subject_id="01",
                input_type="fmriprep",
                process_surfaces=False,
                combineruns=False,
                atlases=["Glasser"],
                cifti=False,
                task_id="imagery",
                bids_filters=None,
                bandpass_filter=True,
                high_pass=0.01,
                low_pass=0.08,
                bpf_order=2,
                motion_filter_type=None,
                motion_filter_order=4,
                band_stop_min=12,
                band_stop_max=20,
                smoothing=6.,
                head_radius=50,
                params="36P",
                output_dir=".",
                custom_confounds_folder=None,
                dummy_scans=0,
                random_seed=None,
                fd_thresh=0.3,
                despike=True,
                dcan_qc=True,
                min_coverage=0.5,
                min_time=100,
                exact_time=[],
                omp_nthreads=1,
                layout=None,
                name="single_subject_sub-01_wf",
            )
>>>>>>> ac7dd5e4

    Parameters
    ----------
    subject_id : :obj:`str`
        Subject label for this single-subject workflow.
    """
    from niworkflows.engine.workflows import LiterateWorkflow as Workflow

    subj_data = collect_data(
        layout=config.execution.layout,
        participant_label=subject_id,
        bids_filters=config.execution.bids_filters,
        input_type=config.workflow.input_type,
        cifti=config.workflow.cifti,
    )
    t1w_available = subj_data["t1w"] is not None
    t2w_available = subj_data["t2w"] is not None

    mesh_available, standard_space_mesh, mesh_files = collect_mesh_data(
        layout=config.execution.layout,
        participant_label=subject_id,
    )
    morph_file_types, morphometry_files = collect_morphometry_data(
        layout=config.execution.layout,
        participant_label=subject_id,
    )

    # determine the appropriate post-processing workflow
    init_postprocess_bold_wf = (
        init_postprocess_cifti_wf if config.workflow.cifti else init_postprocess_nifti_wf
    )
    preproc_files = subj_data["bold"]

    inputnode = pe.Node(
        niu.IdentityInterface(
            fields=[
                "subj_data",  # not currently used, but will be in future
                "t1w",
                "t2w",  # optional
                "anat_brainmask",  # not used by cifti workflow
                "anat_dseg",
                "template_to_anat_xfm",  # not used by cifti workflow
                "anat_to_template_xfm",
                # mesh files
                "lh_pial_surf",
                "rh_pial_surf",
                "lh_wm_surf",
                "rh_wm_surf",
                # morphometry files
                "sulcal_depth",
                "sulcal_curv",
                "cortical_thickness",
                "cortical_thickness_corr",
                "myelin",
                "myelin_smoothed",
            ],
        ),
        name="inputnode",
    )
    inputnode.inputs.subj_data = subj_data
    inputnode.inputs.t1w = subj_data["t1w"]
    inputnode.inputs.t2w = subj_data["t2w"]
    inputnode.inputs.anat_brainmask = subj_data["anat_brainmask"]
    inputnode.inputs.anat_dseg = subj_data["anat_dseg"]
    inputnode.inputs.template_to_anat_xfm = subj_data["template_to_anat_xfm"]
    inputnode.inputs.anat_to_template_xfm = subj_data["anat_to_template_xfm"]

    # surface mesh files (required for brainsprite/warp workflows)
    inputnode.inputs.lh_pial_surf = mesh_files["lh_pial_surf"]
    inputnode.inputs.rh_pial_surf = mesh_files["rh_pial_surf"]
    inputnode.inputs.lh_wm_surf = mesh_files["lh_wm_surf"]
    inputnode.inputs.rh_wm_surf = mesh_files["rh_wm_surf"]

    # optional surface shape files (used by surface-warping workflow)
    inputnode.inputs.sulcal_depth = morphometry_files["sulcal_depth"]
    inputnode.inputs.sulcal_curv = morphometry_files["sulcal_curv"]
    inputnode.inputs.cortical_thickness = morphometry_files["cortical_thickness"]
    inputnode.inputs.cortical_thickness_corr = morphometry_files["cortical_thickness_corr"]
    inputnode.inputs.myelin = morphometry_files["myelin"]
    inputnode.inputs.myelin_smoothed = morphometry_files["myelin_smoothed"]

    workflow = Workflow(name=f"sub_{subject_id}_wf")

    info_dict = get_preproc_pipeline_info(
        input_type=config.workflow.input_type,
        fmri_dir=config.execution.fmri_dir,
    )

    workflow.__desc__ = f"""
### Post-processing of {config.workflow.input_type} outputs
The eXtensible Connectivity Pipeline- DCAN (XCP-D) [@mitigating_2018;@satterthwaite_2013]
was used to post-process the outputs of *{info_dict["name"]}* version {info_dict["version"]}
{info_dict["references"]}.
XCP-D was built with *Nipype* version {nipype_ver} [@nipype1, RRID:SCR_002502].
"""

    workflow.__postdesc__ = f"""

Many internal operations of *XCP-D* use
*AFNI* [@cox1996afni;@cox1997software],
{"*Connectome Workbench* [@marcus2011informatics], " if config.workflow.cifti else ""}
*ANTS* [@avants2009advanced],
*TemplateFlow* version {templateflow.__version__} [@ciric2022templateflow],
*matplotlib* version {matplotlib.__version__} [@hunter2007matplotlib],
*Nibabel* version {nb.__version__} [@brett_matthew_2022_6658382],
*Nilearn* version {nilearn.__version__} [@abraham2014machine],
*numpy* version {np.__version__} [@harris2020array],
*pybids* version {bids.__version__} [@yarkoni2019pybids],
and *scipy* version {scipy.__version__} [@2020SciPy-NMeth].
For more details, see the *XCP-D* website (https://xcp-d.readthedocs.io).


#### Copyright Waiver

The above methods description text was automatically generated by *XCP-D*
with the express intention that users should copy and paste this
text into their manuscripts *unchanged*.
It is released under the [CC0](https://creativecommons.org/publicdomain/zero/1.0/) license.

#### References

"""

    summary = pe.Node(
        SubjectSummary(subject_id=subject_id, bold=preproc_files),
        name="summary",
    )

    about = pe.Node(
        AboutSummary(version=__version__, command=" ".join(sys.argv)),
        name="about",
    )

    ds_report_summary = pe.Node(
        DerivativesDataSink(
            base_directory=config.execution.xcp_d_dir,
            source_file=preproc_files[0],
            datatype="figures",
            desc="summary",
        ),
        name="ds_report_summary",
    )

    ds_report_about = pe.Node(
        DerivativesDataSink(
            base_directory=config.execution.xcp_d_dir,
            source_file=preproc_files[0],
            desc="about",
            datatype="figures",
        ),
        name="ds_report_about",
        run_without_submitting=True,
    )

    # Extract target volumetric space for T1w image
    target_space = get_entity(subj_data["anat_to_template_xfm"], "to")

    postprocess_anat_wf = init_postprocess_anat_wf(
        t1w_available=t1w_available,
        t2w_available=t2w_available,
        target_space=target_space,
    )

    workflow.connect([
        (inputnode, postprocess_anat_wf, [
            ("t1w", "inputnode.t1w"),
            ("t2w", "inputnode.t2w"),
            ("anat_dseg", "inputnode.anat_dseg"),
            ("anat_to_template_xfm", "inputnode.anat_to_template_xfm"),
        ]),
    ])  # fmt:skip

    # Load the atlases, warping to the same space as the BOLD data if necessary.
    if config.workflow.atlases:
        load_atlases_wf = init_load_atlases_wf()
        load_atlases_wf.inputs.inputnode.name_source = preproc_files[0]
        load_atlases_wf.inputs.inputnode.bold_file = preproc_files[0]

    if config.workflow.process_surfaces or (config.workflow.dcan_qc and mesh_available):
        # Run surface post-processing workflow if we want to warp meshes to standard space *or*
        # generate brainsprite.
        postprocess_surfaces_wf = init_postprocess_surfaces_wf(
            subject_id=subject_id,
            mesh_available=mesh_available,
            standard_space_mesh=standard_space_mesh,
            morphometry_files=morph_file_types,
            t1w_available=t1w_available,
            t2w_available=t2w_available,
        )

        workflow.connect([
            (inputnode, postprocess_surfaces_wf, [
                ("lh_pial_surf", "inputnode.lh_pial_surf"),
                ("rh_pial_surf", "inputnode.rh_pial_surf"),
                ("lh_wm_surf", "inputnode.lh_wm_surf"),
                ("rh_wm_surf", "inputnode.rh_wm_surf"),
                ("anat_to_template_xfm", "inputnode.anat_to_template_xfm"),
                ("template_to_anat_xfm", "inputnode.template_to_anat_xfm"),
            ]),
        ])  # fmt:skip

        for morph_file in morph_file_types:
            workflow.connect([
                (inputnode, postprocess_surfaces_wf, [(morph_file, f"inputnode.{morph_file}")]),
            ])  # fmt:skip

        if config.workflow.process_surfaces or standard_space_mesh:
            # Use standard-space structurals
            workflow.connect([
                (postprocess_anat_wf, postprocess_surfaces_wf, [
                    ("outputnode.t1w", "inputnode.t1w"),
                    ("outputnode.t2w", "inputnode.t2w"),
                ]),
            ])  # fmt:skip

        else:
            # Use native-space structurals
            workflow.connect([
                (inputnode, postprocess_surfaces_wf, [
                    ("t1w", "inputnode.t1w"),
                    ("t2w", "inputnode.t2w"),
                ]),
            ])  # fmt:skip

        if morph_file_types and config.workflow.atlases:
            # Parcellate the morphometry files
            parcellate_surfaces_wf = init_parcellate_surfaces_wf(
                files_to_parcellate=morph_file_types,
            )

            for morph_file_type in morph_file_types:
                workflow.connect([
                    (inputnode, parcellate_surfaces_wf, [
                        (morph_file_type, f"inputnode.{morph_file_type}"),
                    ]),
                ])  # fmt:skip

    # Estimate head radius, if necessary
    head_radius = estimate_brain_radius(
        mask_file=subj_data["anat_brainmask"],
        head_radius=config.workflow.head_radius,
    )

    n_runs = len(preproc_files)
    preproc_files = group_across_runs(preproc_files)  # group files across runs and directions
    run_counter = 0
    for ent_set, task_files in enumerate(preproc_files):
        # Assuming TR is constant across runs for a given combination of entities.
        TR = _get_tr(nb.load(task_files[0]))

        n_task_runs = len(task_files)
        if config.workflow.combineruns and (n_task_runs > 1):
            merge_elements = [
                "name_source",
                "preprocessed_bold",
                "fmriprep_confounds_file",
                "filtered_motion",
                "temporal_mask",
                "denoised_interpolated_bold",
                "censored_denoised_bold",
                "smoothed_denoised_bold",
                "bold_mask",
                "boldref",
                "timeseries",
                "timeseries_ciftis",
            ]
            merge_dict = {
                io_name: pe.Node(
                    niu.Merge(n_task_runs, no_flatten=True),
                    name=f"collect_{io_name}_{ent_set}",
                )
                for io_name in merge_elements
            }

        for j_run, bold_file in enumerate(task_files):
            run_data = collect_run_data(
                layout=config.execution.layout,
                bold_file=bold_file,
                cifti=config.workflow.cifti,
                target_space=target_space,
            )

            post_scrubbing_duration = flag_bad_run(
                fmriprep_confounds_file=run_data["confounds"],
                dummy_scans=config.workflow.dummy_scans,
                TR=run_data["bold_metadata"]["RepetitionTime"],
                motion_filter_type=config.workflow.motion_filter_type,
                motion_filter_order=config.workflow.motion_filter_order,
                band_stop_min=config.workflow.band_stop_min,
                band_stop_max=config.workflow.band_stop_max,
                head_radius=head_radius,
                fd_thresh=config.workflow.fd_thresh,
            )
            # Reduce exact_times to only include values greater than the post-scrubbing duration.
            if (config.workflow.min_time >= 0) and (
                post_scrubbing_duration < config.workflow.min_time
            ):
                LOGGER.warning(
                    f"Less than {config.workflow.min_time} seconds in "
                    f"{os.path.basename(bold_file)} survive "
                    f"high-motion outlier scrubbing ({post_scrubbing_duration}). "
                    "This run will not be processed."
                )
                continue

            exact_scans = []
            if config.workflow.exact_time:
                retained_exact_times = [
                    t for t in config.workflow.exact_time if t <= post_scrubbing_duration
                ]
                dropped_exact_times = [
                    t for t in config.workflow.exact_time if t > post_scrubbing_duration
                ]
                if dropped_exact_times:
                    LOGGER.warning(
                        f"{post_scrubbing_duration} seconds in {os.path.basename(bold_file)} "
                        "survive high-motion outlier scrubbing. "
                        "Only retaining exact-time values greater than this "
                        f"({retained_exact_times})."
                    )

                exact_scans = [
                    int(t // run_data["bold_metadata"]["RepetitionTime"])
                    for t in retained_exact_times
                ]

            postprocess_bold_wf = init_postprocess_bold_wf(
                bold_file=bold_file,
                head_radius=head_radius,
                run_data=run_data,
                t1w_available=t1w_available,
                t2w_available=t2w_available,
                n_runs=n_runs,
                exact_scans=exact_scans,
                name=(
                    f"{'cifti' if config.workflow.cifti else 'nifti'}_postprocess_{run_counter}_wf"
                ),
            )
            run_counter += 1

            workflow.connect([
                (postprocess_anat_wf, postprocess_bold_wf, [
                    ("outputnode.t1w", "inputnode.t1w"),
                    ("outputnode.t2w", "inputnode.t2w"),
                ]),
            ])  # fmt:skip

            if config.workflow.atlases:
                workflow.connect([
                    (load_atlases_wf, postprocess_bold_wf, [
                        ("outputnode.atlas_files", "inputnode.atlas_files"),
                        ("outputnode.atlas_labels_files", "inputnode.atlas_labels_files"),
                    ]),
                ])  # fmt:skip

                if config.workflow.cifti:
                    workflow.connect([
                        (load_atlases_wf, postprocess_bold_wf, [
                            (
                                "outputnode.parcellated_atlas_files",
                                "inputnode.parcellated_atlas_files",
                            ),
                        ]),
                    ])  # fmt:skip

            if not config.workflow.cifti:
                workflow.connect([
                    (inputnode, postprocess_bold_wf, [
                        ("anat_brainmask", "inputnode.anat_brainmask"),
                        ("template_to_anat_xfm", "inputnode.template_to_anat_xfm"),
                    ]),
                ])  # fmt:skip

            if config.workflow.combineruns and (n_task_runs > 1):
                for io_name, node in merge_dict.items():
                    workflow.connect([
                        (postprocess_bold_wf, node, [(f"outputnode.{io_name}", f"in{j_run + 1}")]),
                    ])  # fmt:skip

        if config.workflow.combineruns and (n_task_runs > 1):
            concatenate_data_wf = init_concatenate_data_wf(
                TR=TR,
                head_radius=head_radius,
                name=f"concatenate_entity_set_{ent_set}_wf",
            )

            workflow.connect([
                (inputnode, concatenate_data_wf, [
                    ("anat_brainmask", "inputnode.anat_brainmask"),
                    ("template_to_anat_xfm", "inputnode.template_to_anat_xfm"),
                ]),
            ])  # fmt:skip

            for io_name, node in merge_dict.items():
                workflow.connect([(node, concatenate_data_wf, [("out", f"inputnode.{io_name}")])])

    if run_counter == 0:
        raise RuntimeError(
            f"No runs survived high-motion outlier scrubbing for subject {subject_id}. "
            "Quitting workflow."
        )

    workflow.connect([
        (summary, ds_report_summary, [("out_report", "in_file")]),
        (about, ds_report_about, [("out_report", "in_file")]),
    ])  # fmt:skip

    for node in workflow.list_node_names():
        if node.split(".")[-1].startswith("ds_"):
            workflow.get_node(node).interface.out_path_base = ""

    return workflow<|MERGE_RESOLUTION|>--- conflicted
+++ resolved
@@ -50,55 +50,11 @@
 LOGGER = logging.getLogger("nipype.workflow")
 
 
-<<<<<<< HEAD
 def init_xcpd_wf():
     """Build XCP-D's pipeline.
 
     This workflow organizes the execution of XCP-D, with a sub-workflow for
     each subject.
-=======
-@fill_doc
-def init_xcpd_wf(
-    fmri_dir,
-    output_dir,
-    work_dir,
-    subject_list,
-    analysis_level,
-    task_id,
-    bids_filters,
-    bandpass_filter,
-    high_pass,
-    low_pass,
-    bpf_order,
-    fd_thresh,
-    motion_filter_type,
-    motion_filter_order,
-    band_stop_min,
-    band_stop_max,
-    despike,
-    head_radius,
-    params,
-    smoothing,
-    custom_confounds_folder,
-    dummy_scans,
-    random_seed,
-    atlases,
-    exact_time,
-    cifti,
-    omp_nthreads,
-    layout=None,
-    process_surfaces=False,
-    dcan_qc=True,
-    input_type="fmriprep",
-    min_coverage=0.5,
-    min_time=100,
-    combineruns=False,
-    name="xcpd_wf",
-):
-    """Build and organize execution of xcp_d pipeline.
-
-    It also connects the subworkflows under the xcp_d workflow.
->>>>>>> ac7dd5e4
 
     Workflow Graph
         .. workflow::
@@ -108,54 +64,6 @@
             from xcp_d.tests.tests import mock_config
             from xcp_d import config
             from xcp_d.workflows.base import init_xcpd_wf
-<<<<<<< HEAD
-=======
-            from xcp_d.utils.doc import download_example_data
-
-            fmri_dir = download_example_data()
-            out_dir = tempfile.mkdtemp()
-
-            # Create xcp_d derivatives folder.
-            os.mkdir(os.path.join(out_dir, "xcp_d"))
-
-            wf = init_xcpd_wf(
-                fmri_dir=fmri_dir,
-                output_dir=out_dir,
-                work_dir=".",
-                subject_list=["01"],
-                analysis_level="participant",
-                task_id="imagery",
-                bids_filters=None,
-                bandpass_filter=True,
-                high_pass=0.01,
-                low_pass=0.08,
-                bpf_order=2,
-                fd_thresh=0.3,
-                motion_filter_type=None,
-                motion_filter_order=4,
-                band_stop_min=12,
-                band_stop_max=20,
-                despike=True,
-                head_radius=50.,
-                params="36P",
-                smoothing=6,
-                custom_confounds_folder=None,
-                dummy_scans=0,
-                random_seed=None,
-                cifti=False,
-                omp_nthreads=1,
-                layout=None,
-                process_surfaces=False,
-                dcan_qc=True,
-                input_type="fmriprep",
-                min_time=100,
-                atlases=["Glasser"],
-                min_coverage=0.5,
-                exact_time=[],
-                combineruns=False,
-                name="xcpd_wf",
-            )
->>>>>>> ac7dd5e4
 
             with mock_config():
                 wf = init_xcpd_wf()
@@ -201,55 +109,12 @@
             :graph2use: orig
             :simple_form: yes
 
-<<<<<<< HEAD
             from xcp_d.tests.tests import mock_config
             from xcp_d import config
             from xcp_d.workflows.base import init_single_subject_wf
 
             with mock_config():
                 wf = init_single_subject_wf("01")
-=======
-            from xcp_d.workflows.base import init_subject_wf
-            from xcp_d.utils.doc import download_example_data
-
-            fmri_dir = download_example_data()
-
-            wf = init_subject_wf(
-                fmri_dir=fmri_dir,
-                subject_id="01",
-                input_type="fmriprep",
-                process_surfaces=False,
-                combineruns=False,
-                atlases=["Glasser"],
-                cifti=False,
-                task_id="imagery",
-                bids_filters=None,
-                bandpass_filter=True,
-                high_pass=0.01,
-                low_pass=0.08,
-                bpf_order=2,
-                motion_filter_type=None,
-                motion_filter_order=4,
-                band_stop_min=12,
-                band_stop_max=20,
-                smoothing=6.,
-                head_radius=50,
-                params="36P",
-                output_dir=".",
-                custom_confounds_folder=None,
-                dummy_scans=0,
-                random_seed=None,
-                fd_thresh=0.3,
-                despike=True,
-                dcan_qc=True,
-                min_coverage=0.5,
-                min_time=100,
-                exact_time=[],
-                omp_nthreads=1,
-                layout=None,
-                name="single_subject_sub-01_wf",
-            )
->>>>>>> ac7dd5e4
 
     Parameters
     ----------
