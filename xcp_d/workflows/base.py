# emacs: -*- mode: python; py-indent-offset: 4; indent-tabs-mode: nil -*-
# vi: set ft=python sts=4 ts=4 sw=4 et:
"""The primary workflows for xcp_d."""
import os
import sys
from copy import deepcopy

import bids
import matplotlib
import nibabel as nb
import nilearn
import numpy as np
import scipy
import templateflow
from nipype import __version__ as nipype_ver
from nipype import logging
from nipype.interfaces import utility as niu
from nipype.pipeline import engine as pe
from packaging.version import Version

from xcp_d import config
from xcp_d.__about__ import __version__
from xcp_d.interfaces.bids import DerivativesDataSink
from xcp_d.interfaces.report import AboutSummary, SubjectSummary
from xcp_d.utils.bids import (
    _get_tr,
    collect_data,
    collect_mesh_data,
    collect_morphometry_data,
    collect_run_data,
    get_entity,
    get_preproc_pipeline_info,
    group_across_runs,
)
from xcp_d.utils.doc import fill_doc
from xcp_d.utils.modified_data import calculate_exact_scans, flag_bad_run
from xcp_d.utils.utils import estimate_brain_radius
from xcp_d.workflows.anatomical import (
    init_postprocess_anat_wf,
    init_postprocess_surfaces_wf,
)
from xcp_d.workflows.bold import init_postprocess_nifti_wf
from xcp_d.workflows.cifti import init_postprocess_cifti_wf
from xcp_d.workflows.concatenation import init_concatenate_data_wf
from xcp_d.workflows.connectivity import (
    init_load_atlases_wf,
    init_parcellate_surfaces_wf,
)

LOGGER = logging.getLogger("nipype.workflow")


def init_xcpd_wf():
    """Build XCP-D's pipeline.

    This workflow organizes the execution of XCP-D, with a sub-workflow for
    each subject.

    Workflow Graph
        .. workflow::
            :graph2use: orig
            :simple_form: yes

            from xcp_d.tests.tests import mock_config
            from xcp_d import config
            from xcp_d.workflows.base import init_xcpd_wf

            with mock_config():
                wf = init_xcpd_wf()

    """
    from niworkflows.engine.workflows import LiterateWorkflow as Workflow

    ver = Version(config.environment.version)

    xcpd_wf = Workflow(name=f"xcp_d_{ver.major}_{ver.minor}_wf")
    xcpd_wf.base_dir = config.execution.work_dir

    for subject_id in config.execution.participant_label:
        single_subject_wf = init_single_subject_wf(subject_id)

        single_subject_wf.config["execution"]["crashdump_dir"] = str(
            config.execution.xcp_d_dir / f"sub-{subject_id}" / "log" / config.execution.run_uuid
        )
        for node in single_subject_wf._get_all_nodes():
            node.config = deepcopy(single_subject_wf.config)

        xcpd_wf.add_nodes([single_subject_wf])

        # Dump a copy of the config file into the log directory
        log_dir = (
            config.execution.xcp_d_dir / f"sub-{subject_id}" / "log" / config.execution.run_uuid
        )
        log_dir.mkdir(exist_ok=True, parents=True)
        config.to_filename(log_dir / "xcp_d.toml")

    return xcpd_wf


@fill_doc
def init_single_subject_wf(subject_id: str):
    """Organize the postprocessing pipeline for a single subject.

    It collects and reports information about the subject, and prepares
    sub-workflows to perform anatomical and functional postprocessing.

    Workflow Graph
        .. workflow::
            :graph2use: orig
            :simple_form: yes

            from xcp_d.tests.tests import mock_config
            from xcp_d import config
            from xcp_d.workflows.base import init_single_subject_wf

            with mock_config():
                wf = init_single_subject_wf("01")

    Parameters
    ----------
    subject_id : :obj:`str`
        Subject label for this single-subject workflow.
    """
    from niworkflows.engine.workflows import LiterateWorkflow as Workflow

    subj_data = collect_data(
        layout=config.execution.layout,
        participant_label=subject_id,
        bids_filters=config.execution.bids_filters,
        input_type=config.workflow.input_type,
        file_format=config.workflow.file_format,
    )
    t1w_available = subj_data["t1w"] is not None
    t2w_available = subj_data["t2w"] is not None

    mesh_available, standard_space_mesh, mesh_files = collect_mesh_data(
        layout=config.execution.layout,
        participant_label=subject_id,
    )
    morph_file_types, morphometry_files = collect_morphometry_data(
        layout=config.execution.layout,
        participant_label=subject_id,
    )

    # determine the appropriate post-processing workflow
    workflows = {
        "nifti": init_postprocess_nifti_wf,
        "cifti": init_postprocess_cifti_wf,
    }
    init_postprocess_bold_wf = workflows[config.workflow.file_format]
    preproc_files = subj_data["bold"]

    inputnode = pe.Node(
        niu.IdentityInterface(
            fields=[
                "subj_data",  # not currently used, but will be in future
                "t1w",
                "t2w",  # optional
                "anat_brainmask",  # not used by cifti workflow
                "template_to_anat_xfm",  # not used by cifti workflow
                "anat_to_template_xfm",
                # mesh files
                "lh_pial_surf",
                "rh_pial_surf",
                "lh_wm_surf",
                "rh_wm_surf",
                # morphometry files
                "sulcal_depth",
                "sulcal_curv",
                "cortical_thickness",
                "cortical_thickness_corr",
                "myelin",
                "myelin_smoothed",
            ],
        ),
        name="inputnode",
    )
    inputnode.inputs.subj_data = subj_data
    inputnode.inputs.t1w = subj_data["t1w"]
    inputnode.inputs.t2w = subj_data["t2w"]
    inputnode.inputs.anat_brainmask = subj_data["anat_brainmask"]
    inputnode.inputs.template_to_anat_xfm = subj_data["template_to_anat_xfm"]
    inputnode.inputs.anat_to_template_xfm = subj_data["anat_to_template_xfm"]

    # surface mesh files (required for brainsprite/warp workflows)
    inputnode.inputs.lh_pial_surf = mesh_files["lh_pial_surf"]
    inputnode.inputs.rh_pial_surf = mesh_files["rh_pial_surf"]
    inputnode.inputs.lh_wm_surf = mesh_files["lh_wm_surf"]
    inputnode.inputs.rh_wm_surf = mesh_files["rh_wm_surf"]

    # optional surface shape files (used by surface-warping workflow)
    inputnode.inputs.sulcal_depth = morphometry_files["sulcal_depth"]
    inputnode.inputs.sulcal_curv = morphometry_files["sulcal_curv"]
    inputnode.inputs.cortical_thickness = morphometry_files["cortical_thickness"]
    inputnode.inputs.cortical_thickness_corr = morphometry_files["cortical_thickness_corr"]
    inputnode.inputs.myelin = morphometry_files["myelin"]
    inputnode.inputs.myelin_smoothed = morphometry_files["myelin_smoothed"]

    workflow = Workflow(name=f"sub_{subject_id}_wf")

    info_dict = get_preproc_pipeline_info(
        input_type=config.workflow.input_type,
        fmri_dir=config.execution.fmri_dir,
    )

    workflow.__desc__ = f"""
### Post-processing of {config.workflow.input_type} outputs
The eXtensible Connectivity Pipeline- DCAN (XCP-D) [@mitigating_2018;@satterthwaite_2013]
was used to post-process the outputs of *{info_dict["name"]}* version {info_dict["version"]}
{info_dict["references"]}.
XCP-D was built with *Nipype* version {nipype_ver} [@nipype1, RRID:SCR_002502].
"""

    cw_str = (
        "*Connectome Workbench* [@marcus2011informatics], "
        if config.workflow.file_format == "cifti"
        else ""
    )
    workflow.__postdesc__ = f"""

Many internal operations of *XCP-D* use
*AFNI* [@cox1996afni;@cox1997software],{cw_str}
*ANTS* [@avants2009advanced],
*TemplateFlow* version {templateflow.__version__} [@ciric2022templateflow],
*matplotlib* version {matplotlib.__version__} [@hunter2007matplotlib],
*Nibabel* version {nb.__version__} [@brett_matthew_2022_6658382],
*Nilearn* version {nilearn.__version__} [@abraham2014machine],
*numpy* version {np.__version__} [@harris2020array],
*pybids* version {bids.__version__} [@yarkoni2019pybids],
and *scipy* version {scipy.__version__} [@2020SciPy-NMeth].
For more details, see the *XCP-D* website (https://xcp-d.readthedocs.io).


#### Copyright Waiver

The above methods description text was automatically generated by *XCP-D*
with the express intention that users should copy and paste this
text into their manuscripts *unchanged*.
It is released under the [CC0](https://creativecommons.org/publicdomain/zero/1.0/) license.

#### References

"""

    summary = pe.Node(
        SubjectSummary(subject_id=subject_id, bold=preproc_files),
        name="summary",
    )

    about = pe.Node(
        AboutSummary(version=__version__, command=" ".join(sys.argv)),
        name="about",
    )

    ds_report_summary = pe.Node(
        DerivativesDataSink(
            base_directory=config.execution.xcp_d_dir,
            source_file=preproc_files[0],
            datatype="figures",
            desc="summary",
        ),
        name="ds_report_summary",
    )

    ds_report_about = pe.Node(
        DerivativesDataSink(
            base_directory=config.execution.xcp_d_dir,
            source_file=preproc_files[0],
            desc="about",
            datatype="figures",
        ),
        name="ds_report_about",
        run_without_submitting=True,
    )

    # Extract target volumetric space for T1w image
    target_space = get_entity(subj_data["anat_to_template_xfm"], "to")

    postprocess_anat_wf = init_postprocess_anat_wf(
        t1w_available=t1w_available,
        t2w_available=t2w_available,
        target_space=target_space,
    )

    workflow.connect([
        (inputnode, postprocess_anat_wf, [
            ("t1w", "inputnode.t1w"),
            ("t2w", "inputnode.t2w"),
            ("anat_to_template_xfm", "inputnode.anat_to_template_xfm"),
        ]),
    ])  # fmt:skip

    # Load the atlases, warping to the same space as the BOLD data if necessary.
    if config.execution.atlases:
        load_atlases_wf = init_load_atlases_wf()
        load_atlases_wf.inputs.inputnode.name_source = preproc_files[0]
        load_atlases_wf.inputs.inputnode.bold_file = preproc_files[0]

    if config.workflow.process_surfaces or (config.workflow.abcc_qc and mesh_available):
        # Run surface post-processing workflow if we want to warp meshes to standard space *or*
        # generate brainsprite.
        postprocess_surfaces_wf = init_postprocess_surfaces_wf(
            subject_id=subject_id,
            mesh_available=mesh_available,
            standard_space_mesh=standard_space_mesh,
            morphometry_files=morph_file_types,
            t1w_available=t1w_available,
            t2w_available=t2w_available,
        )

        workflow.connect([
            (inputnode, postprocess_surfaces_wf, [
                ("lh_pial_surf", "inputnode.lh_pial_surf"),
                ("rh_pial_surf", "inputnode.rh_pial_surf"),
                ("lh_wm_surf", "inputnode.lh_wm_surf"),
                ("rh_wm_surf", "inputnode.rh_wm_surf"),
                ("anat_to_template_xfm", "inputnode.anat_to_template_xfm"),
                ("template_to_anat_xfm", "inputnode.template_to_anat_xfm"),
            ]),
        ])  # fmt:skip

        for morph_file in morph_file_types:
            workflow.connect([
                (inputnode, postprocess_surfaces_wf, [(morph_file, f"inputnode.{morph_file}")]),
            ])  # fmt:skip

        if config.workflow.process_surfaces or standard_space_mesh:
            # Use standard-space structurals
            workflow.connect([
                (postprocess_anat_wf, postprocess_surfaces_wf, [
                    ("outputnode.t1w", "inputnode.t1w"),
                    ("outputnode.t2w", "inputnode.t2w"),
                ]),
            ])  # fmt:skip

        else:
            # Use native-space structurals
            workflow.connect([
                (inputnode, postprocess_surfaces_wf, [
                    ("t1w", "inputnode.t1w"),
                    ("t2w", "inputnode.t2w"),
                ]),
            ])  # fmt:skip

        if morph_file_types and config.execution.atlases:
            # Parcellate the morphometry files
            parcellate_surfaces_wf = init_parcellate_surfaces_wf(
                files_to_parcellate=morph_file_types,
            )

            for morph_file_type in morph_file_types:
                workflow.connect([
                    (inputnode, parcellate_surfaces_wf, [
                        (morph_file_type, f"inputnode.{morph_file_type}"),
                    ]),
                ])  # fmt:skip

    # Estimate head radius, if necessary
    head_radius = estimate_brain_radius(
        mask_file=subj_data["anat_brainmask"],
        head_radius=config.workflow.head_radius,
    )

    n_runs = len(preproc_files)
    # group files across runs and directions, to facilitate concatenation
    preproc_files = group_across_runs(preproc_files)
    run_counter = 0
    for ent_set, task_files in enumerate(preproc_files):
        # Assuming TR is constant across runs for a given combination of entities.
        TR = _get_tr(nb.load(task_files[0]))

        n_task_runs = len(task_files)
        if config.workflow.combine_runs and (n_task_runs > 1):
            merge_elements = [
                "name_source",
                "preprocessed_bold",
                "fmriprep_confounds_file",
                "filtered_motion",
                "temporal_mask",
                "denoised_bold",
                "denoised_interpolated_bold",
                "censored_denoised_bold",
                "smoothed_denoised_bold",
                "bold_mask",
                "boldref",
                "timeseries",
                "timeseries_ciftis",
            ]
            merge_dict = {
                io_name: pe.Node(
                    niu.Merge(n_task_runs, no_flatten=True),
                    name=f"collect_{io_name}_{ent_set}",
                )
                for io_name in merge_elements
            }

        for j_run, bold_file in enumerate(task_files):
            run_data = collect_run_data(
                layout=config.execution.layout,
                bold_file=bold_file,
                file_format=config.workflow.file_format,
                target_space=target_space,
            )

            post_scrubbing_duration = flag_bad_run(
                fmriprep_confounds_file=run_data["confounds"],
                dummy_scans=config.workflow.dummy_scans,
                TR=run_data["bold_metadata"]["RepetitionTime"],
                motion_filter_type=config.workflow.motion_filter_type,
                motion_filter_order=config.workflow.motion_filter_order,
                band_stop_min=config.workflow.band_stop_min,
                band_stop_max=config.workflow.band_stop_max,
                head_radius=head_radius,
                fd_thresh=config.workflow.fd_thresh,
            )

            if (config.workflow.min_time >= 0) and (
                post_scrubbing_duration < config.workflow.min_time
            ):
                LOGGER.warning(
                    f"Less than {config.workflow.min_time} seconds in "
                    f"{os.path.basename(bold_file)} survive "
                    f"high-motion outlier scrubbing ({post_scrubbing_duration}). "
                    "This run will not be processed."
                )
                continue

            # Reduce exact_times to only include values greater than the post-scrubbing duration.
            exact_scans = []
            if config.workflow.dcan_correlation_lengths:
                exact_scans = calculate_exact_scans(
                    exact_times=config.workflow.dcan_correlation_lengths,
                    scan_length=post_scrubbing_duration,
                    t_r=run_data["bold_metadata"]["RepetitionTime"],
                    bold_file=bold_file,
                )

            postprocess_bold_wf = init_postprocess_bold_wf(
                bold_file=bold_file,
                head_radius=head_radius,
                run_data=run_data,
                t1w_available=t1w_available,
                t2w_available=t2w_available,
                n_runs=n_runs,
                exact_scans=exact_scans,
<<<<<<< HEAD
                name=f"postprocess_{run_counter}_wf",
=======
                name=f"{config.workflow.file_format}_postprocess_{run_counter}_wf",
>>>>>>> 5fb08774
            )
            run_counter += 1

            workflow.connect([
                (postprocess_anat_wf, postprocess_bold_wf, [
                    ("outputnode.t1w", "inputnode.t1w"),
                    ("outputnode.t2w", "inputnode.t2w"),
                ]),
            ])  # fmt:skip

            if config.execution.atlases:
                workflow.connect([
                    (load_atlases_wf, postprocess_bold_wf, [
                        ("outputnode.atlas_files", "inputnode.atlas_files"),
                        ("outputnode.atlas_labels_files", "inputnode.atlas_labels_files"),
                    ]),
                ])  # fmt:skip

            if config.workflow.file_format == "nifti":
                workflow.connect([
                    (inputnode, postprocess_bold_wf, [
                        ("anat_brainmask", "inputnode.anat_brainmask"),
                        ("template_to_anat_xfm", "inputnode.template_to_anat_xfm"),
                    ]),
                ])  # fmt:skip

            if config.workflow.combine_runs and (n_task_runs > 1):
                for io_name, node in merge_dict.items():
                    workflow.connect([
                        (postprocess_bold_wf, node, [(f"outputnode.{io_name}", f"in{j_run + 1}")]),
                    ])  # fmt:skip

        if config.workflow.combine_runs and (n_task_runs > 1):
            concatenate_data_wf = init_concatenate_data_wf(
                TR=TR,
                head_radius=head_radius,
                name=f"concatenate_entity_set_{ent_set}_wf",
            )

            workflow.connect([
                (inputnode, concatenate_data_wf, [
                    ("anat_brainmask", "inputnode.anat_brainmask"),
                    ("template_to_anat_xfm", "inputnode.template_to_anat_xfm"),
                ]),
            ])  # fmt:skip

            for io_name, node in merge_dict.items():
                workflow.connect([(node, concatenate_data_wf, [("out", f"inputnode.{io_name}")])])

    if run_counter == 0:
        raise RuntimeError(
            f"No runs survived high-motion outlier scrubbing for subject {subject_id}. "
            "Quitting workflow."
        )

    workflow.connect([
        (summary, ds_report_summary, [("out_report", "in_file")]),
        (about, ds_report_about, [("out_report", "in_file")]),
    ])  # fmt:skip

    for node in workflow.list_node_names():
        if node.split(".")[-1].startswith("ds_"):
            workflow.get_node(node).interface.out_path_base = ""

    return workflow<|MERGE_RESOLUTION|>--- conflicted
+++ resolved
@@ -443,11 +443,7 @@
                 t2w_available=t2w_available,
                 n_runs=n_runs,
                 exact_scans=exact_scans,
-<<<<<<< HEAD
                 name=f"postprocess_{run_counter}_wf",
-=======
-                name=f"{config.workflow.file_format}_postprocess_{run_counter}_wf",
->>>>>>> 5fb08774
             )
             run_counter += 1
 
