--- conflicted
+++ resolved
@@ -158,12 +158,7 @@
                 "subj_data",  # not currently used, but will be in future
                 "t1w",
                 "t2w",  # optional
-<<<<<<< HEAD
-                "anat_brainmask",  # not used by cifti workflow
-=======
                 "anat_brainmask",  # used to estimate head radius and for QC metrics
-                "anat_dseg",
->>>>>>> 4878b5b1
                 "template_to_anat_xfm",  # not used by cifti workflow
                 "anat_to_template_xfm",
                 # mesh files
