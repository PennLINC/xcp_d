# emacs: -*- mode: python; py-indent-offset: 4; indent-tabs-mode: nil -*-
# vi: set ft=python sts=4 ts=4 sw=4 et:
"""The primary workflows for xcp_d."""
import os
import sys
from copy import deepcopy

import bids
import matplotlib
import nibabel as nb
import nilearn
import numpy as np
import scipy
import templateflow
from nipype import __version__ as nipype_ver
from nipype import logging
from nipype.interfaces import utility as niu
from nipype.pipeline import engine as pe
from niworkflows.engine.workflows import LiterateWorkflow as Workflow

from xcp_d.__about__ import __version__
from xcp_d.interfaces.bids import DerivativesDataSink
from xcp_d.interfaces.report import AboutSummary, SubjectSummary
from xcp_d.utils.bids import (
    _get_tr,
    collect_data,
    collect_mesh_data,
    collect_morphometry_data,
    collect_run_data,
    get_entity,
    get_preproc_pipeline_info,
    group_across_runs,
    write_atlas_dataset_description,
    write_dataset_description,
)
from xcp_d.utils.doc import fill_doc
from xcp_d.utils.modified_data import flag_bad_run
from xcp_d.utils.utils import estimate_brain_radius
from xcp_d.workflows.anatomical import (
    init_postprocess_anat_wf,
    init_postprocess_surfaces_wf,
)
from xcp_d.workflows.bold import init_postprocess_nifti_wf
from xcp_d.workflows.cifti import init_postprocess_cifti_wf
from xcp_d.workflows.concatenation import init_concatenate_data_wf
from xcp_d.workflows.connectivity import (
    init_load_atlases_wf,
    init_parcellate_surfaces_wf,
)

LOGGER = logging.getLogger("nipype.workflow")


@fill_doc
def init_xcpd_wf(
    fmri_dir,
    output_dir,
    work_dir,
    subject_list,
    analysis_level,
    task_id,
    bids_filters,
    bandpass_filter,
    high_pass,
    low_pass,
    bpf_order,
    fd_thresh,
    motion_filter_type,
    motion_filter_order,
    band_stop_min,
    band_stop_max,
    despike,
    head_radius,
    params,
    smoothing,
    custom_confounds_folder,
    dummy_scans,
    random_seed,
    atlases,
    exact_time,
    cifti,
    omp_nthreads,
    layout=None,
    process_surfaces=False,
    dcan_qc=True,
    input_type="fmriprep",
    min_coverage=0.5,
    min_time=100,
    combineruns=False,
    name="xcpd_wf",
):
    """Build and organize execution of xcp_d pipeline.

    It also connects the subworkflows under the xcp_d workflow.

    Workflow Graph
        .. workflow::
            :graph2use: orig
            :simple_form: yes

            import os
            import tempfile

            from xcp_d.workflows.base import init_xcpd_wf
            from xcp_d.utils.doc import download_example_data

            fmri_dir = download_example_data()
            out_dir = tempfile.mkdtemp()

            wf = init_xcpd_wf(
                fmri_dir=fmri_dir,
                output_dir=out_dir,
                work_dir=".",
                subject_list=["01"],
                analysis_level="participant",
                task_id="imagery",
                bids_filters=None,
                bandpass_filter=True,
                high_pass=0.01,
                low_pass=0.08,
                bpf_order=2,
                fd_thresh=0.3,
                motion_filter_type=None,
                motion_filter_order=4,
                band_stop_min=12,
                band_stop_max=20,
                despike=True,
                head_radius=50.,
                params="36P",
                smoothing=6,
                custom_confounds_folder=None,
                dummy_scans=0,
                random_seed=None,
                cifti=False,
                omp_nthreads=1,
                layout=None,
                process_surfaces=False,
                dcan_qc=True,
                input_type="fmriprep",
                min_time=100,
                atlases=["Glasser"],
                min_coverage=0.5,
                exact_time=[],
                combineruns=False,
                name="xcpd_wf",
            )

    Parameters
    ----------
    %(layout)s
    %(bandpass_filter)s
    %(high_pass)s
    %(low_pass)s
    %(despike)s
    %(bpf_order)s
    %(analysis_level)s
    %(motion_filter_type)s
    %(motion_filter_order)s
    %(band_stop_min)s
    %(band_stop_max)s
    %(omp_nthreads)s
    %(cifti)s
    task_id : :obj:`str` or None
        Task ID of BOLD  series to be selected for postprocess , or ``None`` to postprocess all
    bids_filters : dict or None
    %(output_dir)s
    %(fd_thresh)s
    run_uuid : :obj:`str`
        Unique identifier for execution instance
    subject_list : list
        List of subject labels
    %(work_dir)s
    %(head_radius)s
    %(params)s
    %(smoothing)s
    %(custom_confounds_folder)s
    %(dummy_scans)s
    %(random_seed)s
    %(process_surfaces)s
    %(dcan_qc)s
    %(input_type)s
    %(min_time)s
    %(atlases)s
    %(min_coverage)s
    %(exact_time)s
    combineruns
    %(name)s

    References
    ----------
    .. footbibliography::
    """
    xcpd_wf = Workflow(name="xcpd_wf")
    xcpd_wf.base_dir = work_dir
    LOGGER.info(f"Beginning the {name} workflow")

<<<<<<< HEAD
    write_dataset_description(fmri_dir, output_dir)
=======
    write_dataset_description(
        fmri_dir,
        os.path.join(output_dir, "xcp_d"),
        atlases=atlases,
        custom_confounds_folder=custom_confounds_folder,
    )
    if atlases:
        write_atlas_dataset_description(os.path.join(output_dir, "xcp_d", "atlases"))
>>>>>>> 554c206f

    for subject_id in subject_list:
        single_subj_wf = init_subject_wf(
            layout=layout,
            high_pass=high_pass,
            low_pass=low_pass,
            bpf_order=bpf_order,
            motion_filter_type=motion_filter_type,
            motion_filter_order=motion_filter_order,
            band_stop_min=band_stop_min,
            band_stop_max=band_stop_max,
            bandpass_filter=bandpass_filter,
            fmri_dir=fmri_dir,
            omp_nthreads=omp_nthreads,
            subject_id=subject_id,
            cifti=cifti,
            despike=despike,
            head_radius=head_radius,
            params=params,
            task_id=task_id,
            bids_filters=bids_filters,
            smoothing=smoothing,
            output_dir=output_dir,
            dummy_scans=dummy_scans,
            random_seed=random_seed,
            custom_confounds_folder=custom_confounds_folder,
            fd_thresh=fd_thresh,
            process_surfaces=process_surfaces,
            dcan_qc=dcan_qc,
            input_type=input_type,
            min_time=min_time,
            atlases=atlases,
            min_coverage=min_coverage,
            exact_time=exact_time,
            combineruns=combineruns,
            name=f"single_subject_{subject_id}_wf",
        )

        single_subj_wf.config["execution"]["crashdump_dir"] = os.path.join(
            output_dir,
            f"sub-{subject_id}",
            "log",
        )
        for node in single_subj_wf._get_all_nodes():
            node.config = deepcopy(single_subj_wf.config)
        print(f"Analyzing data at the {analysis_level} level")
        xcpd_wf.add_nodes([single_subj_wf])

    return xcpd_wf


@fill_doc
def init_subject_wf(
    fmri_dir,
    subject_id,
    input_type,
    process_surfaces,
    combineruns,
    cifti,
    task_id,
    bids_filters,
    bandpass_filter,
    high_pass,
    low_pass,
    bpf_order,
    motion_filter_type,
    motion_filter_order,
    band_stop_min,
    band_stop_max,
    smoothing,
    head_radius,
    params,
    output_dir,
    custom_confounds_folder,
    dummy_scans,
    random_seed,
    fd_thresh,
    despike,
    dcan_qc,
    min_time,
    atlases,
    min_coverage,
    exact_time,
    omp_nthreads,
    layout,
    name,
):
    """Organize the postprocessing pipeline for a single subject.

    Workflow Graph
        .. workflow::
            :graph2use: orig
            :simple_form: yes

            from xcp_d.workflows.base import init_subject_wf
            from xcp_d.utils.doc import download_example_data

            fmri_dir = download_example_data()

            wf = init_subject_wf(
                fmri_dir=fmri_dir,
                subject_id="01",
                input_type="fmriprep",
                process_surfaces=False,
                combineruns=False,
                atlases=["Glasser"],
                cifti=False,
                task_id="imagery",
                bids_filters=None,
                bandpass_filter=True,
                high_pass=0.01,
                low_pass=0.08,
                bpf_order=2,
                motion_filter_type=None,
                motion_filter_order=4,
                band_stop_min=12,
                band_stop_max=20,
                smoothing=6.,
                head_radius=50,
                params="36P",
                output_dir=".",
                custom_confounds_folder=None,
                dummy_scans=0,
                random_seed=None,
                fd_thresh=0.3,
                despike=True,
                dcan_qc=True,
                min_coverage=0.5,
                min_time=100,
                exact_time=[],
                omp_nthreads=1,
                layout=None,
                name="single_subject_sub-01_wf",
            )

    Parameters
    ----------
    %(fmri_dir)s
    %(subject_id)s
    %(input_type)s
    %(process_surfaces)s
    combineruns
    atlases
    %(cifti)s
    task_id : :obj:`str` or None
        Task ID of BOLD  series to be selected for postprocess , or ``None`` to postprocess all
    bids_filters : dict or None
    %(bandpass_filter)s
    %(high_pass)s
    %(low_pass)s
    %(bpf_order)s
    %(motion_filter_type)s
    %(motion_filter_order)s
    %(band_stop_min)s
    %(band_stop_max)s
    %(smoothing)s
    %(head_radius)s
    %(params)s
    %(output_dir)s
    %(custom_confounds_folder)s
    %(dummy_scans)s
    %(random_seed)s
    %(fd_thresh)s
    %(despike)s
    %(dcan_qc)s
    %(min_coverage)s
    %(min_time)s
    %(exact_time)s
    %(omp_nthreads)s
    %(layout)s
    %(name)s

    References
    ----------
    .. footbibliography::
    """
    layout, subj_data = collect_data(
        bids_dir=fmri_dir,
        input_type=input_type,
        participant_label=subject_id,
        task=task_id,
        bids_filters=bids_filters,
        bids_validate=False,
        cifti=cifti,
        layout=layout,
    )
    t1w_available = subj_data["t1w"] is not None
    t2w_available = subj_data["t2w"] is not None

    mesh_available, standard_space_mesh, mesh_files = collect_mesh_data(
        layout=layout,
        participant_label=subject_id,
    )
    morph_file_types, morphometry_files = collect_morphometry_data(
        layout=layout,
        participant_label=subject_id,
    )

    # determine the appropriate post-processing workflow
    init_postprocess_bold_wf = init_postprocess_cifti_wf if cifti else init_postprocess_nifti_wf
    preproc_files = subj_data["bold"]

    inputnode = pe.Node(
        niu.IdentityInterface(
            fields=[
                "subj_data",  # not currently used, but will be in future
                "t1w",
                "t2w",  # optional
                "anat_brainmask",  # not used by cifti workflow
                "anat_dseg",
                "template_to_anat_xfm",  # not used by cifti workflow
                "anat_to_template_xfm",
                # mesh files
                "lh_pial_surf",
                "rh_pial_surf",
                "lh_wm_surf",
                "rh_wm_surf",
                # morphometry files
                "sulcal_depth",
                "sulcal_curv",
                "cortical_thickness",
                "cortical_thickness_corr",
                "myelin",
                "myelin_smoothed",
            ],
        ),
        name="inputnode",
    )
    inputnode.inputs.subj_data = subj_data
    inputnode.inputs.t1w = subj_data["t1w"]
    inputnode.inputs.t2w = subj_data["t2w"]
    inputnode.inputs.anat_brainmask = subj_data["anat_brainmask"]
    inputnode.inputs.anat_dseg = subj_data["anat_dseg"]
    inputnode.inputs.template_to_anat_xfm = subj_data["template_to_anat_xfm"]
    inputnode.inputs.anat_to_template_xfm = subj_data["anat_to_template_xfm"]

    # surface mesh files (required for brainsprite/warp workflows)
    inputnode.inputs.lh_pial_surf = mesh_files["lh_pial_surf"]
    inputnode.inputs.rh_pial_surf = mesh_files["rh_pial_surf"]
    inputnode.inputs.lh_wm_surf = mesh_files["lh_wm_surf"]
    inputnode.inputs.rh_wm_surf = mesh_files["rh_wm_surf"]

    # optional surface shape files (used by surface-warping workflow)
    inputnode.inputs.sulcal_depth = morphometry_files["sulcal_depth"]
    inputnode.inputs.sulcal_curv = morphometry_files["sulcal_curv"]
    inputnode.inputs.cortical_thickness = morphometry_files["cortical_thickness"]
    inputnode.inputs.cortical_thickness_corr = morphometry_files["cortical_thickness_corr"]
    inputnode.inputs.myelin = morphometry_files["myelin"]
    inputnode.inputs.myelin_smoothed = morphometry_files["myelin_smoothed"]

    workflow = Workflow(name=name)

    info_dict = get_preproc_pipeline_info(input_type=input_type, fmri_dir=fmri_dir)

    workflow.__desc__ = f"""
### Post-processing of {input_type} outputs
The eXtensible Connectivity Pipeline- DCAN (XCP-D) [@mitigating_2018;@satterthwaite_2013]
was used to post-process the outputs of *{info_dict["name"]}* version {info_dict["version"]}
{info_dict["references"]}.
XCP-D was built with *Nipype* version {nipype_ver} [@nipype1, RRID:SCR_002502].
"""

    workflow.__postdesc__ = f"""

Many internal operations of *XCP-D* use
*AFNI* [@cox1996afni;@cox1997software],
{"*Connectome Workbench* [@marcus2011informatics], " if cifti else ""}*ANTS* [@avants2009advanced],
*TemplateFlow* version {templateflow.__version__} [@ciric2022templateflow],
*matplotlib* version {matplotlib.__version__} [@hunter2007matplotlib],
*Nibabel* version {nb.__version__} [@brett_matthew_2022_6658382],
*Nilearn* version {nilearn.__version__} [@abraham2014machine],
*numpy* version {np.__version__} [@harris2020array],
*pybids* version {bids.__version__} [@yarkoni2019pybids],
and *scipy* version {scipy.__version__} [@2020SciPy-NMeth].
For more details, see the *XCP-D* website (https://xcp-d.readthedocs.io).


#### Copyright Waiver

The above methods description text was automatically generated by *XCP-D*
with the express intention that users should copy and paste this
text into their manuscripts *unchanged*.
It is released under the [CC0](https://creativecommons.org/publicdomain/zero/1.0/) license.

#### References

"""

    summary = pe.Node(
        SubjectSummary(subject_id=subject_id, bold=preproc_files),
        name="summary",
    )

    about = pe.Node(
        AboutSummary(version=__version__, command=" ".join(sys.argv)),
        name="about",
    )

    ds_report_summary = pe.Node(
        DerivativesDataSink(
            base_directory=output_dir,
            source_file=preproc_files[0],
            datatype="figures",
            desc="summary",
        ),
        name="ds_report_summary",
    )

    ds_report_about = pe.Node(
        DerivativesDataSink(
            base_directory=output_dir,
            source_file=preproc_files[0],
            desc="about",
            datatype="figures",
        ),
        name="ds_report_about",
        run_without_submitting=True,
    )

    # Extract target volumetric space for T1w image
    target_space = get_entity(subj_data["anat_to_template_xfm"], "to")

    postprocess_anat_wf = init_postprocess_anat_wf(
        output_dir=output_dir,
        input_type=input_type,
        t1w_available=t1w_available,
        t2w_available=t2w_available,
        target_space=target_space,
        omp_nthreads=omp_nthreads,
        mem_gb=1,
        name="postprocess_anat_wf",
    )

    workflow.connect([
        (inputnode, postprocess_anat_wf, [
            ("t1w", "inputnode.t1w"),
            ("t2w", "inputnode.t2w"),
            ("anat_dseg", "inputnode.anat_dseg"),
            ("anat_to_template_xfm", "inputnode.anat_to_template_xfm"),
        ]),
    ])  # fmt:skip

    # Load the atlases, warping to the same space as the BOLD data if necessary.
    if atlases:
        load_atlases_wf = init_load_atlases_wf(
            atlases=atlases,
            output_dir=output_dir,
            cifti=cifti,
            mem_gb=1,
            omp_nthreads=omp_nthreads,
            name="load_atlases_wf",
        )
        load_atlases_wf.inputs.inputnode.name_source = preproc_files[0]
        load_atlases_wf.inputs.inputnode.bold_file = preproc_files[0]

    if process_surfaces or (dcan_qc and mesh_available):
        # Run surface post-processing workflow if we want to warp meshes to standard space *or*
        # generate brainsprite.
        postprocess_surfaces_wf = init_postprocess_surfaces_wf(
            fmri_dir=fmri_dir,
            subject_id=subject_id,
            dcan_qc=dcan_qc,
            mesh_available=mesh_available,
            standard_space_mesh=standard_space_mesh,
            morphometry_files=morph_file_types,
            process_surfaces=process_surfaces,
            output_dir=output_dir,
            t1w_available=t1w_available,
            t2w_available=t2w_available,
            mem_gb=1,
            omp_nthreads=omp_nthreads,
            name="postprocess_surfaces_wf",
        )

        workflow.connect([
            (inputnode, postprocess_surfaces_wf, [
                ("lh_pial_surf", "inputnode.lh_pial_surf"),
                ("rh_pial_surf", "inputnode.rh_pial_surf"),
                ("lh_wm_surf", "inputnode.lh_wm_surf"),
                ("rh_wm_surf", "inputnode.rh_wm_surf"),
                ("anat_to_template_xfm", "inputnode.anat_to_template_xfm"),
                ("template_to_anat_xfm", "inputnode.template_to_anat_xfm"),
            ]),
        ])  # fmt:skip

        for morph_file in morph_file_types:
            workflow.connect([
                (inputnode, postprocess_surfaces_wf, [(morph_file, f"inputnode.{morph_file}")]),
            ])  # fmt:skip

        if process_surfaces or standard_space_mesh:
            # Use standard-space structurals
            workflow.connect([
                (postprocess_anat_wf, postprocess_surfaces_wf, [
                    ("outputnode.t1w", "inputnode.t1w"),
                    ("outputnode.t2w", "inputnode.t2w"),
                ]),
            ])  # fmt:skip

        else:
            # Use native-space structurals
            workflow.connect([
                (inputnode, postprocess_surfaces_wf, [
                    ("t1w", "inputnode.t1w"),
                    ("t2w", "inputnode.t2w"),
                ]),
            ])  # fmt:skip

        if morph_file_types and atlases:
            # Parcellate the morphometry files
            parcellate_surfaces_wf = init_parcellate_surfaces_wf(
                output_dir=output_dir,
                atlases=atlases,
                files_to_parcellate=morph_file_types,
                min_coverage=min_coverage,
                mem_gb=1,
                omp_nthreads=omp_nthreads,
                name="parcellate_surfaces_wf",
            )

            for morph_file_type in morph_file_types:
                workflow.connect([
                    (inputnode, parcellate_surfaces_wf, [
                        (morph_file_type, f"inputnode.{morph_file_type}"),
                    ]),
                ])  # fmt:skip

    # Estimate head radius, if necessary
    head_radius = estimate_brain_radius(
        mask_file=subj_data["anat_brainmask"],
        head_radius=head_radius,
    )

    n_runs = len(preproc_files)
    preproc_files = group_across_runs(preproc_files)  # group files across runs and directions
    run_counter = 0
    for ent_set, task_files in enumerate(preproc_files):
        # Assuming TR is constant across runs for a given combination of entities.
        TR = _get_tr(nb.load(task_files[0]))

        n_task_runs = len(task_files)
        if combineruns and (n_task_runs > 1):
            merge_elements = [
                "name_source",
                "preprocessed_bold",
                "fmriprep_confounds_file",
                "filtered_motion",
                "temporal_mask",
                "denoised_interpolated_bold",
                "censored_denoised_bold",
                "smoothed_denoised_bold",
                "bold_mask",
                "boldref",
                "timeseries",
                "timeseries_ciftis",
            ]
            merge_dict = {
                io_name: pe.Node(
                    niu.Merge(n_task_runs, no_flatten=True),
                    name=f"collect_{io_name}_{ent_set}",
                )
                for io_name in merge_elements
            }

        for j_run, bold_file in enumerate(task_files):
            run_data = collect_run_data(
                layout=layout,
                bold_file=bold_file,
                cifti=cifti,
                target_space=target_space,
            )

            post_scrubbing_duration = flag_bad_run(
                fmriprep_confounds_file=run_data["confounds"],
                dummy_scans=dummy_scans,
                TR=run_data["bold_metadata"]["RepetitionTime"],
                motion_filter_type=motion_filter_type,
                motion_filter_order=motion_filter_order,
                band_stop_min=band_stop_min,
                band_stop_max=band_stop_max,
                head_radius=head_radius,
                fd_thresh=fd_thresh,
            )
            # Reduce exact_times to only include values greater than the post-scrubbing duration.
            if (min_time >= 0) and (post_scrubbing_duration < min_time):
                LOGGER.warning(
                    f"Less than {min_time} seconds in {os.path.basename(bold_file)} survive "
                    f"high-motion outlier scrubbing ({post_scrubbing_duration}). "
                    "This run will not be processed."
                )
                continue

            exact_scans = []
            if exact_time:
                retained_exact_times = [t for t in exact_time if t <= post_scrubbing_duration]
                dropped_exact_times = [t for t in exact_time if t > post_scrubbing_duration]
                if dropped_exact_times:
                    LOGGER.warning(
                        f"{post_scrubbing_duration} seconds in {os.path.basename(bold_file)} "
                        "survive high-motion outlier scrubbing. "
                        "Only retaining exact-time values greater than this "
                        f"({retained_exact_times})."
                    )

                exact_scans = [
                    int(t // run_data["bold_metadata"]["RepetitionTime"])
                    for t in retained_exact_times
                ]

            postprocess_bold_wf = init_postprocess_bold_wf(
                bold_file=bold_file,
                fmri_dir=fmri_dir,
                bandpass_filter=bandpass_filter,
                high_pass=high_pass,
                low_pass=low_pass,
                bpf_order=bpf_order,
                motion_filter_type=motion_filter_type,
                motion_filter_order=motion_filter_order,
                band_stop_min=band_stop_min,
                band_stop_max=band_stop_max,
                smoothing=smoothing,
                head_radius=head_radius,
                params=params,
                output_dir=output_dir,
                custom_confounds_folder=custom_confounds_folder,
                dummy_scans=dummy_scans,
                random_seed=random_seed,
                atlases=atlases,
                fd_thresh=fd_thresh,
                despike=despike,
                dcan_qc=dcan_qc,
                run_data=run_data,
                t1w_available=t1w_available,
                t2w_available=t2w_available,
                n_runs=n_runs,
                min_coverage=min_coverage,
                exact_scans=exact_scans,
                omp_nthreads=omp_nthreads,
                layout=layout,
                name=f"{'cifti' if cifti else 'nifti'}_postprocess_{run_counter}_wf",
            )
            run_counter += 1

            workflow.connect([
                (postprocess_anat_wf, postprocess_bold_wf, [
                    ("outputnode.t1w", "inputnode.t1w"),
                    ("outputnode.t2w", "inputnode.t2w"),
                ]),
            ])  # fmt:skip

            if atlases:
                workflow.connect([
                    (load_atlases_wf, postprocess_bold_wf, [
                        ("outputnode.atlas_files", "inputnode.atlas_files"),
                        ("outputnode.atlas_labels_files", "inputnode.atlas_labels_files"),
                    ]),
                ])  # fmt:skip

                if cifti:
                    workflow.connect([
                        (load_atlases_wf, postprocess_bold_wf, [
                            (
                                "outputnode.parcellated_atlas_files",
                                "inputnode.parcellated_atlas_files",
                            ),
                        ]),
                    ])  # fmt:skip

            if not cifti:
                workflow.connect([
                    (inputnode, postprocess_bold_wf, [
                        ("anat_brainmask", "inputnode.anat_brainmask"),
                        ("template_to_anat_xfm", "inputnode.template_to_anat_xfm"),
                    ]),
                ])  # fmt:skip

            if combineruns and (n_task_runs > 1):
                for io_name, node in merge_dict.items():
                    workflow.connect([
                        (postprocess_bold_wf, node, [(f"outputnode.{io_name}", f"in{j_run + 1}")]),
                    ])  # fmt:skip

        if combineruns and (n_task_runs > 1):
            concatenate_data_wf = init_concatenate_data_wf(
                output_dir=output_dir,
                motion_filter_type=motion_filter_type,
                TR=TR,
                head_radius=head_radius,
                params=params,
                smoothing=smoothing,
                cifti=cifti,
                dcan_qc=dcan_qc,
                fd_thresh=fd_thresh,
                atlases=atlases,
                mem_gb=1,
                omp_nthreads=omp_nthreads,
                name=f"concatenate_entity_set_{ent_set}_wf",
            )

            workflow.connect([
                (inputnode, concatenate_data_wf, [
                    ("anat_brainmask", "inputnode.anat_brainmask"),
                    ("template_to_anat_xfm", "inputnode.template_to_anat_xfm"),
                ]),
            ])  # fmt:skip

            for io_name, node in merge_dict.items():
                workflow.connect([(node, concatenate_data_wf, [("out", f"inputnode.{io_name}")])])

    if run_counter == 0:
        raise RuntimeError(
            f"No runs survived high-motion outlier scrubbing for subject {subject_id}. "
            "Quitting workflow."
        )

    workflow.connect([
        (summary, ds_report_summary, [("out_report", "in_file")]),
        (about, ds_report_about, [("out_report", "in_file")]),
    ])  # fmt:skip

    for node in workflow.list_node_names():
        if node.split(".")[-1].startswith("ds_"):
            workflow.get_node(node).interface.out_path_base = ""

    return workflow<|MERGE_RESOLUTION|>--- conflicted
+++ resolved
@@ -194,18 +194,14 @@
     xcpd_wf.base_dir = work_dir
     LOGGER.info(f"Beginning the {name} workflow")
 
-<<<<<<< HEAD
-    write_dataset_description(fmri_dir, output_dir)
-=======
     write_dataset_description(
         fmri_dir,
-        os.path.join(output_dir, "xcp_d"),
+        output_dir,
         atlases=atlases,
         custom_confounds_folder=custom_confounds_folder,
     )
     if atlases:
-        write_atlas_dataset_description(os.path.join(output_dir, "xcp_d", "atlases"))
->>>>>>> 554c206f
+        write_atlas_dataset_description(os.path.join(output_dir, "atlases"))
 
     for subject_id in subject_list:
         single_subj_wf = init_subject_wf(
