# emacs: -*- mode: python; py-indent-offset: 4; indent-tabs-mode: nil -*-
# vi: set ft=python sts=4 ts=4 sw=4 et:
"""The primary workflows for xcp_d."""
import os
import sys
from copy import deepcopy

import bids
import matplotlib
import nibabel as nb
import nilearn
import numpy as np
import scipy
import templateflow
from nipype import __version__ as nipype_ver
from nipype import logging
from nipype.interfaces import utility as niu
from nipype.pipeline import engine as pe
from niworkflows.engine.workflows import LiterateWorkflow as Workflow

from xcp_d.__about__ import __version__
from xcp_d.interfaces.bids import DerivativesDataSink
from xcp_d.interfaces.report import AboutSummary, SubjectSummary
from xcp_d.utils.bids import (
    _get_tr,
    collect_data,
    collect_run_data,
    collect_surface_data,
    get_entity,
    get_preproc_pipeline_info,
    group_across_runs,
    write_dataset_description,
)
from xcp_d.utils.doc import fill_doc
from xcp_d.utils.modified_data import flag_bad_run
<<<<<<< HEAD
from xcp_d.utils.utils import estimate_brain_radius
from xcp_d.workflows.anatomical import (
    init_warp_anats_to_template_wf,
    init_warp_surfaces_to_template_wf,
)
=======
from xcp_d.workflows.anatomical import init_postprocess_anat_wf
>>>>>>> 50cce5e2
from xcp_d.workflows.bold import init_postprocess_nifti_wf
from xcp_d.workflows.cifti import init_postprocess_cifti_wf
from xcp_d.workflows.concatenation import init_concatenate_data_wf

LOGGER = logging.getLogger("nipype.workflow")


@fill_doc
def init_xcpd_wf(
    fmri_dir,
    output_dir,
    work_dir,
    subject_list,
    analysis_level,
    task_id,
    bids_filters,
    bandpass_filter,
    high_pass,
    low_pass,
    bpf_order,
    fd_thresh,
    motion_filter_type,
    motion_filter_order,
    band_stop_min,
    band_stop_max,
    despike,
    head_radius,
    params,
    smoothing,
    custom_confounds_folder,
    dummytime,
    dummy_scans,
    cifti,
    omp_nthreads,
    layout=None,
    process_surfaces=False,
    dcan_qc=False,
    input_type="fmriprep",
    min_coverage=0.5,
    min_time=100,
    combineruns=False,
    name="xcpd_wf",
):
    """Build and organize execution of xcp_d pipeline.

    It also connects the subworkflows under the xcp_d workflow.

    Workflow Graph
        .. workflow::
            :graph2use: orig
            :simple_form: yes

            import os
            import tempfile

            from xcp_d.workflows.base import init_xcpd_wf
            from xcp_d.utils.doc import download_example_data

            fmri_dir = download_example_data()
            out_dir = tempfile.mkdtemp()

            # Create xcp_d derivatives folder.
            os.mkdir(os.path.join(out_dir, "xcp_d"))

            wf = init_xcpd_wf(
                fmri_dir=fmri_dir,
                output_dir=out_dir,
                work_dir=".",
                subject_list=["01"],
                analysis_level="participant",
                task_id="imagery",
                bids_filters=None,
                bandpass_filter=True,
                high_pass=0.01,
                low_pass=0.08,
                bpf_order=2,
                fd_thresh=0.2,
                motion_filter_type=None,
                motion_filter_order=4,
                band_stop_min=12,
                band_stop_max=20,
                despike=True,
                head_radius=50.,
                params="36P",
                smoothing=6,
                custom_confounds_folder=None,
                dummytime=0,
                dummy_scans=0,
                cifti=False,
                omp_nthreads=1,
                layout=None,
                process_surfaces=False,
                dcan_qc=False,
                input_type="fmriprep",
                min_coverage=0.5,
                min_time=100,
                combineruns=False,
                name="xcpd_wf",
            )

    Parameters
    ----------
    %(layout)s
    %(bandpass_filter)s
    %(high_pass)s
    %(low_pass)s
    %(despike)s
    %(bpf_order)s
    %(analysis_level)s
    %(motion_filter_type)s
    %(motion_filter_order)s
    %(band_stop_min)s
    %(band_stop_max)s
    %(omp_nthreads)s
    %(cifti)s
    task_id : :obj:`str` or None
        Task ID of BOLD  series to be selected for postprocess , or ``None`` to postprocess all
    bids_filters : dict or None
    %(output_dir)s
    %(fd_thresh)s
    run_uuid : :obj:`str`
        Unique identifier for execution instance
    subject_list : list
        List of subject labels
    %(work_dir)s
    %(head_radius)s
    %(params)s
    %(smoothing)s
    %(custom_confounds_folder)s
    %(dummytime)s
    %(dummy_scans)s
    %(process_surfaces)s
    %(dcan_qc)s
    %(input_type)s
    %(min_coverage)s
    %(min_time)s
    combineruns
    %(name)s

    References
    ----------
    .. footbibliography::
    """
    xcpd_wf = Workflow(name="xcpd_wf")
    xcpd_wf.base_dir = work_dir
    LOGGER.info(f"Beginning the {name} workflow")

    write_dataset_description(fmri_dir, os.path.join(output_dir, "xcp_d"))

    for subject_id in subject_list:
        single_subj_wf = init_subject_wf(
            layout=layout,
            high_pass=high_pass,
            low_pass=low_pass,
            bpf_order=bpf_order,
            motion_filter_type=motion_filter_type,
            motion_filter_order=motion_filter_order,
            band_stop_min=band_stop_min,
            band_stop_max=band_stop_max,
            bandpass_filter=bandpass_filter,
            fmri_dir=fmri_dir,
            omp_nthreads=omp_nthreads,
            subject_id=subject_id,
            cifti=cifti,
            despike=despike,
            head_radius=head_radius,
            params=params,
            task_id=task_id,
            bids_filters=bids_filters,
            smoothing=smoothing,
            output_dir=output_dir,
            dummytime=dummytime,
            dummy_scans=dummy_scans,
            custom_confounds_folder=custom_confounds_folder,
            fd_thresh=fd_thresh,
            process_surfaces=process_surfaces,
            dcan_qc=dcan_qc,
            input_type=input_type,
            min_coverage=min_coverage,
            min_time=min_time,
            combineruns=combineruns,
            name=f"single_subject_{subject_id}_wf",
        )

        single_subj_wf.config["execution"]["crashdump_dir"] = os.path.join(
            output_dir, "xcp_d", "sub-" + subject_id, "log"
        )
        for node in single_subj_wf._get_all_nodes():
            node.config = deepcopy(single_subj_wf.config)
        print(f"Analyzing data at the {analysis_level} level")
        xcpd_wf.add_nodes([single_subj_wf])

    return xcpd_wf


@fill_doc
def init_subject_wf(
    fmri_dir,
    subject_id,
    input_type,
    process_surfaces,
    combineruns,
    cifti,
    task_id,
    bids_filters,
    bandpass_filter,
    high_pass,
    low_pass,
    bpf_order,
    motion_filter_type,
    motion_filter_order,
    band_stop_min,
    band_stop_max,
    smoothing,
    head_radius,
    params,
    output_dir,
    custom_confounds_folder,
    dummytime,
    dummy_scans,
    fd_thresh,
    despike,
    dcan_qc,
    min_coverage,
    min_time,
    omp_nthreads,
    layout,
    name,
):
    """Organize the postprocessing pipeline for a single subject.

    Workflow Graph
        .. workflow::
            :graph2use: orig
            :simple_form: yes

            from xcp_d.workflows.base import init_subject_wf
            from xcp_d.utils.doc import download_example_data

            fmri_dir = download_example_data()

            wf = init_subject_wf(
                fmri_dir=fmri_dir,
                subject_id="01",
                input_type="fmriprep",
                process_surfaces=False,
                combineruns=False,
                cifti=False,
                task_id="imagery",
                bids_filters=None,
                bandpass_filter=True,
                high_pass=0.01,
                low_pass=0.08,
                bpf_order=2,
                motion_filter_type=None,
                motion_filter_order=4,
                band_stop_min=12,
                band_stop_max=20,
                smoothing=6.,
                head_radius=50,
                params="36P",
                output_dir=".",
                custom_confounds_folder=None,
                dummytime=0,
                dummy_scans=0,
                fd_thresh=0.2,
                despike=True,
                dcan_qc=False,
                min_coverage=0.5,
                min_time=100,
                omp_nthreads=1,
                layout=None,
                name="single_subject_sub-01_wf",
            )

    Parameters
    ----------
    %(fmri_dir)s
    %(subject_id)s
    %(input_type)s
    %(process_surfaces)s
    combineruns
    %(cifti)s
    task_id : :obj:`str` or None
        Task ID of BOLD  series to be selected for postprocess , or ``None`` to postprocess all
    bids_filters : dict or None
    %(bandpass_filter)s
    %(high_pass)s
    %(low_pass)s
    %(bpf_order)s
    %(motion_filter_type)s
    %(motion_filter_order)s
    %(band_stop_min)s
    %(band_stop_max)s
    %(smoothing)s
    %(head_radius)s
    %(params)s
    %(output_dir)s
    %(custom_confounds_folder)s
    %(dummytime)s
    %(dummy_scans)s
    %(fd_thresh)s
    %(despike)s
    %(dcan_qc)s
    %(min_coverage)s
    %(min_time)s
    %(omp_nthreads)s
    %(layout)s
    %(name)s

    References
    ----------
    .. footbibliography::
    """
    layout, subj_data = collect_data(
        bids_dir=fmri_dir,
        input_type=input_type,
        participant_label=subject_id,
        task=task_id,
        bids_filters=bids_filters,
        bids_validate=False,
        cifti=cifti,
        layout=layout,
    )

    mesh_available, shape_available, standard_space_mesh, surface_data = collect_surface_data(
        layout=layout,
        participant_label=subject_id,
    )

    # determine the appropriate post-processing workflow
    init_postprocess_bold_wf = init_postprocess_cifti_wf if cifti else init_postprocess_nifti_wf
    preproc_files = subj_data["bold"]

    inputnode = pe.Node(
        niu.IdentityInterface(
            fields=[
                "subj_data",  # not currently used, but will be in future
                "t1w",
                "t2w",  # optional
                "t1w_mask",  # not used by cifti workflow
                "t1w_seg",
                "template_to_t1w_xfm",  # not used by cifti workflow
                "t1w_to_template_xfm",
                # mesh files
                "lh_pial_surf",
                "rh_pial_surf",
                "lh_wm_surf",
                "rh_wm_surf",
                # shape files
                "lh_sulcal_depth",
                "rh_sulcal_depth",
                "lh_sulcal_curv",
                "rh_sulcal_curv",
                "lh_cortical_thickness",
                "rh_cortical_thickness",
            ],
        ),
        name="inputnode",
    )
    inputnode.inputs.subj_data = subj_data
    inputnode.inputs.t1w = subj_data["t1w"]
    inputnode.inputs.t2w = subj_data["t2w"]
    inputnode.inputs.t1w_mask = subj_data["t1w_mask"]
    inputnode.inputs.t1w_seg = subj_data["t1w_seg"]
    inputnode.inputs.template_to_t1w_xfm = subj_data["template_to_t1w_xfm"]
    inputnode.inputs.t1w_to_template_xfm = subj_data["t1w_to_template_xfm"]

    # surface mesh files (required for brainsprite/warp workflows)
    inputnode.inputs.lh_pial_surf = surface_data["lh_pial_surf"]
    inputnode.inputs.rh_pial_surf = surface_data["rh_pial_surf"]
    inputnode.inputs.lh_wm_surf = surface_data["lh_wm_surf"]
    inputnode.inputs.rh_wm_surf = surface_data["rh_wm_surf"]

    # optional surface shape files (used by surface-warping workflow)
    inputnode.inputs.lh_sulcal_depth = surface_data["lh_sulcal_depth"]
    inputnode.inputs.rh_sulcal_depth = surface_data["rh_sulcal_depth"]
    inputnode.inputs.lh_sulcal_curv = surface_data["lh_sulcal_curv"]
    inputnode.inputs.rh_sulcal_curv = surface_data["rh_sulcal_curv"]
    inputnode.inputs.lh_cortical_thickness = surface_data["lh_cortical_thickness"]
    inputnode.inputs.rh_cortical_thickness = surface_data["rh_cortical_thickness"]

    workflow = Workflow(name=name)

    info_dict = get_preproc_pipeline_info(input_type=input_type, fmri_dir=fmri_dir)

    workflow.__desc__ = f"""
### Post-processing of {input_type} outputs
The eXtensible Connectivity Pipeline (XCP) [@mitigating_2018;@satterthwaite_2013]
was used to post-process the outputs of {info_dict["name"]} version {info_dict["version"]}
{info_dict["references"]}.
XCP was built with *Nipype* {nipype_ver} [@nipype1, RRID:SCR_002502].
"""

    workflow.__postdesc__ = f"""

Many internal operations of *XCP* use
*AFNI* [@cox1996afni;@cox1997software],
{"*Connectome Workbench* [@marcus2011informatics], " if cifti else ""}*ANTS* [@avants2009advanced],
*TemplateFlow* version {templateflow.__version__} [@ciric2022templateflow],
*matplotlib* version {matplotlib.__version__} [@hunter2007matplotlib],
*Nibabel* version {nb.__version__} [@brett_matthew_2022_6658382],
*Nilearn* version {nilearn.__version__} [@abraham2014machine],
*numpy* version {np.__version__} [@harris2020array],
*pybids* version {bids.__version__} [@yarkoni2019pybids],
and *scipy* version {scipy.__version__} [@2020SciPy-NMeth].
For more details, see the *xcp_d* website https://xcp-d.readthedocs.io.


#### Copyright Waiver

The above methods description text was automatically generated by *XCP*
with the express intention that users should copy and paste this
text into their manuscripts *unchanged*.
It is released under the [CC0](https://creativecommons.org/publicdomain/zero/1.0/) license.

#### References

"""

    summary = pe.Node(
        SubjectSummary(subject_id=subject_id, bold=preproc_files),
        name="summary",
    )

    about = pe.Node(
        AboutSummary(version=__version__, command=" ".join(sys.argv)),
        name="about",
    )

    ds_report_summary = pe.Node(
        DerivativesDataSink(
            base_directory=output_dir,
            source_file=preproc_files[0],
            datatype="figures",
            desc="summary",
        ),
        name="ds_report_summary",
    )

    ds_report_about = pe.Node(
        DerivativesDataSink(
            base_directory=output_dir,
            source_file=preproc_files[0],
            desc="about",
            datatype="figures",
        ),
        name="ds_report_about",
        run_without_submitting=True,
    )

    # Extract target volumetric space for T1w image
    target_space = get_entity(subj_data["t1w_to_template_xfm"], "to")

    postprocess_anat_wf = init_postprocess_anat_wf(
        fmri_dir=fmri_dir,
        subject_id=subject_id,
        dcan_qc=dcan_qc,
        input_type=input_type,
        t1w_available=subj_data["t1w"] is not None,
        t2w_available=subj_data["t2w"] is not None,
        mesh_available=mesh_available,
        standard_space_mesh=standard_space_mesh,
        shape_available=shape_available,
        target_space=target_space,
        process_surfaces=process_surfaces,
        output_dir=output_dir,
        omp_nthreads=omp_nthreads,
        name="postprocess_anat_wf",
    )

    # fmt:off
    workflow.connect([
        (inputnode, postprocess_anat_wf, [
            ("t1w", "inputnode.t1w"),
            ("t2w", "inputnode.t2w"),
            ("t1w_seg", "inputnode.t1w_seg"),
            ("lh_pial_surf", "inputnode.lh_pial_surf"),
            ("rh_pial_surf", "inputnode.rh_pial_surf"),
            ("lh_wm_surf", "inputnode.lh_wm_surf"),
            ("rh_wm_surf", "inputnode.rh_wm_surf"),
            ("t1w_to_template_xfm", "inputnode.t1w_to_template_xfm"),
            ("template_to_t1w_xfm", "inputnode.template_to_t1w_xfm"),
            ("lh_sulcal_depth", "inputnode.lh_sulcal_depth"),
            ("rh_sulcal_depth", "inputnode.rh_sulcal_depth"),
            ("lh_sulcal_curv", "inputnode.lh_sulcal_curv"),
            ("rh_sulcal_curv", "inputnode.rh_sulcal_curv"),
            ("lh_cortical_thickness", "inputnode.lh_cortical_thickness"),
            ("rh_cortical_thickness", "inputnode.rh_cortical_thickness"),
        ]),
    ])
    # fmt:on

<<<<<<< HEAD
    if dcan_qc:
        execsummary_anatomical_plots_wf = init_execsummary_anatomical_plots_wf(
            t1w_available=subj_data["t1w"] is not None,
            t2w_available=subj_data["t2w"] is not None,
            output_dir=output_dir,
            name="execsummary_anatomical_plots_wf",
        )

        # fmt:off
        workflow.connect([
            (warp_anats_to_template_wf, execsummary_anatomical_plots_wf, [
                ("outputnode.t1w", "inputnode.t1w"),
                ("outputnode.t2w", "inputnode.t2w"),
                ("outputnode.template", "inputnode.template"),
            ]),
        ])
        # fmt:on

    if surfaces_found and dcan_qc:
        # Plot the white and pial surfaces on the brain in a brainsprite figure.
        brainsprite_wf = init_brainsprite_figures_wf(
            output_dir=output_dir,
            t2w_available=False,
            omp_nthreads=omp_nthreads,
            mem_gb=5,
        )

    if process_surfaces and surfaces_found and cifti:
        warp_surfaces_to_template_wf = init_warp_surfaces_to_template_wf(
            fmri_dir=fmri_dir,
            subject_id=subject_id,
            output_dir=output_dir,
            warp_to_standard=(not standard_space_surfaces),
            omp_nthreads=omp_nthreads,
            mem_gb=5,  # RF: need to change memory size
            name="warp_surfaces_to_template_wf",
        )

        # Use standard-space T1w and surfaces for brainsprite.
        # fmt:off
        workflow.connect([
            (inputnode, warp_surfaces_to_template_wf, [
                ("lh_pial_surf", "inputnode.lh_pial_surf"),
                ("rh_pial_surf", "inputnode.rh_pial_surf"),
                ("lh_wm_surf", "inputnode.lh_wm_surf"),
                ("rh_wm_surf", "inputnode.rh_wm_surf"),
                ("lh_midthickness_surf", "inputnode.lh_midthickness_surf"),
                ("rh_midthickness_surf", "inputnode.rh_midthickness_surf"),
                ("lh_inflated_surf", "inputnode.lh_inflated_surf"),
                ("rh_inflated_surf", "inputnode.rh_inflated_surf"),
                ("lh_vinflated_surf", "inputnode.lh_vinflated_surf"),
                ("rh_vinflated_surf", "inputnode.rh_vinflated_surf"),
                ("t1w_to_template_xfm", "inputnode.t1w_to_template_xfm"),
                ("template_to_t1w_xfm", "inputnode.template_to_t1w_xfm"),
            ]),
        ])
        # fmt:on

        if dcan_qc:
            # fmt:off
            workflow.connect([
                (warp_anats_to_template_wf, brainsprite_wf, [
                    ("outputnode.t1w", "inputnode.t1w"),
                ]),
                (warp_surfaces_to_template_wf, brainsprite_wf, [
                    ("outputnode.lh_pial_surf", "inputnode.lh_pial_surf"),
                    ("outputnode.rh_pial_surf", "inputnode.rh_pial_surf"),
                    ("outputnode.lh_wm_surf", "inputnode.lh_wm_surf"),
                    ("outputnode.rh_wm_surf", "inputnode.rh_wm_surf"),
                ]),
            ])
            # fmt:on

    elif surfaces_found and dcan_qc and not process_surfaces:
        # Use native-space T1w and surfaces for brainsprite.
        # fmt:off
        workflow.connect([
            (inputnode, brainsprite_wf, [
                ("t1w", "inputnode.t1w"),
                ("lh_pial_surf", "inputnode.lh_pial_surf"),
                ("rh_pial_surf", "inputnode.rh_pial_surf"),
                ("lh_wm_surf", "inputnode.lh_wm_surf"),
                ("rh_wm_surf", "inputnode.rh_wm_surf"),
            ]),
        ])
        # fmt:on

    elif process_surfaces and not surfaces_found:
        raise ValueError(
            "No surfaces found. "
            "Surfaces are required if `--warp-surfaces-native2std` is enabled."
        )

    # Estimate head radius, if necessary
    head_radius = estimate_brain_radius(mask_file=subj_data["t1w_mask"], head_radius=head_radius)

=======
    # What if I grouped the preproc_files by task first, here?
    # Then I get a list of lists of preproc files.
    # I need a nested for loop to initialize all of the post-processing workflows.
    # Then the concatenation workflows get connected within the first for loop.
    # The concatenation workflow doesn't need to group inputs,
    # but it may need to filter them to remove any runs that didn't succeed?
>>>>>>> 50cce5e2
    n_runs = len(preproc_files)
    preproc_files = group_across_runs(preproc_files)
    run_counter = 0
    for ent_set, task_files in enumerate(preproc_files):
        # Assuming TR is constant across runs for a given combination of entities.
        TR = _get_tr(nb.load(task_files[0]))

        n_task_runs = len(task_files)
        if combineruns and (n_task_runs > 1):
            merge_elements = [
                "name_source",
                "preprocessed_bold",
                "fmriprep_confounds_file",
                "filtered_motion",
                "temporal_mask",
                "uncensored_denoised_bold",
                "interpolated_filtered_bold",
                "censored_denoised_bold",
                "smoothed_denoised_bold",
                "t1w_to_native_xfm",
                "bold_mask",
                "boldref",
                "atlas_names",  # this will be exactly the same across runs
                "timeseries",
                "timeseries_ciftis",
            ]
            merge_dict = {
                io_name: pe.Node(
                    niu.Merge(n_task_runs, no_flatten=True),
                    name=f"collect_{io_name}_{ent_set}",
                )
                for io_name in merge_elements
            }

        for j_run, bold_file in enumerate(task_files):
            run_data = collect_run_data(layout, input_type, bold_file, cifti=cifti)

            post_scrubbing_duration = flag_bad_run(
                fmriprep_confounds_file=run_data["confounds"],
                dummy_scans=dummy_scans,
                TR=run_data["bold_metadata"]["RepetitionTime"],
                motion_filter_type=motion_filter_type,
                motion_filter_order=motion_filter_order,
                band_stop_min=band_stop_min,
                band_stop_max=band_stop_max,
                head_radius=head_radius,
                fd_thresh=fd_thresh,
            )
            if (min_time >= 0) and (post_scrubbing_duration < min_time):
                LOGGER.warning(
                    f"Less than {min_time} seconds in {bold_file} survive high-motion outlier "
                    f"scrubbing ({post_scrubbing_duration}). "
                    "This run will not be processed."
                )
                continue

<<<<<<< HEAD
            bold_postproc_wf = postproc_wf_function(
=======
            n_good_volumes_in_task.append(n_good_volumes_in_run)
            postprocess_bold_wf = init_postprocess_bold_wf(
>>>>>>> 50cce5e2
                bold_file=bold_file,
                bandpass_filter=bandpass_filter,
                high_pass=high_pass,
                low_pass=low_pass,
                bpf_order=bpf_order,
                motion_filter_type=motion_filter_type,
                motion_filter_order=motion_filter_order,
                band_stop_min=band_stop_min,
                band_stop_max=band_stop_max,
                smoothing=smoothing,
                head_radius=head_radius,
                params=params,
                output_dir=output_dir,
                custom_confounds_folder=custom_confounds_folder,
                dummytime=dummytime,
                dummy_scans=dummy_scans,
                fd_thresh=fd_thresh,
                despike=despike,
                dcan_qc=dcan_qc,
                run_data=run_data,
                n_runs=n_runs,
                min_coverage=min_coverage,
                omp_nthreads=omp_nthreads,
                layout=layout,
                name=f"{'cifti' if cifti else 'nifti'}_postprocess_{run_counter}_wf",
            )
            run_counter += 1

            # fmt:off
            workflow.connect([
<<<<<<< HEAD
                (warp_anats_to_template_wf, bold_postproc_wf, [
=======
                (inputnode, postprocess_bold_wf, [("t1w_mask", "inputnode.t1w_mask")]),
                (postprocess_anat_wf, postprocess_bold_wf, [
>>>>>>> 50cce5e2
                    ("outputnode.t1w", "inputnode.t1w"),
                    ("outputnode.t2w", "inputnode.t2w"),
                ]),
            ])
            # fmt:on

            if not cifti:
                # fmt:off
                workflow.connect([
<<<<<<< HEAD
                    (inputnode, bold_postproc_wf, [
                        ("t1w_mask", "inputnode.t1w_mask"),
=======
                    (inputnode, postprocess_bold_wf, [
>>>>>>> 50cce5e2
                        ("template_to_t1w_xfm", "inputnode.template_to_t1w_xfm"),
                    ]),
                ])
                # fmt:on

            if combineruns and (n_task_runs > 1):
                for io_name, node in merge_dict.items():
                    # fmt:off
                    workflow.connect([
                        (postprocess_bold_wf, node, [(f"outputnode.{io_name}", f"in{j_run + 1}")]),
                    ])
                    # fmt:on

        if combineruns and (n_task_runs > 1):
            concatenate_data_wf = init_concatenate_data_wf(
                output_dir=output_dir,
                motion_filter_type=motion_filter_type,
                mem_gb=1,
                omp_nthreads=omp_nthreads,
                TR=TR,
                head_radius=head_radius,
                smoothing=smoothing,
                cifti=cifti,
                dcan_qc=dcan_qc,
                name=f"concatenate_entity_set_{ent_set}_wf",
            )

            # fmt:off
            workflow.connect([
                (inputnode, concatenate_data_wf, [
                    ("t1w_mask", "inputnode.t1w_mask"),
                    ("template_to_t1w_xfm", "inputnode.template_to_t1w_xfm"),
                ]),
            ])
            # fmt:on

            for io_name, node in merge_dict.items():
                # fmt:off
                workflow.connect([(node, concatenate_data_wf, [("out", f"inputnode.{io_name}")])])
                # fmt:on

    # fmt:off
    workflow.connect([
        (summary, ds_report_summary, [("out_report", "in_file")]),
        (about, ds_report_about, [("out_report", "in_file")]),
    ])
    # fmt:on

    for node in workflow.list_node_names():
        if node.split(".")[-1].startswith("ds_"):
            workflow.get_node(node).interface.out_path_base = "xcp_d"

    return workflow<|MERGE_RESOLUTION|>--- conflicted
+++ resolved
@@ -33,15 +33,8 @@
 )
 from xcp_d.utils.doc import fill_doc
 from xcp_d.utils.modified_data import flag_bad_run
-<<<<<<< HEAD
 from xcp_d.utils.utils import estimate_brain_radius
-from xcp_d.workflows.anatomical import (
-    init_warp_anats_to_template_wf,
-    init_warp_surfaces_to_template_wf,
-)
-=======
 from xcp_d.workflows.anatomical import init_postprocess_anat_wf
->>>>>>> 50cce5e2
 from xcp_d.workflows.bold import init_postprocess_nifti_wf
 from xcp_d.workflows.cifti import init_postprocess_cifti_wf
 from xcp_d.workflows.concatenation import init_concatenate_data_wf
@@ -535,111 +528,9 @@
     ])
     # fmt:on
 
-<<<<<<< HEAD
-    if dcan_qc:
-        execsummary_anatomical_plots_wf = init_execsummary_anatomical_plots_wf(
-            t1w_available=subj_data["t1w"] is not None,
-            t2w_available=subj_data["t2w"] is not None,
-            output_dir=output_dir,
-            name="execsummary_anatomical_plots_wf",
-        )
-
-        # fmt:off
-        workflow.connect([
-            (warp_anats_to_template_wf, execsummary_anatomical_plots_wf, [
-                ("outputnode.t1w", "inputnode.t1w"),
-                ("outputnode.t2w", "inputnode.t2w"),
-                ("outputnode.template", "inputnode.template"),
-            ]),
-        ])
-        # fmt:on
-
-    if surfaces_found and dcan_qc:
-        # Plot the white and pial surfaces on the brain in a brainsprite figure.
-        brainsprite_wf = init_brainsprite_figures_wf(
-            output_dir=output_dir,
-            t2w_available=False,
-            omp_nthreads=omp_nthreads,
-            mem_gb=5,
-        )
-
-    if process_surfaces and surfaces_found and cifti:
-        warp_surfaces_to_template_wf = init_warp_surfaces_to_template_wf(
-            fmri_dir=fmri_dir,
-            subject_id=subject_id,
-            output_dir=output_dir,
-            warp_to_standard=(not standard_space_surfaces),
-            omp_nthreads=omp_nthreads,
-            mem_gb=5,  # RF: need to change memory size
-            name="warp_surfaces_to_template_wf",
-        )
-
-        # Use standard-space T1w and surfaces for brainsprite.
-        # fmt:off
-        workflow.connect([
-            (inputnode, warp_surfaces_to_template_wf, [
-                ("lh_pial_surf", "inputnode.lh_pial_surf"),
-                ("rh_pial_surf", "inputnode.rh_pial_surf"),
-                ("lh_wm_surf", "inputnode.lh_wm_surf"),
-                ("rh_wm_surf", "inputnode.rh_wm_surf"),
-                ("lh_midthickness_surf", "inputnode.lh_midthickness_surf"),
-                ("rh_midthickness_surf", "inputnode.rh_midthickness_surf"),
-                ("lh_inflated_surf", "inputnode.lh_inflated_surf"),
-                ("rh_inflated_surf", "inputnode.rh_inflated_surf"),
-                ("lh_vinflated_surf", "inputnode.lh_vinflated_surf"),
-                ("rh_vinflated_surf", "inputnode.rh_vinflated_surf"),
-                ("t1w_to_template_xfm", "inputnode.t1w_to_template_xfm"),
-                ("template_to_t1w_xfm", "inputnode.template_to_t1w_xfm"),
-            ]),
-        ])
-        # fmt:on
-
-        if dcan_qc:
-            # fmt:off
-            workflow.connect([
-                (warp_anats_to_template_wf, brainsprite_wf, [
-                    ("outputnode.t1w", "inputnode.t1w"),
-                ]),
-                (warp_surfaces_to_template_wf, brainsprite_wf, [
-                    ("outputnode.lh_pial_surf", "inputnode.lh_pial_surf"),
-                    ("outputnode.rh_pial_surf", "inputnode.rh_pial_surf"),
-                    ("outputnode.lh_wm_surf", "inputnode.lh_wm_surf"),
-                    ("outputnode.rh_wm_surf", "inputnode.rh_wm_surf"),
-                ]),
-            ])
-            # fmt:on
-
-    elif surfaces_found and dcan_qc and not process_surfaces:
-        # Use native-space T1w and surfaces for brainsprite.
-        # fmt:off
-        workflow.connect([
-            (inputnode, brainsprite_wf, [
-                ("t1w", "inputnode.t1w"),
-                ("lh_pial_surf", "inputnode.lh_pial_surf"),
-                ("rh_pial_surf", "inputnode.rh_pial_surf"),
-                ("lh_wm_surf", "inputnode.lh_wm_surf"),
-                ("rh_wm_surf", "inputnode.rh_wm_surf"),
-            ]),
-        ])
-        # fmt:on
-
-    elif process_surfaces and not surfaces_found:
-        raise ValueError(
-            "No surfaces found. "
-            "Surfaces are required if `--warp-surfaces-native2std` is enabled."
-        )
-
     # Estimate head radius, if necessary
     head_radius = estimate_brain_radius(mask_file=subj_data["t1w_mask"], head_radius=head_radius)
 
-=======
-    # What if I grouped the preproc_files by task first, here?
-    # Then I get a list of lists of preproc files.
-    # I need a nested for loop to initialize all of the post-processing workflows.
-    # Then the concatenation workflows get connected within the first for loop.
-    # The concatenation workflow doesn't need to group inputs,
-    # but it may need to filter them to remove any runs that didn't succeed?
->>>>>>> 50cce5e2
     n_runs = len(preproc_files)
     preproc_files = group_across_runs(preproc_files)
     run_counter = 0
@@ -696,12 +587,7 @@
                 )
                 continue
 
-<<<<<<< HEAD
-            bold_postproc_wf = postproc_wf_function(
-=======
-            n_good_volumes_in_task.append(n_good_volumes_in_run)
             postprocess_bold_wf = init_postprocess_bold_wf(
->>>>>>> 50cce5e2
                 bold_file=bold_file,
                 bandpass_filter=bandpass_filter,
                 high_pass=high_pass,
@@ -732,12 +618,7 @@
 
             # fmt:off
             workflow.connect([
-<<<<<<< HEAD
-                (warp_anats_to_template_wf, bold_postproc_wf, [
-=======
-                (inputnode, postprocess_bold_wf, [("t1w_mask", "inputnode.t1w_mask")]),
                 (postprocess_anat_wf, postprocess_bold_wf, [
->>>>>>> 50cce5e2
                     ("outputnode.t1w", "inputnode.t1w"),
                     ("outputnode.t2w", "inputnode.t2w"),
                 ]),
@@ -747,12 +628,8 @@
             if not cifti:
                 # fmt:off
                 workflow.connect([
-<<<<<<< HEAD
-                    (inputnode, bold_postproc_wf, [
+                    (inputnode, postprocess_bold_wf, [
                         ("t1w_mask", "inputnode.t1w_mask"),
-=======
-                    (inputnode, postprocess_bold_wf, [
->>>>>>> 50cce5e2
                         ("template_to_t1w_xfm", "inputnode.template_to_t1w_xfm"),
                     ]),
                 ])
