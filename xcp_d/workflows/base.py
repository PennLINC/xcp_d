--- conflicted
+++ resolved
@@ -516,9 +516,6 @@
     ])
     # fmt:on
 
-<<<<<<< HEAD
-    if surfaces_found["mesh"] and dcan_qc:
-=======
     if dcan_qc:
         execsummary_anatomical_plots_wf = init_execsummary_anatomical_plots_wf(
             t1w_available=subj_data["t1w"] is not None,
@@ -537,8 +534,7 @@
         ])
         # fmt:on
 
-    if surfaces_found and dcan_qc:
->>>>>>> 5aa474aa
+    if surfaces_found["mesh"] and dcan_qc:
         # Plot the white and pial surfaces on the brain in a brainsprite figure.
         brainsprite_wf = init_brainsprite_figures_wf(
             output_dir=output_dir,
