# emacs: -*- mode: python; py-indent-offset: 4; indent-tabs-mode: nil -*-
# vi: set ft=python sts=4 ts=4 sw=4 et:
"""Workflows for extracting time series and computing functional connectivity."""

from nipype import logging
from nipype.interfaces import utility as niu
from nipype.pipeline import engine as pe
from niworkflows.engine.workflows import LiterateWorkflow as Workflow

from xcp_d import config
from xcp_d.config import dismiss_hash
from xcp_d.interfaces.bids import DerivativesDataSink
from xcp_d.utils.atlas import select_atlases
from xcp_d.utils.doc import fill_doc
from xcp_d.workflows.parcellation import init_parcellate_cifti_wf

LOGGER = logging.getLogger('nipype.workflow')


@fill_doc
<<<<<<< HEAD
def init_functional_connectivity_nifti_wf(
    mem_gb,
    name='connectivity_wf',
    skip_reho=False,
    skip_alff=False,
):
=======
def init_functional_connectivity_nifti_wf(mem_gb, has_multiple_runs, name='connectivity_wf'):
>>>>>>> b646b111
    """Extract BOLD time series and compute functional connectivity.

    Workflow Graph
        .. workflow::
            :graph2use: orig
            :simple_form: yes

            from xcp_d.tests.tests import mock_config
            from xcp_d import config
            from xcp_d.workflows.connectivity import init_functional_connectivity_nifti_wf

            with mock_config():
                config.execution.atlases = ["Glasser", "Gordon"]

                wf = init_functional_connectivity_nifti_wf(
                    mem_gb={"volume": 0.1, "bold": 1.0},
                )

    Parameters
    ----------
    mem_gb : :obj:`dict`
        Dictionary of memory allocations.
    %(name)s
        Default is "connectivity_wf".

    Inputs
    ------
    %(name_source)s
    denoised_bold
        clean bold after filtered out nuisscance and filtering
    %(temporal_mask)s
    alff
    reho
    %(atlases)s
    atlas_files
    atlas_labels_files

    Outputs
    -------
    %(coverage)s
    %(timeseries)s
    %(correlations)s
    %(correlations_exact)s
    parcellated_alff
    parcellated_reho
    """
    from xcp_d.interfaces.connectivity import ConnectPlot, NiftiParcellate, TSVConnect

    workflow = Workflow(name=name)

    bandpass_filter = config.workflow.bandpass_filter
    min_coverage = config.workflow.min_coverage

    workflow.__desc__ = f"""
Processed functional timeseries were extracted from the residual BOLD signal
with *Nilearn's* *NiftiLabelsMasker* for the atlases.
Corresponding pair-wise functional connectivity between all regions was computed for each atlas,
which was operationalized as the Pearson's correlation of each parcel's unsmoothed timeseries.
In cases of partial coverage, uncovered voxels (values of all zeros or NaNs) were either
ignored (when the parcel had >{min_coverage * 100}% coverage)
or were set to zero (when the parcel had <{min_coverage * 100}% coverage).
"""

    inputnode = pe.Node(
        niu.IdentityInterface(
            fields=[
                'name_source',
                'bold_mask',
                'denoised_bold',
                'temporal_mask',
                'alff',  # may be Undefined
                'reho',
                'atlases',
                'atlas_files',
                'atlas_labels_files',
            ],
        ),
        name='inputnode',
    )
    outputnode = pe.Node(
        niu.IdentityInterface(
            fields=[
                'coverage',
                'timeseries',
                'correlations',
                'correlations_exact',
                'parcellated_alff',
                'parcellated_reho',
            ],
        ),
        name='outputnode',
    )

    parcellate_data = pe.MapNode(
        NiftiParcellate(min_coverage=min_coverage),
        name='parcellate_data',
        iterfield=['atlas', 'atlas_labels'],
        mem_gb=mem_gb['bold'],
    )
    workflow.connect([
        (inputnode, parcellate_data, [
            ('denoised_bold', 'filtered_file'),
            ('bold_mask', 'mask'),
            ('atlas_files', 'atlas'),
            ('atlas_labels_files', 'atlas_labels'),
        ]),
        (parcellate_data, outputnode, [
            ('coverage', 'coverage'),
            ('timeseries', 'timeseries'),
        ]),
    ])  # fmt:skip

    if 'all' in config.workflow.correlation_lengths and (
        config.workflow.output_run_wise_correlations or not has_multiple_runs
    ):
        functional_connectivity = pe.MapNode(
            TSVConnect(),
            name='functional_connectivity',
            iterfield=['timeseries'],
            mem_gb=mem_gb['bold'],
        )
        workflow.connect([
            (inputnode, functional_connectivity, [('temporal_mask', 'temporal_mask')]),
            (parcellate_data, functional_connectivity, [('timeseries', 'timeseries')]),
            (functional_connectivity, outputnode, [
                ('correlations', 'correlations'),
                ('correlations_exact', 'correlations_exact'),
            ]),
        ])  # fmt:skip

        connectivity_plot = pe.Node(
            ConnectPlot(),
            name='connectivity_plot',
            mem_gb=mem_gb['bold'],
        )
        workflow.connect([
            (inputnode, connectivity_plot, [
                ('atlases', 'atlases'),
                ('atlas_labels_files', 'atlas_tsvs'),
            ]),
            (functional_connectivity, connectivity_plot, [('correlations', 'correlations_tsv')]),
        ])  # fmt:skip

        ds_report_connectivity_plot = pe.Node(
            DerivativesDataSink(
                dismiss_entities=dismiss_hash(),
                desc='connectivityplot',
            ),
            name='ds_report_connectivity_plot',
            run_without_submitting=True,
        )
        workflow.connect([
            (inputnode, ds_report_connectivity_plot, [('name_source', 'source_file')]),
            (connectivity_plot, ds_report_connectivity_plot, [('connectplot', 'in_file')]),
        ])  # fmt:skip

    if not skip_reho:
        parcellate_reho = pe.MapNode(
            NiftiParcellate(min_coverage=min_coverage),
            name='parcellate_reho',
            iterfield=['atlas', 'atlas_labels'],
            mem_gb=mem_gb['bold'],
        )
        workflow.connect([
            (inputnode, parcellate_reho, [
                ('reho', 'filtered_file'),
                ('bold_mask', 'mask'),
                ('atlas_files', 'atlas'),
                ('atlas_labels_files', 'atlas_labels'),
            ]),
            (parcellate_reho, outputnode, [('timeseries', 'parcellated_reho')]),
        ])  # fmt:skip

    if not skip_alff:
        parcellate_alff = pe.MapNode(
            NiftiParcellate(min_coverage=min_coverage),
            name='parcellate_alff',
            iterfield=['atlas', 'atlas_labels'],
            mem_gb=mem_gb['bold'],
        )
        workflow.connect([
            (inputnode, parcellate_alff, [
                ('alff', 'filtered_file'),
                ('bold_mask', 'mask'),
                ('atlas_files', 'atlas'),
                ('atlas_labels_files', 'atlas_labels'),
            ]),
            (parcellate_alff, outputnode, [('timeseries', 'parcellated_alff')]),
        ])  # fmt:skip

    return workflow


@fill_doc
def init_functional_connectivity_cifti_wf(
    mem_gb,
<<<<<<< HEAD
    exact_scans,
    name='connectivity_wf',
    skip_reho=False,
    skip_alff=False,
=======
    has_multiple_runs,
    exact_scans,
    name='connectivity_wf',
>>>>>>> b646b111
):
    """Extract CIFTI time series.

    This will parcellate the CIFTI file using the selected atlases and compute functional
    connectivity between all regions for the selected atlases.
    It will also parcellate ReHo and ALFF maps if they are provided.

    Workflow Graph
        .. workflow::
            :graph2use: orig
            :simple_form: yes

            from xcp_d import config
            from xcp_d.tests.tests import mock_config
            from xcp_d.workflows.connectivity import init_functional_connectivity_cifti_wf

            with mock_config():
                config.execution.atlases = ["Glasser", "Gordon"]

                wf = init_functional_connectivity_cifti_wf(
                    mem_gb={"volume": 0.1, "bold": 1.0},
                    exact_scans=[30, 40],
                )

    Parameters
    ----------
    mem_gb : :obj:`dict`
        Dictionary of memory allocations.
    exact_scans : :obj:`list`
        List of exact scans to compute correlations for.
    %(name)s
        Default is "connectivity_wf".

    Inputs
    ------
    %(name_source)s
    denoised_bold
        Clean CIFTI after filtering and nuisance regression.
        The CIFTI file is in the same standard space as the atlases,
        so no transformations will be applied to the data before parcellation.
    %(temporal_mask)s
    alff
    reho
    %(atlases)s
    atlas_files
    atlas_labels_files

    Outputs
    -------
    %(coverage_ciftis)s
    %(timeseries_ciftis)s
    %(correlation_ciftis)s
    correlation_ciftis_exact
    %(coverage)s
    %(timeseries)s
    %(correlations)s
    correlations_exact
    parcellated_reho
    parcellated_alff
    """
    from xcp_d.interfaces.censoring import Censor
    from xcp_d.interfaces.connectivity import CiftiToTSV, ConnectPlot
    from xcp_d.interfaces.plotting import PlotCiftiParcellation
    from xcp_d.interfaces.workbench import CiftiCorrelation

    workflow = Workflow(name=name)

    bandpass_filter = config.workflow.bandpass_filter
    min_coverage = config.workflow.min_coverage

    workflow.__desc__ = f"""
Processed functional timeseries were extracted from residual BOLD using
Connectome Workbench [@marcus2011informatics] for the atlases.
Corresponding pair-wise functional connectivity between all regions was computed for each atlas,
which was operationalized as the Pearson's correlation of each parcel's unsmoothed timeseries with
the Connectome Workbench.
In cases of partial coverage, uncovered vertices (values of all zeros or NaNs) were either
ignored (when the parcel had >{min_coverage * 100}% coverage)
or were set to zero (when the parcel had <{min_coverage * 100}% coverage).
"""

    inputnode = pe.Node(
        niu.IdentityInterface(
            fields=[
                'name_source',
                'denoised_bold',
                'temporal_mask',
                'alff',  # may be Undefined
                'reho',
                'atlases',
                'atlas_files',
                'atlas_labels_files',
                # for plotting, if the anatomical workflow is enabled
                'lh_midthickness',
                'rh_midthickness',
            ],
        ),
        name='inputnode',
    )
    outputnode = pe.Node(
        niu.IdentityInterface(
            fields=[
                'coverage_ciftis',
                'timeseries_ciftis',
                'correlation_ciftis',
                'correlation_ciftis_exact',
                'coverage',
                'timeseries',
                'correlations',
                'correlations_exact',
                'parcellated_alff',
                'parcellated_reho',
            ],
        ),
        name='outputnode',
    )

    parcellate_bold_wf = init_parcellate_cifti_wf(
        mem_gb=mem_gb,
        compute_mask=True,
        name='parcellate_bold_wf',
    )
    workflow.connect([
        (inputnode, parcellate_bold_wf, [
            ('denoised_bold', 'inputnode.in_file'),
            ('atlas_files', 'inputnode.atlas_files'),
            ('atlas_labels_files', 'inputnode.atlas_labels_files'),
        ]),
        (parcellate_bold_wf, outputnode, [
            ('outputnode.parcellated_cifti', 'timeseries_ciftis'),
            ('outputnode.parcellated_tsv', 'timeseries'),
            ('outputnode.coverage_cifti', 'coverage_ciftis'),
            ('outputnode.coverage_tsv', 'coverage'),
        ]),
    ])  # fmt:skip

    # Filter out subcortical atlases
    cortical_atlases = select_atlases(atlases=config.execution.atlases, subset='cortical')
    if cortical_atlases:
        plot_coverage = pe.Node(
            PlotCiftiParcellation(
                base_desc='coverage',
                cortical_atlases=cortical_atlases,
                vmin=0,
                vmax=1,
            ),
            name='plot_coverage',
            n_procs=1,
            mem_gb=config.DEFAULT_MEMORY_MIN_GB,
        )
        workflow.connect([
            (inputnode, plot_coverage, [
                ('atlases', 'labels'),
                ('lh_midthickness', 'lh_underlay'),
                ('rh_midthickness', 'rh_underlay'),
            ]),
            (parcellate_bold_wf, plot_coverage, [('outputnode.coverage_cifti', 'in_files')]),
        ])  # fmt:skip

        ds_report_coverage = pe.Node(
            DerivativesDataSink(dismiss_entities=dismiss_hash()),
            name='ds_report_coverage',
            run_without_submitting=True,
        )
        workflow.connect([
            (inputnode, ds_report_coverage, [('name_source', 'source_file')]),
            (plot_coverage, ds_report_coverage, [
                ('out_file', 'in_file'),
                ('desc', 'desc'),
            ]),
        ])  # fmt:skip

    # Reduce the CIFTI before calculating correlations
    parcellated_bold_buffer = pe.MapNode(
        niu.IdentityInterface(fields=['parcellated_cifti']),
        name='parcellated_bold_buffer',
        iterfield=['parcellated_cifti'],
    )
    if config.workflow.output_interpolated:
        # If we want interpolated time series, the parcellated CIFTI will have interpolated values,
        # but the correlation matrices should only include low-motion volumes.
        remove_outliers = pe.MapNode(
            Censor(column='framewise_displacement'),
            name='remove_outliers',
            iterfield=['in_file'],
        )
        workflow.connect([
            (inputnode, remove_outliers, [('temporal_mask', 'temporal_mask')]),
            (parcellate_bold_wf, remove_outliers, [('outputnode.parcellated_cifti', 'in_file')]),
            (remove_outliers, parcellated_bold_buffer, [('out_file', 'parcellated_cifti')]),
        ])  # fmt:skip
    else:
        workflow.connect([
            (parcellate_bold_wf, parcellated_bold_buffer, [
                ('outputnode.parcellated_cifti', 'parcellated_cifti'),
            ]),
        ])  # fmt:skip

    if 'all' in config.workflow.correlation_lengths and (
        config.workflow.output_run_wise_correlations or not has_multiple_runs
    ):
        # Correlate the parcellated data
        correlate_bold = pe.MapNode(
            CiftiCorrelation(
                num_threads=config.nipype.omp_nthreads,
            ),
            name='correlate_bold',
            iterfield=['in_file'],
            n_procs=config.nipype.omp_nthreads,
        )
        workflow.connect([
            (parcellated_bold_buffer, correlate_bold, [('parcellated_cifti', 'in_file')]),
            (correlate_bold, outputnode, [('out_file', 'correlation_ciftis')]),
        ])  # fmt:skip

        # Convert correlation pconn file to TSV
        dconn_to_tsv = pe.MapNode(
            CiftiToTSV(),
            name='dconn_to_tsv',
            iterfield=['in_file', 'atlas_labels'],
        )
        workflow.connect([
            (inputnode, dconn_to_tsv, [('atlas_labels_files', 'atlas_labels')]),
            (correlate_bold, dconn_to_tsv, [('out_file', 'in_file')]),
            (dconn_to_tsv, outputnode, [('out_file', 'correlations')]),
        ])  # fmt:skip

        # Plot up to four connectivity matrices
        connectivity_plot = pe.Node(
            ConnectPlot(),
            name='connectivity_plot',
            mem_gb=mem_gb['bold'],
        )
        workflow.connect([
            (inputnode, connectivity_plot, [
                ('atlases', 'atlases'),
                ('atlas_labels_files', 'atlas_tsvs'),
            ]),
            (dconn_to_tsv, connectivity_plot, [('out_file', 'correlations_tsv')]),
        ])  # fmt:skip

        ds_report_connectivity = pe.Node(
            DerivativesDataSink(
                dismiss_entities=dismiss_hash(),
                desc='connectivityplot',
            ),
            name='ds_report_connectivity',
            run_without_submitting=True,
            mem_gb=0.1,
        )
        workflow.connect([
            (inputnode, ds_report_connectivity, [('name_source', 'source_file')]),
            (connectivity_plot, ds_report_connectivity, [('connectplot', 'in_file')]),
        ])  # fmt:skip

    # Perform exact-time correlations
    if exact_scans:
        collect_exact_ciftis = pe.Node(
            niu.Merge(len(exact_scans), no_flatten=True, axis='hstack'),
            name='collect_exact_ciftis',
        )
        workflow.connect([
            (collect_exact_ciftis, outputnode, [('out', 'correlation_ciftis_exact')]),
        ])  # fmt:skip

        collect_exact_tsvs = pe.Node(
            niu.Merge(len(exact_scans), no_flatten=True, axis='hstack'),
            name='collect_exact_tsvs',
        )
        workflow.connect([(collect_exact_tsvs, outputnode, [('out', 'correlations_exact')])])

        for i_exact_scan, exact_scan in enumerate(exact_scans):
            reduce_exact_bold = pe.MapNode(
                Censor(column=f'exact_{exact_scan}'),
                name=f'reduce_bold_{exact_scan}volumes',
                iterfield=['in_file'],
            )
            workflow.connect([
                (inputnode, reduce_exact_bold, [('temporal_mask', 'temporal_mask')]),
                (parcellated_bold_buffer, reduce_exact_bold, [('parcellated_cifti', 'in_file')]),
            ])  # fmt:skip

            # Correlate the parcellated data
            # Only use single threads because the parcellated data is tiny
            correlate_exact_bold = pe.MapNode(
                CiftiCorrelation(num_threads=1),
                name=f'correlate_bold_{exact_scan}volumes',
                iterfield=['in_file'],
                n_procs=1,
            )
            workflow.connect([
                (reduce_exact_bold, correlate_exact_bold, [('out_file', 'in_file')]),
                (correlate_exact_bold, collect_exact_ciftis, [
                    ('out_file', f'in{i_exact_scan + 1}'),
                ]),
            ])  # fmt:skip

            # Convert correlation pconn file to TSV
            exact_dconn_to_tsv = pe.MapNode(
                CiftiToTSV(),
                name=f'dconn_to_tsv_{exact_scan}volumes',
                iterfield=['in_file', 'atlas_labels'],
            )
            workflow.connect([
                (inputnode, exact_dconn_to_tsv, [('atlas_labels_files', 'atlas_labels')]),
                (correlate_exact_bold, exact_dconn_to_tsv, [('out_file', 'in_file')]),
                (exact_dconn_to_tsv, collect_exact_tsvs, [('out_file', f'in{i_exact_scan + 1}')]),
            ])  # fmt:skip

    if not skip_reho:
        parcellate_reho_wf = init_parcellate_cifti_wf(
            mem_gb=mem_gb,
            compute_mask=False,
            name='parcellate_reho_wf',
        )
        workflow.connect([
            (inputnode, parcellate_reho_wf, [
                ('reho', 'inputnode.in_file'),
                ('atlas_files', 'inputnode.atlas_files'),
                ('atlas_labels_files', 'inputnode.atlas_labels_files'),
            ]),
            (parcellate_bold_wf, parcellate_reho_wf, [
                ('outputnode.vertexwise_coverage', 'inputnode.vertexwise_coverage'),
                ('outputnode.coverage_cifti', 'inputnode.coverage_cifti'),
            ]),
            (parcellate_reho_wf, outputnode, [('outputnode.parcellated_tsv', 'parcellated_reho')]),
        ])  # fmt:skip

    if cortical_atlases and not skip_reho:
        plot_parcellated_reho = pe.Node(
            PlotCiftiParcellation(
                base_desc='reho',
                cortical_atlases=cortical_atlases,
            ),
            name='plot_parcellated_reho',
        )
        workflow.connect([
            (inputnode, plot_parcellated_reho, [
                ('atlases', 'labels'),
                ('lh_midthickness', 'lh_underlay'),
                ('rh_midthickness', 'rh_underlay'),
            ]),
            (parcellate_reho_wf, plot_parcellated_reho, [
                ('outputnode.parcellated_cifti', 'in_files'),
            ]),
        ])  # fmt:skip

        ds_report_reho = pe.Node(
            DerivativesDataSink(dismiss_entities=dismiss_hash()),
            name='ds_report_reho',
            run_without_submitting=True,
        )
        workflow.connect([
            (inputnode, ds_report_reho, [('name_source', 'source_file')]),
            (plot_parcellated_reho, ds_report_reho, [
                ('desc', 'desc'),
                ('out_file', 'in_file'),
            ]),
        ])  # fmt:skip

    if not skip_alff:
        parcellate_alff_wf = init_parcellate_cifti_wf(
            mem_gb=mem_gb,
            compute_mask=False,
            name='parcellate_alff_wf',
        )
        workflow.connect([
            (inputnode, parcellate_alff_wf, [
                ('alff', 'inputnode.in_file'),
                ('atlas_files', 'inputnode.atlas_files'),
                ('atlas_labels_files', 'inputnode.atlas_labels_files'),
            ]),
            (parcellate_bold_wf, parcellate_alff_wf, [
                ('outputnode.vertexwise_coverage', 'inputnode.vertexwise_coverage'),
                ('outputnode.coverage_cifti', 'inputnode.coverage_cifti'),
            ]),
            (parcellate_alff_wf, outputnode, [('outputnode.parcellated_tsv', 'parcellated_alff')]),
        ])  # fmt:skip

        if cortical_atlases:
            plot_parcellated_alff = pe.Node(
                PlotCiftiParcellation(
                    base_desc='alff',
                    cortical_atlases=cortical_atlases,
                ),
                name='plot_parcellated_alff',
            )
            workflow.connect([
                (inputnode, plot_parcellated_alff, [
                    ('atlases', 'labels'),
                    ('lh_midthickness', 'lh_underlay'),
                    ('rh_midthickness', 'rh_underlay'),
                ]),
                (parcellate_alff_wf, plot_parcellated_alff, [
                    ('outputnode.parcellated_cifti', 'in_files'),
                ]),
            ])  # fmt:skip

            ds_report_alff = pe.Node(
                DerivativesDataSink(dismiss_entities=dismiss_hash()),
                name='ds_report_alff',
                run_without_submitting=True,
            )
            workflow.connect([
                (inputnode, ds_report_alff, [('name_source', 'source_file')]),
                (plot_parcellated_alff, ds_report_alff, [
                    ('out_file', 'in_file'),
                    ('desc', 'desc'),
                ]),
            ])  # fmt:skip

    return workflow<|MERGE_RESOLUTION|>--- conflicted
+++ resolved
@@ -18,16 +18,13 @@
 
 
 @fill_doc
-<<<<<<< HEAD
 def init_functional_connectivity_nifti_wf(
     mem_gb,
+    has_multiple_runs,
     name='connectivity_wf',
     skip_reho=False,
     skip_alff=False,
 ):
-=======
-def init_functional_connectivity_nifti_wf(mem_gb, has_multiple_runs, name='connectivity_wf'):
->>>>>>> b646b111
     """Extract BOLD time series and compute functional connectivity.
 
     Workflow Graph
@@ -224,16 +221,11 @@
 @fill_doc
 def init_functional_connectivity_cifti_wf(
     mem_gb,
-<<<<<<< HEAD
+    has_multiple_runs,
     exact_scans,
     name='connectivity_wf',
     skip_reho=False,
     skip_alff=False,
-=======
-    has_multiple_runs,
-    exact_scans,
-    name='connectivity_wf',
->>>>>>> b646b111
 ):
     """Extract CIFTI time series.
 
