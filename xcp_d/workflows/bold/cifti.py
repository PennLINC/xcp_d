# emacs: -*- mode: python; py-indent-offset: 4; indent-tabs-mode: nil -*-
# vi: set ft=python sts=4 ts=4 sw=4 et:
"""Workflows for post-processing CIFTI-format BOLD data."""

from nipype import logging
from nipype.interfaces import utility as niu
from nipype.pipeline import engine as pe
from niworkflows.engine.workflows import LiterateWorkflow as Workflow
from num2words import num2words

from xcp_d import config
from xcp_d.interfaces.utils import ConvertTo32
from xcp_d.utils.doc import fill_doc
from xcp_d.utils.utils import _create_mem_gb
from xcp_d.workflows.bold.connectivity import init_functional_connectivity_cifti_wf
from xcp_d.workflows.bold.metrics import init_alff_wf, init_reho_cifti_wf
from xcp_d.workflows.bold.outputs import init_postproc_derivatives_wf
from xcp_d.workflows.bold.plotting import (
    init_execsummary_functional_plots_wf,
    init_qc_report_wf,
)
from xcp_d.workflows.bold.postprocessing import (
    init_denoise_bold_wf,
    init_despike_wf,
    init_prepare_confounds_wf,
)

LOGGER = logging.getLogger('nipype.workflow')


@fill_doc
def init_postprocess_cifti_wf(
    bold_file,
    head_radius,
    run_data,
    t1w_available,
    t2w_available,
    n_runs,
    has_multiple_runs,
    exact_scans,
    name='cifti_postprocess_wf',
):
    """Organize the cifti processing workflow.

    Workflow Graph
        .. workflow::
            :graph2use: orig
            :simple_form: yes

            import os

            from xcp_d.tests.tests import mock_config
            from xcp_d import config
            from xcp_d.utils.bids import collect_data, collect_run_data
            from xcp_d.workflows.bold.cifti import init_postprocess_cifti_wf

            with mock_config():
                bold_file = str(
                    config.execution.fmri_dir / "sub-01" / "func" /
                    "sub-01_task-imagery_run-01_space-fsLR_den-91k_bold.dtseries.nii"
                )

                run_data = collect_run_data(
                    layout=layout,
                    input_type="fmriprep",
                    bold_file=bold_file,
                    cifti=True,
                )

                wf = init_postprocess_cifti_wf(
                    bold_file=bold_file,
                    head_radius=50.,
                    run_data=run_data,
                    t1w_available=True,
                    t2w_available=True,
                    n_runs=1,
                    has_multiple_runs=False,
                    exact_scans=[],
                    name="cifti_postprocess_wf",
                )

    Parameters
    ----------
    bold_file
    %(head_radius)s
        This will already be estimated before this workflow.
    run_data : dict
    t1w_available
    t2w_available
    n_runs
        Number of runs being postprocessed by XCP-D.
        This is just used for the boilerplate, as this workflow only posprocesses one run.
    has_multiple_runs
        Whether there are multiple runs for this task or not.
        Interacts with the output_run_wise_correlations parameter.
    %(exact_scans)s
    %(name)s
        Default is "cifti_postprocess_wf".

    Inputs
    ------
    bold_file
        CIFTI file
    %(boldref)s
    t1w
        Preprocessed T1w image, warped to standard space.
        Fed from the subject workflow.
    t2w
        Preprocessed T2w image, warped to standard space.
        Fed from the subject workflow.
    motion_file
    motion_json
    %(dummy_scans)s

    Outputs
    -------
    %(name_source)s
    preprocessed_bold : :obj:`str`
        The preprocessed BOLD file, after dummy scan removal.
    motion_file
    %(temporal_mask)s
    %(denoised_interpolated_bold)s
    %(censored_denoised_bold)s
    %(smoothed_denoised_bold)s
    %(boldref)s
    bold_mask
    %(timeseries)s
    %(timeseries_ciftis)s

    References
    ----------
    .. footbibliography::
    """
    workflow = Workflow(name=name)

    bandpass_filter = config.workflow.bandpass_filter
    dummy_scans = config.workflow.dummy_scans
    despike = config.workflow.despike

    TR = run_data['bold_metadata']['RepetitionTime']

    inputnode = pe.Node(
        niu.IdentityInterface(
            fields=[
                'bold_file',
                'boldref',
                't1w',
                't2w',
                'motion_file',
                'motion_json',
                'confounds_files',
                'dummy_scans',
                # if parcellation is performed
                'atlases',
                'atlas_files',
                'atlas_labels_files',
                # CIFTI only
                # for plotting, if the anatomical workflow was used
                'lh_midthickness',
                'rh_midthickness',
                # NIfTI stuff
                'anat_brainmask',
                'bold_mask',
                'template_to_anat_xfm',
                'anat_native',
            ],
        ),
        name='inputnode',
    )

    inputnode.inputs.bold_file = bold_file
    inputnode.inputs.boldref = run_data['boldref']
    inputnode.inputs.motion_file = run_data['motion_file']
    inputnode.inputs.motion_json = run_data['motion_json']
    inputnode.inputs.confounds_files = run_data['confounds']
    inputnode.inputs.dummy_scans = dummy_scans
    inputnode.inputs.bold_mask = run_data['boldmask']

    workflow.__desc__ = f"""

#### Functional data

For each of the {num2words(n_runs)} BOLD runs found per subject (across all tasks and sessions),
the following post-processing was performed.

"""

    outputnode = pe.Node(
        niu.IdentityInterface(
            fields=[
                'name_source',
                'preprocessed_bold',
                'motion_file',
                'temporal_mask',
                'denoised_bold',
                'denoised_interpolated_bold',
                'censored_denoised_bold',
                'smoothed_denoised_bold',
                'boldref',
                'bold_mask',  # used for plotting
                # if parcellation is performed
                'timeseries',
                'timeseries_ciftis',
            ],
        ),
        name='outputnode',
    )

    mem_gbx = _create_mem_gb(bold_file)

    downcast_data = pe.Node(
        ConvertTo32(),
        name='downcast_data',
        mem_gb=mem_gbx['bold'],
    )

    workflow.connect([
        (inputnode, outputnode, [
            ('bold_file', 'name_source'),
            ('boldref', 'boldref'),
        ]),
        (inputnode, downcast_data, [('bold_file', 'bold_file')]),
    ])  # fmt:skip

    prepare_confounds_wf = init_prepare_confounds_wf(
        TR=TR,
        exact_scans=exact_scans,
        head_radius=head_radius,
    )

    workflow.connect([
        (inputnode, prepare_confounds_wf, [
            ('bold_file', 'inputnode.name_source'),
            ('motion_file', 'inputnode.motion_file'),
            ('motion_json', 'inputnode.motion_json'),
            ('confounds_files', 'inputnode.confounds_files'),
        ]),
        (downcast_data, prepare_confounds_wf, [('bold_file', 'inputnode.preprocessed_bold')]),
        (prepare_confounds_wf, outputnode, [
            ('outputnode.preprocessed_bold', 'preprocessed_bold'),
        ]),
    ])  # fmt:skip

    denoise_bold_wf = init_denoise_bold_wf(TR=TR, mem_gb=mem_gbx)

    workflow.connect([
        (prepare_confounds_wf, denoise_bold_wf, [
            ('outputnode.temporal_mask', 'inputnode.temporal_mask'),
            ('outputnode.confounds_tsv', 'inputnode.confounds_tsv'),
            ('outputnode.confounds_images', 'inputnode.confounds_images'),
        ]),
        (denoise_bold_wf, outputnode, [
            ('outputnode.denoised_interpolated_bold', 'denoised_interpolated_bold'),
            ('outputnode.censored_denoised_bold', 'censored_denoised_bold'),
        ]),
    ])  # fmt:skip

    if despike:
        despike_wf = init_despike_wf(TR=TR)

        workflow.connect([
            (prepare_confounds_wf, despike_wf, [
                ('outputnode.preprocessed_bold', 'inputnode.bold_file'),
            ]),
            (despike_wf, denoise_bold_wf, [
                ('outputnode.bold_file', 'inputnode.preprocessed_bold'),
            ]),
        ])  # fmt:skip

    else:
        workflow.connect([
            (prepare_confounds_wf, denoise_bold_wf, [
                ('outputnode.preprocessed_bold', 'inputnode.preprocessed_bold'),
            ]),
        ])  # fmt:skip

    # Determine whether ALFF should be skipped. ALFF is only meaningful when
    # bandpass filtering is enabled; users may also explicitly request it be
    # skipped via the --skip parameter.
    skip_alff = (not bandpass_filter) or ('alff' in config.workflow.skip_outputs)

    if not skip_alff:
        alff_wf = init_alff_wf(name_source=bold_file, TR=TR, mem_gb=mem_gbx)

        workflow.connect([
            (inputnode, alff_wf, [
                ('lh_midthickness', 'inputnode.lh_midthickness'),
                ('rh_midthickness', 'inputnode.rh_midthickness'),
            ]),
            (prepare_confounds_wf, alff_wf, [
                ('outputnode.temporal_mask', 'inputnode.temporal_mask'),
            ]),
            (denoise_bold_wf, alff_wf, [
                ('outputnode.denoised_interpolated_bold', 'inputnode.denoised_bold'),
            ]),
        ])  # fmt:skip

    # Skip ReHo calculation if requested
    skip_reho = 'reho' in config.workflow.skip_outputs
    if not skip_reho:
        reho_wf = init_reho_cifti_wf(name_source=bold_file, mem_gb=mem_gbx)

        workflow.connect([
            (inputnode, reho_wf, [
                ('lh_midthickness', 'inputnode.lh_midthickness'),
                ('rh_midthickness', 'inputnode.rh_midthickness'),
            ]),
            (denoise_bold_wf, reho_wf, [
                ('outputnode.censored_denoised_bold', 'inputnode.denoised_bold'),
            ]),
        ])  # fmt:skip

    qc_report_wf = init_qc_report_wf(
        TR=TR,
        head_radius=head_radius,
        mem_gb=mem_gbx,
        name='qc_report_wf',
    )

    workflow.connect([
        (inputnode, qc_report_wf, [('bold_file', 'inputnode.name_source')]),
        (prepare_confounds_wf, qc_report_wf, [
            ('outputnode.preprocessed_bold', 'inputnode.preprocessed_bold'),
            ('outputnode.dummy_scans', 'inputnode.dummy_scans'),
            ('outputnode.motion_file', 'inputnode.motion_file'),
            ('outputnode.temporal_mask', 'inputnode.temporal_mask'),
        ]),
        (denoise_bold_wf, qc_report_wf, [
            ('outputnode.denoised_interpolated_bold', 'inputnode.denoised_interpolated_bold'),
            ('outputnode.censored_denoised_bold', 'inputnode.censored_denoised_bold'),
        ]),
    ])  # fmt:skip

    postproc_derivatives_wf = init_postproc_derivatives_wf(
        name_source=bold_file,
        source_metadata=run_data['bold_metadata'],
        has_multiple_runs=has_multiple_runs,
        exact_scans=exact_scans,
    )

    workflow.connect([
        (inputnode, postproc_derivatives_wf, [
            ('motion_file', 'inputnode.preproc_confounds_file'),
            ('atlas_files', 'inputnode.atlas_files'),
            ('atlases', 'inputnode.atlas_names'),
        ]),
        (denoise_bold_wf, postproc_derivatives_wf, [
            ('outputnode.denoised_bold', 'inputnode.denoised_bold'),
            ('outputnode.smoothed_denoised_bold', 'inputnode.smoothed_denoised_bold'),
        ]),
        (qc_report_wf, postproc_derivatives_wf, [('outputnode.qc_file', 'inputnode.qc_file')]),
        (prepare_confounds_wf, postproc_derivatives_wf, [
            ('outputnode.confounds_tsv', 'inputnode.confounds_tsv'),
            ('outputnode.confounds_metadata', 'inputnode.confounds_metadata'),
            ('outputnode.motion_file', 'inputnode.motion_file'),
            ('outputnode.motion_metadata', 'inputnode.motion_metadata'),
            ('outputnode.temporal_mask', 'inputnode.temporal_mask'),
            ('outputnode.temporal_mask_metadata', 'inputnode.temporal_mask_metadata'),
        ]),
        (postproc_derivatives_wf, outputnode, [
            ('outputnode.motion_file', 'motion_file'),
            ('outputnode.temporal_mask', 'temporal_mask'),
            ('outputnode.denoised_bold', 'denoised_bold'),
            ('outputnode.smoothed_denoised_bold', 'smoothed_denoised_bold'),
            ('outputnode.timeseries', 'timeseries'),
            ('outputnode.timeseries_ciftis', 'timeseries_ciftis'),
        ]),
    ])  # fmt:skip

    # Connect ReHo workflow if not skipped
    if not skip_reho:
        workflow.connect([
            (reho_wf, postproc_derivatives_wf, [('outputnode.reho', 'inputnode.reho')]),
        ])  # fmt:skip

    # Connect ALFF workflow if not skipped
    if not skip_alff:
        workflow.connect([
            (alff_wf, postproc_derivatives_wf, [
                ('outputnode.alff', 'inputnode.alff'),
                ('outputnode.smoothed_alff', 'inputnode.smoothed_alff'),
            ]),
        ])  # fmt:skip

    if config.execution.atlases:
        connectivity_wf = init_functional_connectivity_cifti_wf(
            mem_gb=mem_gbx,
            exact_scans=exact_scans,
<<<<<<< HEAD
            skip_reho=skip_reho,
            skip_alff=skip_alff,
=======
            has_multiple_runs=has_multiple_runs,
>>>>>>> b646b111
        )

        workflow.connect([
            (inputnode, connectivity_wf, [
                ('bold_file', 'inputnode.name_source'),
                ('atlases', 'inputnode.atlases'),
                ('atlas_files', 'inputnode.atlas_files'),
                ('atlas_labels_files', 'inputnode.atlas_labels_files'),
                ('lh_midthickness', 'inputnode.lh_midthickness'),
                ('rh_midthickness', 'inputnode.rh_midthickness'),
            ]),
            (prepare_confounds_wf, connectivity_wf, [
                ('outputnode.temporal_mask', 'inputnode.temporal_mask'),
            ]),
            (denoise_bold_wf, connectivity_wf, [
                ('outputnode.denoised_bold', 'inputnode.denoised_bold'),
            ]),
            (connectivity_wf, postproc_derivatives_wf, [
                ('outputnode.coverage_ciftis', 'inputnode.coverage_ciftis'),
                ('outputnode.timeseries_ciftis', 'inputnode.timeseries_ciftis'),
                ('outputnode.correlation_ciftis', 'inputnode.correlation_ciftis'),
                ('outputnode.correlation_ciftis_exact', 'inputnode.correlation_ciftis_exact'),
                ('outputnode.coverage', 'inputnode.coverage'),
                ('outputnode.timeseries', 'inputnode.timeseries'),
                ('outputnode.correlations', 'inputnode.correlations'),
                ('outputnode.correlations_exact', 'inputnode.correlations_exact'),
            ]),
        ])  # fmt:skip

        # Connect ReHo to connectivity workflow if not skipped
        if not skip_reho:
            workflow.connect([
                (reho_wf, connectivity_wf, [('outputnode.reho', 'inputnode.reho')]),
                (connectivity_wf, postproc_derivatives_wf, [
                    ('outputnode.parcellated_reho', 'inputnode.parcellated_reho'),
                ]),
            ])  # fmt:skip

        # Connect ALFF to connectivity workflow if not skipped
        if not skip_alff:
            workflow.connect([
                (alff_wf, connectivity_wf, [('outputnode.alff', 'inputnode.alff')]),
                (connectivity_wf, postproc_derivatives_wf, [
                    ('outputnode.parcellated_alff', 'inputnode.parcellated_alff'),
                ]),
            ])  # fmt:skip

    if config.workflow.abcc_qc:
        # executive summary workflow
        execsummary_functional_plots_wf = init_execsummary_functional_plots_wf(
            preproc_nifti=run_data['nifti_file'],
            t1w_available=t1w_available,
            t2w_available=t2w_available,
            mem_gb=mem_gbx,
        )
        workflow.connect([
            (inputnode, execsummary_functional_plots_wf, [
                ('boldref', 'inputnode.boldref'),
                ('t1w', 'inputnode.t1w'),
                ('t2w', 'inputnode.t2w'),
                ('anat_brainmask', 'inputnode.anat_brainmask'),
                ('bold_mask', 'inputnode.bold_mask'),
            ]),
        ])  # fmt:skip

    return workflow<|MERGE_RESOLUTION|>--- conflicted
+++ resolved
@@ -386,12 +386,9 @@
         connectivity_wf = init_functional_connectivity_cifti_wf(
             mem_gb=mem_gbx,
             exact_scans=exact_scans,
-<<<<<<< HEAD
+            has_multiple_runs=has_multiple_runs,
             skip_reho=skip_reho,
             skip_alff=skip_alff,
-=======
-            has_multiple_runs=has_multiple_runs,
->>>>>>> b646b111
         )
 
         workflow.connect([
