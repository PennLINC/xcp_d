"""Plotting workflows."""

from nipype import Function
from nipype.interfaces import utility as niu
from nipype.pipeline import engine as pe
from niworkflows.engine.workflows import LiterateWorkflow as Workflow
from templateflow.api import get as get_template

from xcp_d import config
from xcp_d.interfaces.ants import ApplyTransforms
from xcp_d.interfaces.bids import DerivativesDataSink
from xcp_d.interfaces.plotting import QCPlots, QCPlotsES
from xcp_d.interfaces.report import FunctionalSummary
from xcp_d.utils.doc import fill_doc
from xcp_d.utils.qcmetrics import make_abcc_qc_file
from xcp_d.utils.utils import get_bold2std_and_t1w_xfms, get_std2bold_xfms


@fill_doc
def init_qc_report_wf(
    TR,
    head_radius,
    name="qc_report_wf",
):
    """Generate quality control figures and a QC file.

    Workflow Graph
        .. workflow::
            :graph2use: orig
            :simple_form: yes

            from xcp_d.tests.tests import mock_config
            from xcp_d import config
            from xcp_d.workflows.plotting import init_qc_report_wf

            with mock_config():
                wf = init_qc_report_wf(
                    TR=0.5,
                    head_radius=50,
                    name="qc_report_wf",
                )

    Parameters
    ----------
    %(TR)s
    %(head_radius)s
    %(name)s
        Default is "qc_report_wf".

    Inputs
    ------
    %(name_source)s
    preprocessed_bold
        The preprocessed BOLD file, after dummy scan removal.
        Used for carpet plots.
    %(denoised_interpolated_bold)s
        Used for DCAN carpet plots.
        Only used if abcc_qc is True.
    %(censored_denoised_bold)s
        Used for LINC carpet plots.
    %(boldref)s
        Only used with non-CIFTI data.
    bold_mask
        Path to the BOLD run's brain mask in the same space as ``preprocessed_bold``.
        Only used with non-CIFTI data.
    anat_brainmask
        Path to the anatomical brain mask in the same standard space as ``bold_mask``.
        Only used with non-CIFTI data.
    %(template_to_anat_xfm)s
        Only used with non-CIFTI data.
    %(dummy_scans)s
    %(fmriprep_confounds_file)s
    %(temporal_mask)s
    %(filtered_motion)s

    Outputs
    -------
    qc_file
    """
    workflow = Workflow(name=name)

    output_dir = config.execution.xcp_d_dir
    omp_nthreads = config.nipype.omp_nthreads

    inputnode = pe.Node(
        niu.IdentityInterface(
            fields=[
                "name_source",
                "preprocessed_bold",
                "denoised_interpolated_bold",
                "censored_denoised_bold",
                "dummy_scans",
                "fmriprep_confounds_file",
                "filtered_motion",
                "temporal_mask",
                "run_index",  # will only be set for concatenated data
                # nifti-only inputs
                "bold_mask",
                "anat",  # T1w/T2w image in anatomical space
                "anat_brainmask",
                "boldref",
                "template_to_anat_xfm",
            ],
        ),
        name="inputnode",
    )

    outputnode = pe.Node(
        niu.IdentityInterface(
            fields=[
                "qc_file",
            ],
        ),
        name="outputnode",
    )

    nlin2009casym_brain_mask = str(
        get_template(
            "MNI152NLin2009cAsym",
            resolution=2,
            desc="brain",
            suffix="mask",
            extension=[".nii", ".nii.gz"],
        )
    )

    if config.workflow.file_format == "nifti":
        # We need the BOLD mask in T1w and standard spaces for QC metric calculation.
        # This is only possible for nifti inputs.
        get_native2space_transforms = pe.Node(
            Function(
                input_names=["bold_file", "template_to_anat_xfm"],
                output_names=[
                    "bold_to_std_xfms",
                    "bold_to_std_xfms_invert",
                    "bold_to_t1w_xfms",
                    "bold_to_t1w_xfms_invert",
                ],
                function=get_bold2std_and_t1w_xfms,
            ),
            name="get_native2space_transforms",
        )

        workflow.connect([
            (inputnode, get_native2space_transforms, [
                ("name_source", "bold_file"),
                ("template_to_anat_xfm", "template_to_anat_xfm"),
            ]),
        ])  # fmt:skip

        warp_boldmask_to_t1w = pe.Node(
            ApplyTransforms(
                dimension=3,
                interpolation="NearestNeighbor",
            ),
            name="warp_boldmask_to_t1w",
            n_procs=omp_nthreads,
            mem_gb=1,
        )

        workflow.connect([
            (inputnode, warp_boldmask_to_t1w, [
                ("bold_mask", "input_image"),
                ("anat", "reference_image"),
            ]),
            (get_native2space_transforms, warp_boldmask_to_t1w, [
                ("bold_to_t1w_xfms", "transforms"),
                ("bold_to_t1w_xfms_invert", "invert_transform_flags"),
            ]),
        ])  # fmt:skip

        warp_boldmask_to_mni = pe.Node(
            ApplyTransforms(
                dimension=3,
                reference_image=nlin2009casym_brain_mask,
                interpolation="NearestNeighbor",
            ),
            name="warp_boldmask_to_mni",
            n_procs=omp_nthreads,
            mem_gb=1,
        )

        workflow.connect([
            (inputnode, warp_boldmask_to_mni, [("bold_mask", "input_image")]),
            (get_native2space_transforms, warp_boldmask_to_mni, [
                ("bold_to_std_xfms", "transforms"),
                ("bold_to_std_xfms_invert", "invert_transform_flags"),
            ]),
        ])  # fmt:skip

        # Warp the standard-space anatomical brain mask to the anatomical space
        warp_anatmask_to_t1w = pe.Node(
            ApplyTransforms(
                dimension=3,
                interpolation="NearestNeighbor",
            ),
            name="warp_anatmask_to_t1w",
            n_procs=omp_nthreads,
            mem_gb=1,
        )
        workflow.connect([
            (inputnode, warp_anatmask_to_t1w, [
                ("bold_mask", "input_image"),
                ("anat", "reference_image"),
            ]),
            (get_native2space_transforms, warp_anatmask_to_t1w, [
                ("bold_to_t1w_xfms", "transforms"),
                ("bold_to_t1w_xfms_invert", "invert_transform_flags"),
            ]),
        ])  # fmt:skip

        # NIFTI files require a tissue-type segmentation in the same space as the BOLD data.
        # Get the set of transforms from MNI152NLin6Asym (the dseg) to the BOLD space.
        # Given that xcp-d doesn't process native-space data, this transform will never be used.
        get_mni_to_bold_xfms = pe.Node(
            Function(
                input_names=["bold_file"],
                output_names=["transform_list"],
                function=get_std2bold_xfms,
            ),
            name="get_std2native_transform",
        )

        workflow.connect([(inputnode, get_mni_to_bold_xfms, [("name_source", "bold_file")])])

        # Use MNI152NLin2009cAsym tissue-type segmentation file for carpet plots.
        dseg_file = str(
            get_template(
                "MNI152NLin2009cAsym",
                resolution=1,
                desc="carpet",
                suffix="dseg",
                extension=[".nii", ".nii.gz"],
            )
        )

        # Get MNI152NLin2009cAsym --> MNI152NLin6Asym xform.
        MNI152NLin2009cAsym_to_MNI152NLin6Asym = str(
            get_template(
                template="MNI152NLin6Asym",
                mode="image",
                suffix="xfm",
                extension=".h5",
                **{"from": "MNI152NLin2009cAsym"},
            ),
        )

        # Add the MNI152NLin2009cAsym --> MNI152NLin6Asym xform to the end of the
        # BOLD --> MNI152NLin6Asym xform list, because xforms are applied in reverse order.
        add_xfm_to_nlin6asym = pe.Node(
            niu.Merge(2),
            name="add_xfm_to_nlin6asym",
        )
        add_xfm_to_nlin6asym.inputs.in2 = MNI152NLin2009cAsym_to_MNI152NLin6Asym

        workflow.connect([
            (get_mni_to_bold_xfms, add_xfm_to_nlin6asym, [("transform_list", "in1")]),
        ])  # fmt:skip

        # Transform MNI152NLin2009cAsym dseg file to the same space as the BOLD data.
        warp_dseg_to_bold = pe.Node(
            ApplyTransforms(
                dimension=3,
                input_image=dseg_file,
                interpolation="GenericLabel",
            ),
            name="warp_dseg_to_bold",
            n_procs=omp_nthreads,
            mem_gb=3,
        )

        workflow.connect([
            (inputnode, warp_dseg_to_bold, [("boldref", "reference_image")]),
            (add_xfm_to_nlin6asym, warp_dseg_to_bold, [("out", "transforms")]),
        ])  # fmt:skip

    if config.workflow.linc_qc:
        qc_report = pe.Node(
            QCPlots(
                TR=TR,
                head_radius=head_radius,
                template_mask=nlin2009casym_brain_mask,
            ),
            name="qc_report",
            mem_gb=2,
            n_procs=omp_nthreads,
        )

        workflow.connect([
            (inputnode, qc_report, [
                ("name_source", "name_source"),
                ("preprocessed_bold", "bold_file"),
                ("censored_denoised_bold", "cleaned_file"),
                ("fmriprep_confounds_file", "fmriprep_confounds_file"),
                ("temporal_mask", "temporal_mask"),
                ("dummy_scans", "dummy_scans"),
            ]),
            (qc_report, outputnode, [("qc_file", "qc_file")]),
        ])  # fmt:skip

        if config.workflow.file_format == "nifti":
            workflow.connect([
                (inputnode, qc_report, [
                    ("anat_brainmask", "anat_brainmask"),
                    ("bold_mask", "mask_file"),
                ]),
                (warp_dseg_to_bold, qc_report, [("output_image", "seg_file")]),
                (warp_boldmask_to_t1w, qc_report, [("output_image", "bold2T1w_mask")]),
                (warp_boldmask_to_mni, qc_report, [("output_image", "bold2temp_mask")]),
            ])  # fmt:skip
        else:
            qc_report.inputs.mask_file = None

        ds_qc_metadata = pe.Node(
            DerivativesDataSink(
                base_directory=output_dir,
                dismiss_entities=list(DerivativesDataSink._allowed_entities),
                allowed_entities=["desc"],
                desc="linc",
                suffix="qc",
                extension=".json",
            ),
            name="ds_qc_metadata",
            run_without_submitting=True,
        )

        workflow.connect([
            (inputnode, ds_qc_metadata, [("name_source", "source_file")]),
            (qc_report, ds_qc_metadata, [("qc_metadata", "in_file")]),
        ])  # fmt:skip

        ds_report_preprocessing = pe.Node(
            DerivativesDataSink(
                base_directory=output_dir,
                desc="preprocessing",
                datatype="figures",
            ),
            name="ds_report_preprocessing",
            run_without_submitting=False,
        )

        workflow.connect([
            (inputnode, ds_report_preprocessing, [("name_source", "source_file")]),
            (qc_report, ds_report_preprocessing, [("raw_qcplot", "in_file")]),
        ])  # fmt:skip

        ds_report_postprocessing = pe.Node(
            DerivativesDataSink(
                base_directory=output_dir,
                desc="postprocessing",
                datatype="figures",
            ),
            name="ds_report_postprocessing",
            run_without_submitting=False,
        )

        workflow.connect([
            (inputnode, ds_report_postprocessing, [("name_source", "source_file")]),
            (qc_report, ds_report_postprocessing, [("clean_qcplot", "in_file")]),
        ])  # fmt:skip

        functional_qc = pe.Node(
            FunctionalSummary(TR=TR),
            name="qcsummary",
            run_without_submitting=False,
            mem_gb=2,
        )

        workflow.connect([
            (inputnode, functional_qc, [("name_source", "bold_file")]),
            (qc_report, functional_qc, [("qc_file", "qc_file")]),
        ])  # fmt:skip

        ds_report_qualitycontrol = pe.Node(
            DerivativesDataSink(
                base_directory=output_dir,
                desc="qualitycontrol",
                datatype="figures",
            ),
            name="ds_report_qualitycontrol",
            run_without_submitting=False,
        )

        workflow.connect([
            (inputnode, ds_report_qualitycontrol, [("name_source", "source_file")]),
            (functional_qc, ds_report_qualitycontrol, [("out_report", "in_file")]),
        ])  # fmt:skip
    else:
        # Need to explicitly add the outputnode to the workflow, since it's not set otherwise.
        workflow.add_nodes([outputnode])

    if config.workflow.abcc_qc:
        make_abcc_qc_file_node = pe.Node(
            Function(
                input_names=["filtered_motion", "TR"],
                output_names=["dcan_df_file"],
                function=make_abcc_qc_file,
            ),
            name="make_abcc_qc_file_node",
        )
        make_abcc_qc_file_node.inputs.TR = TR

        workflow.connect([
            (inputnode, make_abcc_qc_file_node, [("filtered_motion", "filtered_motion")]),
        ])  # fmt:skip

        ds_abcc_qc = pe.Node(
            DerivativesDataSink(
                base_directory=output_dir,
                datatype="func",
                desc="abcc",
                suffix="qc",
                extension="hdf5",
            ),
            name="ds_abcc_qc",
            run_without_submitting=True,
        )

        workflow.connect([
            (inputnode, ds_abcc_qc, [("name_source", "source_file")]),
            (make_abcc_qc_file_node, ds_abcc_qc, [("dcan_df_file", "in_file")]),
        ])  # fmt:skip

        # Generate preprocessing and postprocessing carpet plots.
        plot_execsummary_carpets_dcan = pe.Node(
            QCPlotsES(TR=TR, standardize=config.workflow.params == "none"),
            name="plot_execsummary_carpets_dcan",
            mem_gb=2,
            n_procs=omp_nthreads,
        )

        workflow.connect([
            (inputnode, plot_execsummary_carpets_dcan, [
                ("preprocessed_bold", "preprocessed_bold"),
                ("denoised_interpolated_bold", "denoised_interpolated_bold"),
                ("filtered_motion", "filtered_motion"),
                ("temporal_mask", "temporal_mask"),
                ("run_index", "run_index"),
            ]),
        ])  # fmt:skip

        if config.workflow.file_format == "nifti":
            workflow.connect([
                (inputnode, plot_execsummary_carpets_dcan, [("bold_mask", "mask")]),
                (warp_dseg_to_bold, plot_execsummary_carpets_dcan, [
                    ("output_image", "seg_data"),
                ]),
            ])  # fmt:skip

        ds_preproc_execsummary_carpet_dcan = pe.Node(
            DerivativesDataSink(
                base_directory=output_dir,
                dismiss_entities=["den"],
                datatype="figures",
                desc="preprocESQC",
            ),
            name="ds_preproc_execsummary_carpet_dcan",
            run_without_submitting=True,
        )

        workflow.connect([
<<<<<<< HEAD
            (inputnode, qc_report, [("bold_mask", "mask_file")]),
            (warp_dseg_to_bold, qc_report, [("output_image", "seg_file")]),
            (warp_boldmask_to_t1w, qc_report, [("output_image", "bold2T1w_mask")]),
            (warp_boldmask_to_mni, qc_report, [("output_image", "bold2temp_mask")]),
            (warp_anatmask_to_t1w, qc_report, [("output_image", "anat_brainmask")]),
        ])
        # fmt:on
    else:
        qc_report.inputs.mask_file = None

    functional_qc = pe.Node(
        FunctionalSummary(TR=TR),
        name="qcsummary",
        run_without_submitting=False,
        mem_gb=2,
    )

    # fmt:off
    workflow.connect([
        (inputnode, functional_qc, [("name_source", "bold_file")]),
        (qc_report, functional_qc, [("qc_file", "qc_file")]),
    ])
    # fmt:on

    ds_report_qualitycontrol = pe.Node(
        DerivativesDataSink(
            base_directory=output_dir,
            desc="qualitycontrol",
            datatype="figures",
        ),
        name="ds_report_qualitycontrol",
        run_without_submitting=False,
    )

    # fmt:off
    workflow.connect([
        (inputnode, ds_report_qualitycontrol, [("name_source", "source_file")]),
        (functional_qc, ds_report_qualitycontrol, [("out_report", "in_file")]),
    ])
    # fmt:on

    ds_report_preprocessing = pe.Node(
        DerivativesDataSink(
            base_directory=output_dir,
            desc="preprocessing",
            datatype="figures",
        ),
        name="ds_report_preprocessing",
        run_without_submitting=False,
    )
=======
            (inputnode, ds_preproc_execsummary_carpet_dcan, [("name_source", "source_file")]),
            (plot_execsummary_carpets_dcan, ds_preproc_execsummary_carpet_dcan, [
                ("before_process", "in_file"),
            ]),
        ])  # fmt:skip
>>>>>>> 5fb08774

        ds_postproc_execsummary_carpet_dcan = pe.Node(
            DerivativesDataSink(
                base_directory=output_dir,
                dismiss_entities=["den"],
                datatype="figures",
                desc="postprocESQC",
            ),
            name="ds_postproc_execsummary_carpet_dcan",
            run_without_submitting=True,
        )

        workflow.connect([
            (inputnode, ds_postproc_execsummary_carpet_dcan, [("name_source", "source_file")]),
            (plot_execsummary_carpets_dcan, ds_postproc_execsummary_carpet_dcan, [
                ("after_process", "in_file"),
            ]),
        ])  # fmt:skip

    return workflow<|MERGE_RESOLUTION|>--- conflicted
+++ resolved
@@ -300,13 +300,11 @@
 
         if config.workflow.file_format == "nifti":
             workflow.connect([
-                (inputnode, qc_report, [
-                    ("anat_brainmask", "anat_brainmask"),
-                    ("bold_mask", "mask_file"),
-                ]),
+                (inputnode, qc_report, [("bold_mask", "mask_file")]),
                 (warp_dseg_to_bold, qc_report, [("output_image", "seg_file")]),
                 (warp_boldmask_to_t1w, qc_report, [("output_image", "bold2T1w_mask")]),
                 (warp_boldmask_to_mni, qc_report, [("output_image", "bold2temp_mask")]),
+                (warp_anatmask_to_t1w, qc_report, [("output_image", "anat_brainmask")]),
             ])  # fmt:skip
         else:
             qc_report.inputs.mask_file = None
@@ -459,64 +457,11 @@
         )
 
         workflow.connect([
-<<<<<<< HEAD
-            (inputnode, qc_report, [("bold_mask", "mask_file")]),
-            (warp_dseg_to_bold, qc_report, [("output_image", "seg_file")]),
-            (warp_boldmask_to_t1w, qc_report, [("output_image", "bold2T1w_mask")]),
-            (warp_boldmask_to_mni, qc_report, [("output_image", "bold2temp_mask")]),
-            (warp_anatmask_to_t1w, qc_report, [("output_image", "anat_brainmask")]),
-        ])
-        # fmt:on
-    else:
-        qc_report.inputs.mask_file = None
-
-    functional_qc = pe.Node(
-        FunctionalSummary(TR=TR),
-        name="qcsummary",
-        run_without_submitting=False,
-        mem_gb=2,
-    )
-
-    # fmt:off
-    workflow.connect([
-        (inputnode, functional_qc, [("name_source", "bold_file")]),
-        (qc_report, functional_qc, [("qc_file", "qc_file")]),
-    ])
-    # fmt:on
-
-    ds_report_qualitycontrol = pe.Node(
-        DerivativesDataSink(
-            base_directory=output_dir,
-            desc="qualitycontrol",
-            datatype="figures",
-        ),
-        name="ds_report_qualitycontrol",
-        run_without_submitting=False,
-    )
-
-    # fmt:off
-    workflow.connect([
-        (inputnode, ds_report_qualitycontrol, [("name_source", "source_file")]),
-        (functional_qc, ds_report_qualitycontrol, [("out_report", "in_file")]),
-    ])
-    # fmt:on
-
-    ds_report_preprocessing = pe.Node(
-        DerivativesDataSink(
-            base_directory=output_dir,
-            desc="preprocessing",
-            datatype="figures",
-        ),
-        name="ds_report_preprocessing",
-        run_without_submitting=False,
-    )
-=======
             (inputnode, ds_preproc_execsummary_carpet_dcan, [("name_source", "source_file")]),
             (plot_execsummary_carpets_dcan, ds_preproc_execsummary_carpet_dcan, [
                 ("before_process", "in_file"),
             ]),
         ])  # fmt:skip
->>>>>>> 5fb08774
 
         ds_postproc_execsummary_carpet_dcan = pe.Node(
             DerivativesDataSink(
