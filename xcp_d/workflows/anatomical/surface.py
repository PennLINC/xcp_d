# emacs: -*- mode: python; py-indent-offset: 4; indent-tabs-mode: nil -*-
# vi: set ft=python sts=4 ts=4 sw=4 et:
"""Workflows for processing surface anatomical files."""

from nipype import logging
from nipype.interfaces import utility as niu
from nipype.interfaces.ants import CompositeTransformUtil  # MB
from nipype.interfaces.freesurfer import MRIsConvert
from nipype.pipeline import engine as pe
from niworkflows.engine.workflows import LiterateWorkflow as Workflow

from xcp_d import config
from xcp_d.interfaces.ants import CompositeInvTransformUtil, ConvertTransformFile
from xcp_d.interfaces.bids import CollectRegistrationFiles, DerivativesDataSink
from xcp_d.interfaces.c3 import C3d  # TM
from xcp_d.interfaces.nilearn import BinaryMath, Merge
from xcp_d.interfaces.workbench import (  # MB,TM
    ApplyAffine,
    ApplyWarpfield,
    ChangeXfmType,
    CiftiSurfaceResample,
    ConvertAffine,
    SurfaceAverage,
    SurfaceGenerateInflated,
    SurfaceSphereProjectUnproject,
)
from xcp_d.utils.doc import fill_doc
from xcp_d.workflows.anatomical.outputs import init_copy_inputs_to_outputs_wf
from xcp_d.workflows.anatomical.plotting import init_brainsprite_figures_wf

LOGGER = logging.getLogger("nipype.workflow")


@fill_doc
def init_postprocess_surfaces_wf(
    mesh_available,
    standard_space_mesh,
    morphometry_files,
    t1w_available,
    t2w_available,
    software,
    name="postprocess_surfaces_wf",
):
    """Postprocess surfaces.

    If DCAN QC is enabled, this will generate a BrainSprite for the executive summary.
    If process-surfaces is enabled *or* fsLR-space mesh files are available,
    then the BrainSprite will use standard-space mesh files.
    Otherwise, it will use the native-space mesh files.

    If process-surfaces is enabled and mesh files (i.e., white and pial surfaces) are available in
    fsnative space, this workflow will warp them to fsLR space.
    If process-surfaces is enabled and the mesh files are already in fsLR space,
    they will be copied to the output directory.
    These fsLR-space mesh files retain the subject's morphology,
    and are thus useful for visualizing fsLR-space statistical derivatives on the subject's brain.

    As long as process-surfaces is enabled and mesh files (in either space) are available,
    HCP-style midthickness, inflated, and very-inflated surfaces will be generated from them.

    If process-surfaces is enabled and morphometry files (e.g., sulcal depth, cortical thickness)
    are available in fsLR space, they will be copied to the output directory.

    Workflow Graph
        .. workflow::
            :graph2use: orig
            :simple_form: yes

            from xcp_d.tests.tests import mock_config
            from xcp_d import config
            from xcp_d.workflows.anatomical.surface import init_postprocess_surfaces_wf

            with mock_config():
                wf = init_postprocess_surfaces_wf(
                    mesh_available=True,
                    standard_space_mesh=False,
                    morphometry_files=[],
                    t1w_available=True,
                    t2w_available=True,
                    software="FreeSurfer",
                    name="postprocess_surfaces_wf",
                )

    Parameters
    ----------
    mesh_available : bool
    standard_space_mesh : bool
    morphometry_files : list of str
    t1w_available : bool
        True if a T1w image is available.
    t2w_available : bool
        True if a T2w image is available.
    software : {"MCRIBS", "FreeSurfer"}
        The software used to generate the surfaces.
    %(name)s
        Default is "postprocess_surfaces_wf".

    Inputs
    ------
    t1w
        Preprocessed T1w file. May be in native or standard space.
    t2w
        Preprocessed T2w file. May be in native or standard space.
    %(anat_to_template_xfm)s
    %(template_to_anat_xfm)s
    lh_pial_surf, rh_pial_surf
    lh_wm_surf, rh_wm_surf
    lh_subject_sphere, rh_subject_sphere
    sulcal_depth
    sulcal_curv
    cortical_thickness
    cortical_thickness_corr
    myelin
    myelin_smoothed
    """
    workflow = Workflow(name=name)

    abcc_qc = config.workflow.abcc_qc
    process_surfaces = config.workflow.process_surfaces
<<<<<<< HEAD
    output_dir = config.execution.output_dir
=======
>>>>>>> 0c1e0bb7
    omp_nthreads = config.nipype.omp_nthreads

    inputnode = pe.Node(
        niu.IdentityInterface(
            fields=[
                "t1w",
                "t2w",
                "anat_to_template_xfm",
                "template_to_anat_xfm",
                "lh_subject_sphere",
                "rh_subject_sphere",
                "lh_pial_surf",
                "rh_pial_surf",
                "lh_wm_surf",
                "rh_wm_surf",
                "sulcal_depth",
                "sulcal_curv",
                "cortical_thickness",
                "cortical_thickness_corr",
                "myelin",
                "myelin_smoothed",
            ],
        ),
        name="inputnode",
    )
    outputnode = pe.Node(
        niu.IdentityInterface(
            fields=[
                "lh_midthickness",
                "rh_midthickness",
            ],
        ),
        name="outputnode",
    )
    workflow.add_nodes([outputnode])  # outputnode may not be used

    workflow.__desc__ = ""

    if abcc_qc and mesh_available:
        # Plot the white and pial surfaces on the brain in a brainsprite figure.
        brainsprite_wf = init_brainsprite_figures_wf(
            t1w_available=t1w_available,
            t2w_available=t2w_available,
        )
        workflow.connect([
            (inputnode, brainsprite_wf, [
                ("t1w", "inputnode.t1w"),
                ("t2w", "inputnode.t2w"),
            ]),
        ])  # fmt:skip

        if (not process_surfaces) or (mesh_available and standard_space_mesh):
            # Use original surfaces for brainsprite.
            # For fMRIPrep derivatives, this will be the native-space surfaces.
            # For DCAN/HCP derivatives, it will be standard-space surfaces.
            workflow.connect([
                (inputnode, brainsprite_wf, [
                    ("lh_pial_surf", "inputnode.lh_pial_surf"),
                    ("rh_pial_surf", "inputnode.rh_pial_surf"),
                    ("lh_wm_surf", "inputnode.lh_wm_surf"),
                    ("rh_wm_surf", "inputnode.rh_wm_surf"),
                ]),
            ])  # fmt:skip

    if not process_surfaces:
        # Return early, as all other steps require process_surfaces.
        return workflow

    if morphometry_files or (mesh_available and standard_space_mesh):
        # At least some surfaces are already in fsLR space and must be copied,
        # without modification, to the output directory.
        copy_std_surfaces_to_datasink = init_copy_inputs_to_outputs_wf(
            name="copy_std_surfaces_to_datasink",
        )

    if morphometry_files:
        workflow.__desc__ += (
            " fsLR-space morphometry surfaces were copied from the preprocessing derivatives to "
            "the XCP-D derivatives."
        )
        for morphometry_file in morphometry_files:
            workflow.connect([
                (inputnode, copy_std_surfaces_to_datasink, [
                    (morphometry_file, f"inputnode.{morphometry_file}"),
                ]),
            ])  # fmt:skip

    if mesh_available:
        workflow.__desc__ += (
            " HCP-style midthickness, inflated, and very-inflated surfaces were generated from "
            "the white-matter and pial surface meshes."
        )
        # Generate and output HCP-style surface files.
        hcp_surface_wfs = {
            hemi: init_generate_hcp_surfaces_wf(name=f"{hemi}_generate_hcp_surfaces_wf")
            for hemi in ["lh", "rh"]
        }
        workflow.connect([
            (inputnode, hcp_surface_wfs["lh"], [("lh_pial_surf", "inputnode.name_source")]),
            (inputnode, hcp_surface_wfs["rh"], [("rh_pial_surf", "inputnode.name_source")]),
            (hcp_surface_wfs["lh"], outputnode, [("outputnode.midthickness", "lh_midthickness")]),
            (hcp_surface_wfs["rh"], outputnode, [("outputnode.midthickness", "rh_midthickness")]),
        ])  # fmt:skip

    if mesh_available and standard_space_mesh:
        workflow.__desc__ += (
            " All surface files were already in fsLR space, and were copied to the output "
            "directory."
        )
        # Mesh files are already in fsLR.
        workflow.connect([
            (inputnode, copy_std_surfaces_to_datasink, [
                ("lh_pial_surf", "inputnode.lh_pial_surf"),
                ("rh_pial_surf", "inputnode.rh_pial_surf"),
                ("lh_wm_surf", "inputnode.lh_wm_surf"),
                ("rh_wm_surf", "inputnode.rh_wm_surf"),
            ]),
            (inputnode, hcp_surface_wfs["lh"], [
                ("lh_pial_surf", "inputnode.pial_surf"),
                ("lh_wm_surf", "inputnode.wm_surf"),
            ]),
            (inputnode, hcp_surface_wfs["rh"], [
                ("rh_pial_surf", "inputnode.pial_surf"),
                ("rh_wm_surf", "inputnode.wm_surf"),
            ]),
        ])  # fmt:skip

    elif mesh_available:
        workflow.__desc__ += " fsnative-space surfaces were then warped to fsLR space."
        # Mesh files are in fsnative and must be warped to fsLR.
        warp_surfaces_to_template_wf = init_warp_surfaces_to_template_wf(
            software=software,
            omp_nthreads=omp_nthreads,
            name="warp_surfaces_to_template_wf",
        )
        workflow.connect([
            (inputnode, warp_surfaces_to_template_wf, [
                ("lh_subject_sphere", "inputnode.lh_subject_sphere"),
                ("rh_subject_sphere", "inputnode.rh_subject_sphere"),
                ("lh_pial_surf", "inputnode.lh_pial_surf"),
                ("rh_pial_surf", "inputnode.rh_pial_surf"),
                ("lh_wm_surf", "inputnode.lh_wm_surf"),
                ("rh_wm_surf", "inputnode.rh_wm_surf"),
                ("anat_to_template_xfm", "inputnode.anat_to_template_xfm"),
                ("template_to_anat_xfm", "inputnode.template_to_anat_xfm"),
            ]),
            (warp_surfaces_to_template_wf, hcp_surface_wfs["lh"], [
                ("outputnode.lh_pial_surf", "inputnode.pial_surf"),
                ("outputnode.lh_wm_surf", "inputnode.wm_surf"),
            ]),
            (warp_surfaces_to_template_wf, hcp_surface_wfs["rh"], [
                ("outputnode.rh_pial_surf", "inputnode.pial_surf"),
                ("outputnode.rh_wm_surf", "inputnode.wm_surf"),
            ]),
        ])  # fmt:skip

        if abcc_qc:
            # Use standard-space T1w and surfaces for brainsprite.
            workflow.connect([
                (warp_surfaces_to_template_wf, brainsprite_wf, [
                    ("outputnode.lh_pial_surf", "inputnode.lh_pial_surf"),
                    ("outputnode.rh_pial_surf", "inputnode.rh_pial_surf"),
                    ("outputnode.lh_wm_surf", "inputnode.lh_wm_surf"),
                    ("outputnode.rh_wm_surf", "inputnode.rh_wm_surf"),
                ]),
            ])  # fmt:skip

    elif not morphometry_files:
        raise ValueError(
            "No surfaces found. Surfaces are required if `--warp-surfaces-native2std` is enabled."
        )

    return workflow


@fill_doc
def init_warp_surfaces_to_template_wf(
    software,
    omp_nthreads,
    name="warp_surfaces_to_template_wf",
):
    """Transform surfaces from native to standard fsLR-32k space.

    Workflow Graph
        .. workflow::
            :graph2use: orig
            :simple_form: yes

            from xcp_d.workflows.anatomical.surface import init_warp_surfaces_to_template_wf

            wf = init_warp_surfaces_to_template_wf(
                software="FreeSurfer",
                omp_nthreads=1,
                name="warp_surfaces_to_template_wf",
            )

    Parameters
    ----------
    software : {"MCRIBS", "FreeSurfer"}
        The software used to generate the surfaces.
    %(omp_nthreads)s
    %(name)s
        Default is "warp_surfaces_to_template_wf".

    Inputs
    ------
    %(anat_to_template_xfm)s
        The template in question should match the volumetric space of the BOLD CIFTI files
        being processed by the main xcpd workflow.
        For example, MNI152NLin6Asym for fsLR-space CIFTIs.
    %(template_to_anat_xfm)s
        The template in question should match the volumetric space of the BOLD CIFTI files
        being processed by the main xcpd workflow.
        For example, MNI152NLin6Asym for fsLR-space CIFTIs.
    lh_subject_sphere, rh_subject_sphere : :obj:`str`
        Left- and right-hemisphere sphere registration files.
    lh_pial_surf, rh_pial_surf : :obj:`str`
        Left- and right-hemisphere pial surface files in fsnative space.
    lh_wm_surf, rh_wm_surf : :obj:`str`
        Left- and right-hemisphere smoothed white matter surface files in fsnative space.

    Outputs
    -------
    lh_pial_surf, rh_pial_surf : :obj:`str`
        Left- and right-hemisphere pial surface files, in standard space.
    lh_wm_surf, rh_wm_surf : :obj:`str`
        Left- and right-hemisphere smoothed white matter surface files, in standard space.
    """
    workflow = Workflow(name=name)

    inputnode = pe.Node(
        niu.IdentityInterface(
            fields=[
                # transforms
                "anat_to_template_xfm",
                "template_to_anat_xfm",
                # surfaces
                "lh_subject_sphere",
                "rh_subject_sphere",
                "lh_pial_surf",
                "rh_pial_surf",
                "lh_wm_surf",
                "rh_wm_surf",
            ],
        ),
        name="inputnode",
    )
    # Feed the standard-space pial and white matter surfaces to the outputnode for the brainsprite
    # and the HCP-surface generation workflow.
    outputnode = pe.Node(
        niu.IdentityInterface(
            fields=[
                "lh_pial_surf",
                "rh_pial_surf",
                "lh_wm_surf",
                "rh_wm_surf",
            ],
        ),
        name="outputnode",
    )

    # Warp the surfaces to space-fsLR, den-32k.
    # First, we create the Connectome WorkBench-compatible transform files.
    update_xfm_wf = init_ants_xfm_to_fsl_wf(
        mem_gb=1,
        name="update_xfm_wf",
    )
    workflow.connect([
        (inputnode, update_xfm_wf, [
            ("anat_to_template_xfm", "inputnode.anat_to_template_xfm"),
            ("template_to_anat_xfm", "inputnode.template_to_anat_xfm"),
        ]),
    ])  # fmt:skip

    # TODO: It would be nice to replace this for loop with MapNodes or iterables some day.
    for hemi in ["L", "R"]:
        hemi_label = f"{hemi.lower()}h"

        # Place the surfaces in a single node.
        collect_surfaces = pe.Node(
            niu.Merge(2),
            name=f"collect_surfaces_{hemi_label}",
        )
        # NOTE: Must match order of split_up_surfaces_fsLR_32k.
        workflow.connect([
            (inputnode, collect_surfaces, [
                (f"{hemi_label}_pial_surf", "in1"),
                (f"{hemi_label}_wm_surf", "in2"),
            ]),
        ])  # fmt:skip

        apply_transforms_wf = init_warp_one_hemisphere_wf(
            hemisphere=hemi,
            software=software,
            mem_gb=2,
            omp_nthreads=omp_nthreads,
            name=f"{hemi_label}_apply_transforms_wf",
        )
        workflow.connect([
            (inputnode, apply_transforms_wf, [
                (f"{hemi_label}_subject_sphere", "inputnode.subject_sphere"),
            ]),
            (update_xfm_wf, apply_transforms_wf, [
                ("outputnode.merged_warpfield", "inputnode.merged_warpfield"),
                ("outputnode.merged_inv_warpfield", "inputnode.merged_inv_warpfield"),
                ("outputnode.world_xfm", "inputnode.world_xfm"),
            ]),
            (collect_surfaces, apply_transforms_wf, [("out", "inputnode.hemi_files")]),
        ])  # fmt:skip

        # Split up the surfaces
        # NOTE: Must match order of collect_surfaces
        split_up_surfaces_fsLR_32k = pe.Node(
            niu.Split(
                splits=[
                    1,  # pial
                    1,  # wm
                ],
                squeeze=True,
            ),
            name=f"split_up_surfaces_fsLR_32k_{hemi_label}",
        )
        workflow.connect([
            (apply_transforms_wf, split_up_surfaces_fsLR_32k, [
                ("outputnode.warped_hemi_files", "inlist"),
            ]),
            (split_up_surfaces_fsLR_32k, outputnode, [
                ("out1", f"{hemi_label}_pial_surf"),
                ("out2", f"{hemi_label}_wm_surf"),
            ]),
        ])  # fmt:skip

        ds_standard_space_surfaces = pe.MapNode(
            DerivativesDataSink(
                space="fsLR",
                den="32k",
                extension=".surf.gii",  # the extension is taken from the in_file by default
            ),
            name=f"ds_standard_space_surfaces_{hemi_label}",
            run_without_submitting=True,
            mem_gb=1,
            iterfield=["in_file", "source_file"],
        )
        workflow.connect([
            (collect_surfaces, ds_standard_space_surfaces, [("out", "source_file")]),
            (apply_transforms_wf, ds_standard_space_surfaces, [
                ("outputnode.warped_hemi_files", "in_file"),
            ]),
        ])  # fmt:skip

    return workflow


@fill_doc
def init_generate_hcp_surfaces_wf(name="generate_hcp_surfaces_wf"):
    """Generate midthickness, inflated, and very-inflated HCP-style surfaces.

    Workflow Graph
        .. workflow::
            :graph2use: orig
            :simple_form: yes

            from xcp_d.tests.tests import mock_config
            from xcp_d import config
            from xcp_d.workflows.anatomical.surface import init_generate_hcp_surfaces_wf

            with mock_config():
                wf = init_generate_hcp_surfaces_wf(name="generate_hcp_surfaces_wf")

    Parameters
    ----------
    %(name)s
        Default is "generate_hcp_surfaces_wf".

    Inputs
    ------
    name_source : :obj:`str`
        Path to the file that will be used as the source_file for datasinks.
    pial_surf : :obj:`str`
        The surface file to inflate.
    wm_surf : :obj:`str`
        The surface file to inflate.
    """
    workflow = Workflow(name=name)

<<<<<<< HEAD
    output_dir = config.execution.output_dir

=======
>>>>>>> 0c1e0bb7
    inputnode = pe.Node(
        niu.IdentityInterface(
            fields=[
                "name_source",
                "pial_surf",
                "wm_surf",
            ],
        ),
        name="inputnode",
    )

    outputnode = pe.Node(
        niu.IdentityInterface(fields=["midthickness"]),
        name="outputnode",
    )

    generate_midthickness = pe.Node(
        SurfaceAverage(num_threads=config.nipype.omp_nthreads),
        name="generate_midthickness",
        mem_gb=2,
        n_procs=config.nipype.omp_nthreads,
    )
    workflow.connect([
        (inputnode, generate_midthickness, [
            ("pial_surf", "surface_in1"),
            ("wm_surf", "surface_in2"),
        ]),
        (generate_midthickness, outputnode, [("out_file", "midthickness")]),
    ])  # fmt:skip

    ds_midthickness = pe.Node(
        DerivativesDataSink(
            check_hdr=False,
            space="fsLR",
            den="32k",
            desc="hcp",
            suffix="midthickness",
            extension=".surf.gii",
        ),
        name="ds_midthickness",
        run_without_submitting=False,
        mem_gb=2,
    )
    workflow.connect([
        (inputnode, ds_midthickness, [("name_source", "source_file")]),
        (generate_midthickness, ds_midthickness, [("out_file", "in_file")]),
    ])  # fmt:skip

    # Generate (very-)inflated surface from standard-space midthickness surface.
    inflate_surface = pe.Node(
        SurfaceGenerateInflated(
            iterations_scale_value=0.75,
            num_threads=config.nipype.omp_nthreads,
        ),
        mem_gb=2,
        n_procs=config.nipype.omp_nthreads,
        name="inflate_surface",
    )
    workflow.connect([
        (generate_midthickness, inflate_surface, [("out_file", "anatomical_surface_in")]),
    ])  # fmt:skip

    ds_inflated = pe.Node(
        DerivativesDataSink(
            check_hdr=False,
            space="fsLR",
            den="32k",
            desc="hcp",
            suffix="inflated",
            extension=".surf.gii",
        ),
        name="ds_inflated",
        run_without_submitting=False,
        mem_gb=2,
    )
    workflow.connect([
        (inputnode, ds_inflated, [("name_source", "source_file")]),
        (inflate_surface, ds_inflated, [("inflated_out_file", "in_file")]),
    ])  # fmt:skip

    ds_vinflated = pe.Node(
        DerivativesDataSink(
            check_hdr=False,
            space="fsLR",
            den="32k",
            desc="hcp",
            suffix="vinflated",
            extension=".surf.gii",
        ),
        name="ds_vinflated",
        run_without_submitting=False,
        mem_gb=2,
    )
    workflow.connect([
        (inputnode, ds_vinflated, [("name_source", "source_file")]),
        (inflate_surface, ds_vinflated, [("very_inflated_out_file", "in_file")]),
    ])  # fmt:skip

    return workflow


@fill_doc
def init_ants_xfm_to_fsl_wf(mem_gb, name="ants_xfm_to_fsl_wf"):
    """Modify ANTS-style fMRIPrep transforms to work with Connectome Workbench/FSL FNIRT.

    XXX: Does this only work if the template is MNI152NLin6Asym?

    Workflow Graph
        .. workflow::
            :graph2use: orig
            :simple_form: yes

            from xcp_d.workflows.anatomical.surface import init_ants_xfm_to_fsl_wf

            wf = init_ants_xfm_to_fsl_wf(
                mem_gb=0.1,
                name="ants_xfm_to_fsl_wf",
            )

    Parameters
    ----------
    %(mem_gb)s
    %(name)s
        Default is "ants_xfm_to_fsl_wf".

    Inputs
    ------
    anat_to_template_xfm
        ANTS/fMRIPrep-style H5 transform from anatomical image to template.
    template_to_anat_xfm
        ANTS/fMRIPrep-style H5 transform from template to anatomical image.

    Outputs
    -------
    world_xfm
        The affine portion of the volumetric anatomical-to-template transform,
        in NIfTI (world) format.
    merged_warpfield
        The warpfield portion of the volumetric anatomical-to-template transform,
        in FSL (FNIRT) format.
    merged_inv_warpfield
        The warpfield portion of the volumetric template-to-anatomical transform,
        in FSL (FNIRT) format.
    """
    workflow = Workflow(name=name)

    inputnode = pe.Node(
        niu.IdentityInterface(fields=["anat_to_template_xfm", "template_to_anat_xfm"]),
        name="inputnode",
    )

    outputnode = pe.Node(
        niu.IdentityInterface(fields=["world_xfm", "merged_warpfield", "merged_inv_warpfield"]),
        name="outputnode",
    )

    # Now we can start the actual workflow.
    # Use ANTs CompositeTransformUtil to separate the .h5 into affine and warpfield xfms.
    disassemble_h5 = pe.Node(
        CompositeTransformUtil(
            process="disassemble",
            output_prefix="T1w_to_MNI152NLin6Asym",
        ),
        name="disassemble_h5",
        mem_gb=mem_gb,
    )
    workflow.connect([(inputnode, disassemble_h5, [("anat_to_template_xfm", "in_file")])])

    # Nipype's CompositeTransformUtil assumes a certain file naming and
    # concatenation order of xfms which does not work for the inverse .h5,
    # so we use our modified class, "CompositeInvTransformUtil"
    disassemble_h5_inv = pe.Node(
        CompositeInvTransformUtil(
            process="disassemble",
            output_prefix="MNI152NLin6Asym_to_T1w",
        ),
        name="disassemble_h5_inv",
        mem_gb=mem_gb,
    )
    workflow.connect([(inputnode, disassemble_h5_inv, [("template_to_anat_xfm", "in_file")])])

    # Convert anat-to-template affine from ITK binary to txt
    convert_ants_xfm = pe.Node(
        ConvertTransformFile(dimension=3),
        name="convert_ants_xfm",
    )
    workflow.connect([(disassemble_h5, convert_ants_xfm, [("affine_transform", "in_transform")])])

    # Change xfm type from "AffineTransform" to "MatrixOffsetTransformBase"
    # since wb_command doesn't recognize "AffineTransform"
    # (AffineTransform is a subclass of MatrixOffsetTransformBase which prob makes this okay to do)
    change_xfm_type = pe.Node(
        ChangeXfmType(num_threads=config.nipype.omp_nthreads),
        name="change_xfm_type",
        n_procs=config.nipype.omp_nthreads,
    )
    workflow.connect([(convert_ants_xfm, change_xfm_type, [("out_transform", "in_transform")])])

    # Convert affine xfm to "world" so it works with -surface-apply-affine
    convert_xfm2world = pe.Node(
        ConvertAffine(fromwhat="itk", towhat="world", num_threads=config.nipype.omp_nthreads),
        name="convert_xfm2world",
        n_procs=config.nipype.omp_nthreads,
    )
    workflow.connect([(change_xfm_type, convert_xfm2world, [("out_transform", "in_file")])])

    # Use C3d to separate the combined warpfield xfm into x, y, and z components
    get_xyz_components = pe.Node(
        C3d(
            is_4d=True,
            multicomp_split=True,
            out_files=["e1.nii.gz", "e2.nii.gz", "e3.nii.gz"],
        ),
        name="get_xyz_components",
        mem_gb=mem_gb,
    )
    get_inv_xyz_components = pe.Node(
        C3d(
            is_4d=True,
            multicomp_split=True,
            out_files=["e1inv.nii.gz", "e2inv.nii.gz", "e3inv.nii.gz"],
        ),
        name="get_inv_xyz_components",
        mem_gb=mem_gb,
    )
    workflow.connect([
        (disassemble_h5, get_xyz_components, [("displacement_field", "in_file")]),
        (disassemble_h5_inv, get_inv_xyz_components, [("displacement_field", "in_file")]),
    ])  # fmt:skip

    # Select x-component after separating warpfield above
    select_x_component = pe.Node(
        niu.Select(index=[0]),
        name="select_x_component",
        mem_gb=mem_gb,
    )
    select_inv_x_component = pe.Node(
        niu.Select(index=[0]),
        name="select_inv_x_component",
        mem_gb=mem_gb,
    )

    # Select y-component
    select_y_component = pe.Node(
        niu.Select(index=[1]),
        name="select_y_component",
        mem_gb=mem_gb,
    )
    select_inv_y_component = pe.Node(
        niu.Select(index=[1]),
        name="select_inv_y_component",
        mem_gb=mem_gb,
    )

    # Select z-component
    select_z_component = pe.Node(
        niu.Select(index=[2]),
        name="select_z_component",
        mem_gb=mem_gb,
    )
    select_inv_z_component = pe.Node(
        niu.Select(index=[2]),
        name="select_inv_z_component",
        mem_gb=mem_gb,
    )
    workflow.connect([
        (get_xyz_components, select_x_component, [("out_files", "inlist")]),
        (get_xyz_components, select_y_component, [("out_files", "inlist")]),
        (get_xyz_components, select_z_component, [("out_files", "inlist")]),
        (get_inv_xyz_components, select_inv_x_component, [("out_files", "inlist")]),
        (get_inv_xyz_components, select_inv_y_component, [("out_files", "inlist")]),
        (get_inv_xyz_components, select_inv_z_component, [("out_files", "inlist")]),
    ])  # fmt:skip

    # Reverse y-component of the warpfield
    # (need to do this when converting a warpfield from ANTs to FNIRT format
    # for use with wb_command -surface-apply-warpfield)
    reverse_y_component = pe.Node(
        BinaryMath(expression="img * -1"),
        name="reverse_y_component",
        mem_gb=mem_gb,
    )
    reverse_inv_y_component = pe.Node(
        BinaryMath(expression="img * -1"),
        name="reverse_inv_y_component",
        mem_gb=mem_gb,
    )
    workflow.connect([
        (select_y_component, reverse_y_component, [("out", "in_file")]),
        (select_inv_y_component, reverse_inv_y_component, [("out", "in_file")]),
    ])  # fmt:skip

    # Collect new warpfield components in individual nodes
    collect_new_components = pe.Node(
        niu.Merge(3),
        name="collect_new_components",
        mem_gb=mem_gb,
    )
    collect_new_inv_components = pe.Node(
        niu.Merge(3),
        name="collect_new_inv_components",
        mem_gb=mem_gb,
    )
    workflow.connect([
        (select_x_component, collect_new_components, [("out", "in1")]),
        (reverse_y_component, collect_new_components, [("out_file", "in2")]),
        (select_z_component, collect_new_components, [("out", "in3")]),
        (select_inv_x_component, collect_new_inv_components, [("out", "in1")]),
        (reverse_inv_y_component, collect_new_inv_components, [("out_file", "in2")]),
        (select_inv_z_component, collect_new_inv_components, [("out", "in3")]),
    ])  # fmt:skip

    # Merge warpfield components in FSL FNIRT format, with the reversed y-component from above
    remerge_warpfield = pe.Node(
        Merge(),
        name="remerge_warpfield",
        mem_gb=mem_gb,
    )
    remerge_inv_warpfield = pe.Node(
        Merge(),
        name="remerge_inv_warpfield",
        mem_gb=mem_gb,
    )
    workflow.connect([
        (collect_new_components, remerge_warpfield, [("out", "in_files")]),
        (collect_new_inv_components, remerge_inv_warpfield, [("out", "in_files")]),
        (convert_xfm2world, outputnode, [("out_file", "world_xfm")]),
        (remerge_warpfield, outputnode, [("out_file", "merged_warpfield")]),
        (remerge_inv_warpfield, outputnode, [("out_file", "merged_inv_warpfield")]),
    ])  # fmt:skip

    return workflow


@fill_doc
def init_warp_one_hemisphere_wf(
    hemisphere,
    software,
    mem_gb,
    omp_nthreads,
    name="warp_one_hemisphere_wf",
):
    """Apply transforms to warp one hemisphere's surface files into standard space.

    Basically, the resulting surface files will have the same vertices as the standard-space
    surfaces, but the coordinates/mesh of those vertices will be the subject's native-space
    coordinates/mesh.
    This way we can visualize surface statistical maps on the subject's unique morphology
    (sulci, gyri, etc.).

    Workflow Graph
        .. workflow::
            :graph2use: orig
            :simple_form: yes

            from xcp_d.workflows.anatomical.surface import init_warp_one_hemisphere_wf

            wf = init_warp_one_hemisphere_wf(
                hemisphere="L",
                software="FreeSurfer",
                mem_gb=0.1,
                omp_nthreads=1,
                name="warp_one_hemisphere_wf",
            )

    Parameters
    ----------
    hemisphere : {"L", "R"}
    software : {"MCRIBS", "FreeSurfer"}
        The software used for the segmentation.
    %(mem_gb)s
    %(omp_nthreads)s
    %(name)s
        Default is "warp_one_hemisphere_wf".

    Inputs
    ------
    hemi_files : list of str
        A list of surface files (i.e., pial and white matter) for the requested hemisphere,
        in fsnative space.
    world_xfm
        The affine portion of the volumetric anatomical-to-template transform,
        in NIfTI (world) format.
    merged_warpfield
        The warpfield portion of the volumetric anatomical-to-template transform,
        in FSL (FNIRT) format.
    merged_inv_warpfield
        The warpfield portion of the volumetric template-to-anatomical transform,
        in FSL (FNIRT) format.
    subject_sphere
        The subject's fsnative sphere registration file to fsaverage
        (sphere.reg in FreeSurfer parlance).
        The file contains the vertices from the subject's fsnative sphere,
        with coordinates that are aligned to the fsaverage sphere.

    Outputs
    -------
    warped_hemi_files : list of str
        The ``hemi_files`` warped from fsnative space to standard space.

    Notes
    -----
    Steps:

    1. Collect the registration files needed for the warp.
    2. Convert the subject's sphere to a GIFTI file.
        - This step is unnecessary since fMRIPrep and Nibabies already write out a GIFTI file.
    3. Project the subject's fsnative-in-fsaverage sphere to a high-resolution
       target-sphere-in-fsaverage-space.
       This retains the subject's fsnative sphere's resolution and vertices
       (e.g., 120079 vertices), but the coordinates are now aligned to the target sphere's space.
        - For Freesurfer, this is the fsLR-164k-in-fsaverage sphere.
        - For MCRIBS, this is the dhcpAsym-41k-in-fsaverage sphere.
        - Nibabies and fMRIPrep do this already to produce the
          space-<fsLR|dhcpAsym>_desc-reg_sphere files, so XCP-D could directly use those and skip
          this step.
    4. Apply the warped sphere from the previous step to warp the pial and white matter surfaces
       to the target space. This includes downsampling to 32k.
        - For Freesurfer, this means the coordinates for these files are fsLR-32k.
        - For MCRIBS, this means the coordinates for these files are dhcpAsym-32k.
    5. Apply the anatomical-to-template affine transform to the 32k surfaces.
    6. Apply the anatomical-to-template warpfield to the 32k surfaces.
       This and the previous step make it so you can overlay the pial and white matter surfaces
       on the associated volumetric template (e.g., for XCP-D's brainsprite).
        - This important thing is that the volumetric template must match the template space
          used here.
    """
    workflow = Workflow(name=name)

    inputnode = pe.Node(
        niu.IdentityInterface(
            fields=[
                "hemi_files",
                "world_xfm",
                "merged_warpfield",
                "merged_inv_warpfield",
                "subject_sphere",
            ],
        ),
        name="inputnode",
    )
    outputnode = pe.Node(
        niu.IdentityInterface(fields=["warped_hemi_files"]),
        name="outputnode",
    )

    collect_registration_files = pe.Node(
        CollectRegistrationFiles(hemisphere=hemisphere, software=software),
        name="collect_registration_files",
        mem_gb=0.1,
        n_procs=1,
    )

    # XXX: Given that fMRIPrep and Nibabies write out the subject spheres as surf.gii,
    # I think this is unnecessary.
    sphere_to_surf_gii = pe.Node(
        MRIsConvert(out_datatype="gii"),
        name="sphere_to_surf_gii",
        mem_gb=mem_gb,
        n_procs=omp_nthreads,
    )
    workflow.connect([(inputnode, sphere_to_surf_gii, [("subject_sphere", "in_file")])])

    # NOTE: What does this step do?
    # Project the subject's sphere (fsnative) to the source-sphere (fsaverage) using the
    # fsLR/dhcpAsym-in-fsaverage
    # (fsLR or dhcpAsym vertices with coordinates on the fsaverage sphere) sphere?
    # So what's the result? The fsLR or dhcpAsym vertices with coordinates on the fsnative sphere?
    surface_sphere_project_unproject = pe.Node(
        SurfaceSphereProjectUnproject(num_threads=omp_nthreads),
        name="surface_sphere_project_unproject",
        n_procs=omp_nthreads,
    )
    workflow.connect([
        (collect_registration_files, surface_sphere_project_unproject, [
            ("source_sphere", "sphere_project_to"),
            ("sphere_to_sphere", "sphere_unproject_from"),
        ]),
        (sphere_to_surf_gii, surface_sphere_project_unproject, [("converted", "in_file")]),
    ])  # fmt:skip

    # Resample the pial and white matter surfaces from fsnative to fsLR-32k or dhcpAsym-32k
    resample_to_fsLR32k = pe.MapNode(
        CiftiSurfaceResample(method="BARYCENTRIC", num_threads=omp_nthreads),
        name="resample_to_fsLR32k",
        mem_gb=mem_gb,
        n_procs=omp_nthreads,
        iterfield=["in_file"],
    )
    workflow.connect([
        (inputnode, resample_to_fsLR32k, [("hemi_files", "in_file")]),
        (collect_registration_files, resample_to_fsLR32k, [("target_sphere", "new_sphere")]),
        (surface_sphere_project_unproject, resample_to_fsLR32k, [("out_file", "current_sphere")]),
    ])  # fmt:skip

    # Apply FLIRT-format anatomical-to-template affine transform to 32k surfs
    # NOTE: What does this step do? Aren't the data in fsLR/dhcpAsym-32k from resample_to_fsLR32k?
    apply_affine_to_fsLR32k = pe.MapNode(
        ApplyAffine(num_threads=omp_nthreads),
        name="apply_affine_to_fsLR32k",
        mem_gb=mem_gb,
        n_procs=omp_nthreads,
        iterfield=["in_file"],
    )
    workflow.connect([
        (inputnode, apply_affine_to_fsLR32k, [("world_xfm", "affine")]),
        (resample_to_fsLR32k, apply_affine_to_fsLR32k, [("out_file", "in_file")]),
    ])  # fmt:skip

    # Apply FNIRT-format (forward) anatomical-to-template warpfield
    # NOTE: What does this step do?
    apply_warpfield_to_fsLR32k = pe.MapNode(
        ApplyWarpfield(num_threads=omp_nthreads),
        name="apply_warpfield_to_fsLR32k",
        mem_gb=mem_gb,
        n_procs=omp_nthreads,
        iterfield=["in_file"],
    )
    workflow.connect([
        (inputnode, apply_warpfield_to_fsLR32k, [
            ("merged_warpfield", "forward_warp"),
            ("merged_inv_warpfield", "warpfield"),
        ]),
        (apply_affine_to_fsLR32k, apply_warpfield_to_fsLR32k, [("out_file", "in_file")]),
        (apply_warpfield_to_fsLR32k, outputnode, [("out_file", "warped_hemi_files")]),
    ])  # fmt:skip

    return workflow
<|MERGE_RESOLUTION|>--- conflicted
+++ resolved
@@ -1,1041 +1,1032 @@
-# emacs: -*- mode: python; py-indent-offset: 4; indent-tabs-mode: nil -*-
-# vi: set ft=python sts=4 ts=4 sw=4 et:
-"""Workflows for processing surface anatomical files."""
-
-from nipype import logging
-from nipype.interfaces import utility as niu
-from nipype.interfaces.ants import CompositeTransformUtil  # MB
-from nipype.interfaces.freesurfer import MRIsConvert
-from nipype.pipeline import engine as pe
-from niworkflows.engine.workflows import LiterateWorkflow as Workflow
-
-from xcp_d import config
-from xcp_d.interfaces.ants import CompositeInvTransformUtil, ConvertTransformFile
-from xcp_d.interfaces.bids import CollectRegistrationFiles, DerivativesDataSink
-from xcp_d.interfaces.c3 import C3d  # TM
-from xcp_d.interfaces.nilearn import BinaryMath, Merge
-from xcp_d.interfaces.workbench import (  # MB,TM
-    ApplyAffine,
-    ApplyWarpfield,
-    ChangeXfmType,
-    CiftiSurfaceResample,
-    ConvertAffine,
-    SurfaceAverage,
-    SurfaceGenerateInflated,
-    SurfaceSphereProjectUnproject,
-)
-from xcp_d.utils.doc import fill_doc
-from xcp_d.workflows.anatomical.outputs import init_copy_inputs_to_outputs_wf
-from xcp_d.workflows.anatomical.plotting import init_brainsprite_figures_wf
-
-LOGGER = logging.getLogger("nipype.workflow")
-
-
-@fill_doc
-def init_postprocess_surfaces_wf(
-    mesh_available,
-    standard_space_mesh,
-    morphometry_files,
-    t1w_available,
-    t2w_available,
-    software,
-    name="postprocess_surfaces_wf",
-):
-    """Postprocess surfaces.
-
-    If DCAN QC is enabled, this will generate a BrainSprite for the executive summary.
-    If process-surfaces is enabled *or* fsLR-space mesh files are available,
-    then the BrainSprite will use standard-space mesh files.
-    Otherwise, it will use the native-space mesh files.
-
-    If process-surfaces is enabled and mesh files (i.e., white and pial surfaces) are available in
-    fsnative space, this workflow will warp them to fsLR space.
-    If process-surfaces is enabled and the mesh files are already in fsLR space,
-    they will be copied to the output directory.
-    These fsLR-space mesh files retain the subject's morphology,
-    and are thus useful for visualizing fsLR-space statistical derivatives on the subject's brain.
-
-    As long as process-surfaces is enabled and mesh files (in either space) are available,
-    HCP-style midthickness, inflated, and very-inflated surfaces will be generated from them.
-
-    If process-surfaces is enabled and morphometry files (e.g., sulcal depth, cortical thickness)
-    are available in fsLR space, they will be copied to the output directory.
-
-    Workflow Graph
-        .. workflow::
-            :graph2use: orig
-            :simple_form: yes
-
-            from xcp_d.tests.tests import mock_config
-            from xcp_d import config
-            from xcp_d.workflows.anatomical.surface import init_postprocess_surfaces_wf
-
-            with mock_config():
-                wf = init_postprocess_surfaces_wf(
-                    mesh_available=True,
-                    standard_space_mesh=False,
-                    morphometry_files=[],
-                    t1w_available=True,
-                    t2w_available=True,
-                    software="FreeSurfer",
-                    name="postprocess_surfaces_wf",
-                )
-
-    Parameters
-    ----------
-    mesh_available : bool
-    standard_space_mesh : bool
-    morphometry_files : list of str
-    t1w_available : bool
-        True if a T1w image is available.
-    t2w_available : bool
-        True if a T2w image is available.
-    software : {"MCRIBS", "FreeSurfer"}
-        The software used to generate the surfaces.
-    %(name)s
-        Default is "postprocess_surfaces_wf".
-
-    Inputs
-    ------
-    t1w
-        Preprocessed T1w file. May be in native or standard space.
-    t2w
-        Preprocessed T2w file. May be in native or standard space.
-    %(anat_to_template_xfm)s
-    %(template_to_anat_xfm)s
-    lh_pial_surf, rh_pial_surf
-    lh_wm_surf, rh_wm_surf
-    lh_subject_sphere, rh_subject_sphere
-    sulcal_depth
-    sulcal_curv
-    cortical_thickness
-    cortical_thickness_corr
-    myelin
-    myelin_smoothed
-    """
-    workflow = Workflow(name=name)
-
-    abcc_qc = config.workflow.abcc_qc
-    process_surfaces = config.workflow.process_surfaces
-<<<<<<< HEAD
-    output_dir = config.execution.output_dir
-=======
->>>>>>> 0c1e0bb7
-    omp_nthreads = config.nipype.omp_nthreads
-
-    inputnode = pe.Node(
-        niu.IdentityInterface(
-            fields=[
-                "t1w",
-                "t2w",
-                "anat_to_template_xfm",
-                "template_to_anat_xfm",
-                "lh_subject_sphere",
-                "rh_subject_sphere",
-                "lh_pial_surf",
-                "rh_pial_surf",
-                "lh_wm_surf",
-                "rh_wm_surf",
-                "sulcal_depth",
-                "sulcal_curv",
-                "cortical_thickness",
-                "cortical_thickness_corr",
-                "myelin",
-                "myelin_smoothed",
-            ],
-        ),
-        name="inputnode",
-    )
-    outputnode = pe.Node(
-        niu.IdentityInterface(
-            fields=[
-                "lh_midthickness",
-                "rh_midthickness",
-            ],
-        ),
-        name="outputnode",
-    )
-    workflow.add_nodes([outputnode])  # outputnode may not be used
-
-    workflow.__desc__ = ""
-
-    if abcc_qc and mesh_available:
-        # Plot the white and pial surfaces on the brain in a brainsprite figure.
-        brainsprite_wf = init_brainsprite_figures_wf(
-            t1w_available=t1w_available,
-            t2w_available=t2w_available,
-        )
-        workflow.connect([
-            (inputnode, brainsprite_wf, [
-                ("t1w", "inputnode.t1w"),
-                ("t2w", "inputnode.t2w"),
-            ]),
-        ])  # fmt:skip
-
-        if (not process_surfaces) or (mesh_available and standard_space_mesh):
-            # Use original surfaces for brainsprite.
-            # For fMRIPrep derivatives, this will be the native-space surfaces.
-            # For DCAN/HCP derivatives, it will be standard-space surfaces.
-            workflow.connect([
-                (inputnode, brainsprite_wf, [
-                    ("lh_pial_surf", "inputnode.lh_pial_surf"),
-                    ("rh_pial_surf", "inputnode.rh_pial_surf"),
-                    ("lh_wm_surf", "inputnode.lh_wm_surf"),
-                    ("rh_wm_surf", "inputnode.rh_wm_surf"),
-                ]),
-            ])  # fmt:skip
-
-    if not process_surfaces:
-        # Return early, as all other steps require process_surfaces.
-        return workflow
-
-    if morphometry_files or (mesh_available and standard_space_mesh):
-        # At least some surfaces are already in fsLR space and must be copied,
-        # without modification, to the output directory.
-        copy_std_surfaces_to_datasink = init_copy_inputs_to_outputs_wf(
-            name="copy_std_surfaces_to_datasink",
-        )
-
-    if morphometry_files:
-        workflow.__desc__ += (
-            " fsLR-space morphometry surfaces were copied from the preprocessing derivatives to "
-            "the XCP-D derivatives."
-        )
-        for morphometry_file in morphometry_files:
-            workflow.connect([
-                (inputnode, copy_std_surfaces_to_datasink, [
-                    (morphometry_file, f"inputnode.{morphometry_file}"),
-                ]),
-            ])  # fmt:skip
-
-    if mesh_available:
-        workflow.__desc__ += (
-            " HCP-style midthickness, inflated, and very-inflated surfaces were generated from "
-            "the white-matter and pial surface meshes."
-        )
-        # Generate and output HCP-style surface files.
-        hcp_surface_wfs = {
-            hemi: init_generate_hcp_surfaces_wf(name=f"{hemi}_generate_hcp_surfaces_wf")
-            for hemi in ["lh", "rh"]
-        }
-        workflow.connect([
-            (inputnode, hcp_surface_wfs["lh"], [("lh_pial_surf", "inputnode.name_source")]),
-            (inputnode, hcp_surface_wfs["rh"], [("rh_pial_surf", "inputnode.name_source")]),
-            (hcp_surface_wfs["lh"], outputnode, [("outputnode.midthickness", "lh_midthickness")]),
-            (hcp_surface_wfs["rh"], outputnode, [("outputnode.midthickness", "rh_midthickness")]),
-        ])  # fmt:skip
-
-    if mesh_available and standard_space_mesh:
-        workflow.__desc__ += (
-            " All surface files were already in fsLR space, and were copied to the output "
-            "directory."
-        )
-        # Mesh files are already in fsLR.
-        workflow.connect([
-            (inputnode, copy_std_surfaces_to_datasink, [
-                ("lh_pial_surf", "inputnode.lh_pial_surf"),
-                ("rh_pial_surf", "inputnode.rh_pial_surf"),
-                ("lh_wm_surf", "inputnode.lh_wm_surf"),
-                ("rh_wm_surf", "inputnode.rh_wm_surf"),
-            ]),
-            (inputnode, hcp_surface_wfs["lh"], [
-                ("lh_pial_surf", "inputnode.pial_surf"),
-                ("lh_wm_surf", "inputnode.wm_surf"),
-            ]),
-            (inputnode, hcp_surface_wfs["rh"], [
-                ("rh_pial_surf", "inputnode.pial_surf"),
-                ("rh_wm_surf", "inputnode.wm_surf"),
-            ]),
-        ])  # fmt:skip
-
-    elif mesh_available:
-        workflow.__desc__ += " fsnative-space surfaces were then warped to fsLR space."
-        # Mesh files are in fsnative and must be warped to fsLR.
-        warp_surfaces_to_template_wf = init_warp_surfaces_to_template_wf(
-            software=software,
-            omp_nthreads=omp_nthreads,
-            name="warp_surfaces_to_template_wf",
-        )
-        workflow.connect([
-            (inputnode, warp_surfaces_to_template_wf, [
-                ("lh_subject_sphere", "inputnode.lh_subject_sphere"),
-                ("rh_subject_sphere", "inputnode.rh_subject_sphere"),
-                ("lh_pial_surf", "inputnode.lh_pial_surf"),
-                ("rh_pial_surf", "inputnode.rh_pial_surf"),
-                ("lh_wm_surf", "inputnode.lh_wm_surf"),
-                ("rh_wm_surf", "inputnode.rh_wm_surf"),
-                ("anat_to_template_xfm", "inputnode.anat_to_template_xfm"),
-                ("template_to_anat_xfm", "inputnode.template_to_anat_xfm"),
-            ]),
-            (warp_surfaces_to_template_wf, hcp_surface_wfs["lh"], [
-                ("outputnode.lh_pial_surf", "inputnode.pial_surf"),
-                ("outputnode.lh_wm_surf", "inputnode.wm_surf"),
-            ]),
-            (warp_surfaces_to_template_wf, hcp_surface_wfs["rh"], [
-                ("outputnode.rh_pial_surf", "inputnode.pial_surf"),
-                ("outputnode.rh_wm_surf", "inputnode.wm_surf"),
-            ]),
-        ])  # fmt:skip
-
-        if abcc_qc:
-            # Use standard-space T1w and surfaces for brainsprite.
-            workflow.connect([
-                (warp_surfaces_to_template_wf, brainsprite_wf, [
-                    ("outputnode.lh_pial_surf", "inputnode.lh_pial_surf"),
-                    ("outputnode.rh_pial_surf", "inputnode.rh_pial_surf"),
-                    ("outputnode.lh_wm_surf", "inputnode.lh_wm_surf"),
-                    ("outputnode.rh_wm_surf", "inputnode.rh_wm_surf"),
-                ]),
-            ])  # fmt:skip
-
-    elif not morphometry_files:
-        raise ValueError(
-            "No surfaces found. Surfaces are required if `--warp-surfaces-native2std` is enabled."
-        )
-
-    return workflow
-
-
-@fill_doc
-def init_warp_surfaces_to_template_wf(
-    software,
-    omp_nthreads,
-    name="warp_surfaces_to_template_wf",
-):
-    """Transform surfaces from native to standard fsLR-32k space.
-
-    Workflow Graph
-        .. workflow::
-            :graph2use: orig
-            :simple_form: yes
-
-            from xcp_d.workflows.anatomical.surface import init_warp_surfaces_to_template_wf
-
-            wf = init_warp_surfaces_to_template_wf(
-                software="FreeSurfer",
-                omp_nthreads=1,
-                name="warp_surfaces_to_template_wf",
-            )
-
-    Parameters
-    ----------
-    software : {"MCRIBS", "FreeSurfer"}
-        The software used to generate the surfaces.
-    %(omp_nthreads)s
-    %(name)s
-        Default is "warp_surfaces_to_template_wf".
-
-    Inputs
-    ------
-    %(anat_to_template_xfm)s
-        The template in question should match the volumetric space of the BOLD CIFTI files
-        being processed by the main xcpd workflow.
-        For example, MNI152NLin6Asym for fsLR-space CIFTIs.
-    %(template_to_anat_xfm)s
-        The template in question should match the volumetric space of the BOLD CIFTI files
-        being processed by the main xcpd workflow.
-        For example, MNI152NLin6Asym for fsLR-space CIFTIs.
-    lh_subject_sphere, rh_subject_sphere : :obj:`str`
-        Left- and right-hemisphere sphere registration files.
-    lh_pial_surf, rh_pial_surf : :obj:`str`
-        Left- and right-hemisphere pial surface files in fsnative space.
-    lh_wm_surf, rh_wm_surf : :obj:`str`
-        Left- and right-hemisphere smoothed white matter surface files in fsnative space.
-
-    Outputs
-    -------
-    lh_pial_surf, rh_pial_surf : :obj:`str`
-        Left- and right-hemisphere pial surface files, in standard space.
-    lh_wm_surf, rh_wm_surf : :obj:`str`
-        Left- and right-hemisphere smoothed white matter surface files, in standard space.
-    """
-    workflow = Workflow(name=name)
-
-    inputnode = pe.Node(
-        niu.IdentityInterface(
-            fields=[
-                # transforms
-                "anat_to_template_xfm",
-                "template_to_anat_xfm",
-                # surfaces
-                "lh_subject_sphere",
-                "rh_subject_sphere",
-                "lh_pial_surf",
-                "rh_pial_surf",
-                "lh_wm_surf",
-                "rh_wm_surf",
-            ],
-        ),
-        name="inputnode",
-    )
-    # Feed the standard-space pial and white matter surfaces to the outputnode for the brainsprite
-    # and the HCP-surface generation workflow.
-    outputnode = pe.Node(
-        niu.IdentityInterface(
-            fields=[
-                "lh_pial_surf",
-                "rh_pial_surf",
-                "lh_wm_surf",
-                "rh_wm_surf",
-            ],
-        ),
-        name="outputnode",
-    )
-
-    # Warp the surfaces to space-fsLR, den-32k.
-    # First, we create the Connectome WorkBench-compatible transform files.
-    update_xfm_wf = init_ants_xfm_to_fsl_wf(
-        mem_gb=1,
-        name="update_xfm_wf",
-    )
-    workflow.connect([
-        (inputnode, update_xfm_wf, [
-            ("anat_to_template_xfm", "inputnode.anat_to_template_xfm"),
-            ("template_to_anat_xfm", "inputnode.template_to_anat_xfm"),
-        ]),
-    ])  # fmt:skip
-
-    # TODO: It would be nice to replace this for loop with MapNodes or iterables some day.
-    for hemi in ["L", "R"]:
-        hemi_label = f"{hemi.lower()}h"
-
-        # Place the surfaces in a single node.
-        collect_surfaces = pe.Node(
-            niu.Merge(2),
-            name=f"collect_surfaces_{hemi_label}",
-        )
-        # NOTE: Must match order of split_up_surfaces_fsLR_32k.
-        workflow.connect([
-            (inputnode, collect_surfaces, [
-                (f"{hemi_label}_pial_surf", "in1"),
-                (f"{hemi_label}_wm_surf", "in2"),
-            ]),
-        ])  # fmt:skip
-
-        apply_transforms_wf = init_warp_one_hemisphere_wf(
-            hemisphere=hemi,
-            software=software,
-            mem_gb=2,
-            omp_nthreads=omp_nthreads,
-            name=f"{hemi_label}_apply_transforms_wf",
-        )
-        workflow.connect([
-            (inputnode, apply_transforms_wf, [
-                (f"{hemi_label}_subject_sphere", "inputnode.subject_sphere"),
-            ]),
-            (update_xfm_wf, apply_transforms_wf, [
-                ("outputnode.merged_warpfield", "inputnode.merged_warpfield"),
-                ("outputnode.merged_inv_warpfield", "inputnode.merged_inv_warpfield"),
-                ("outputnode.world_xfm", "inputnode.world_xfm"),
-            ]),
-            (collect_surfaces, apply_transforms_wf, [("out", "inputnode.hemi_files")]),
-        ])  # fmt:skip
-
-        # Split up the surfaces
-        # NOTE: Must match order of collect_surfaces
-        split_up_surfaces_fsLR_32k = pe.Node(
-            niu.Split(
-                splits=[
-                    1,  # pial
-                    1,  # wm
-                ],
-                squeeze=True,
-            ),
-            name=f"split_up_surfaces_fsLR_32k_{hemi_label}",
-        )
-        workflow.connect([
-            (apply_transforms_wf, split_up_surfaces_fsLR_32k, [
-                ("outputnode.warped_hemi_files", "inlist"),
-            ]),
-            (split_up_surfaces_fsLR_32k, outputnode, [
-                ("out1", f"{hemi_label}_pial_surf"),
-                ("out2", f"{hemi_label}_wm_surf"),
-            ]),
-        ])  # fmt:skip
-
-        ds_standard_space_surfaces = pe.MapNode(
-            DerivativesDataSink(
-                space="fsLR",
-                den="32k",
-                extension=".surf.gii",  # the extension is taken from the in_file by default
-            ),
-            name=f"ds_standard_space_surfaces_{hemi_label}",
-            run_without_submitting=True,
-            mem_gb=1,
-            iterfield=["in_file", "source_file"],
-        )
-        workflow.connect([
-            (collect_surfaces, ds_standard_space_surfaces, [("out", "source_file")]),
-            (apply_transforms_wf, ds_standard_space_surfaces, [
-                ("outputnode.warped_hemi_files", "in_file"),
-            ]),
-        ])  # fmt:skip
-
-    return workflow
-
-
-@fill_doc
-def init_generate_hcp_surfaces_wf(name="generate_hcp_surfaces_wf"):
-    """Generate midthickness, inflated, and very-inflated HCP-style surfaces.
-
-    Workflow Graph
-        .. workflow::
-            :graph2use: orig
-            :simple_form: yes
-
-            from xcp_d.tests.tests import mock_config
-            from xcp_d import config
-            from xcp_d.workflows.anatomical.surface import init_generate_hcp_surfaces_wf
-
-            with mock_config():
-                wf = init_generate_hcp_surfaces_wf(name="generate_hcp_surfaces_wf")
-
-    Parameters
-    ----------
-    %(name)s
-        Default is "generate_hcp_surfaces_wf".
-
-    Inputs
-    ------
-    name_source : :obj:`str`
-        Path to the file that will be used as the source_file for datasinks.
-    pial_surf : :obj:`str`
-        The surface file to inflate.
-    wm_surf : :obj:`str`
-        The surface file to inflate.
-    """
-    workflow = Workflow(name=name)
-
-<<<<<<< HEAD
-    output_dir = config.execution.output_dir
-
-=======
->>>>>>> 0c1e0bb7
-    inputnode = pe.Node(
-        niu.IdentityInterface(
-            fields=[
-                "name_source",
-                "pial_surf",
-                "wm_surf",
-            ],
-        ),
-        name="inputnode",
-    )
-
-    outputnode = pe.Node(
-        niu.IdentityInterface(fields=["midthickness"]),
-        name="outputnode",
-    )
-
-    generate_midthickness = pe.Node(
-        SurfaceAverage(num_threads=config.nipype.omp_nthreads),
-        name="generate_midthickness",
-        mem_gb=2,
-        n_procs=config.nipype.omp_nthreads,
-    )
-    workflow.connect([
-        (inputnode, generate_midthickness, [
-            ("pial_surf", "surface_in1"),
-            ("wm_surf", "surface_in2"),
-        ]),
-        (generate_midthickness, outputnode, [("out_file", "midthickness")]),
-    ])  # fmt:skip
-
-    ds_midthickness = pe.Node(
-        DerivativesDataSink(
-            check_hdr=False,
-            space="fsLR",
-            den="32k",
-            desc="hcp",
-            suffix="midthickness",
-            extension=".surf.gii",
-        ),
-        name="ds_midthickness",
-        run_without_submitting=False,
-        mem_gb=2,
-    )
-    workflow.connect([
-        (inputnode, ds_midthickness, [("name_source", "source_file")]),
-        (generate_midthickness, ds_midthickness, [("out_file", "in_file")]),
-    ])  # fmt:skip
-
-    # Generate (very-)inflated surface from standard-space midthickness surface.
-    inflate_surface = pe.Node(
-        SurfaceGenerateInflated(
-            iterations_scale_value=0.75,
-            num_threads=config.nipype.omp_nthreads,
-        ),
-        mem_gb=2,
-        n_procs=config.nipype.omp_nthreads,
-        name="inflate_surface",
-    )
-    workflow.connect([
-        (generate_midthickness, inflate_surface, [("out_file", "anatomical_surface_in")]),
-    ])  # fmt:skip
-
-    ds_inflated = pe.Node(
-        DerivativesDataSink(
-            check_hdr=False,
-            space="fsLR",
-            den="32k",
-            desc="hcp",
-            suffix="inflated",
-            extension=".surf.gii",
-        ),
-        name="ds_inflated",
-        run_without_submitting=False,
-        mem_gb=2,
-    )
-    workflow.connect([
-        (inputnode, ds_inflated, [("name_source", "source_file")]),
-        (inflate_surface, ds_inflated, [("inflated_out_file", "in_file")]),
-    ])  # fmt:skip
-
-    ds_vinflated = pe.Node(
-        DerivativesDataSink(
-            check_hdr=False,
-            space="fsLR",
-            den="32k",
-            desc="hcp",
-            suffix="vinflated",
-            extension=".surf.gii",
-        ),
-        name="ds_vinflated",
-        run_without_submitting=False,
-        mem_gb=2,
-    )
-    workflow.connect([
-        (inputnode, ds_vinflated, [("name_source", "source_file")]),
-        (inflate_surface, ds_vinflated, [("very_inflated_out_file", "in_file")]),
-    ])  # fmt:skip
-
-    return workflow
-
-
-@fill_doc
-def init_ants_xfm_to_fsl_wf(mem_gb, name="ants_xfm_to_fsl_wf"):
-    """Modify ANTS-style fMRIPrep transforms to work with Connectome Workbench/FSL FNIRT.
-
-    XXX: Does this only work if the template is MNI152NLin6Asym?
-
-    Workflow Graph
-        .. workflow::
-            :graph2use: orig
-            :simple_form: yes
-
-            from xcp_d.workflows.anatomical.surface import init_ants_xfm_to_fsl_wf
-
-            wf = init_ants_xfm_to_fsl_wf(
-                mem_gb=0.1,
-                name="ants_xfm_to_fsl_wf",
-            )
-
-    Parameters
-    ----------
-    %(mem_gb)s
-    %(name)s
-        Default is "ants_xfm_to_fsl_wf".
-
-    Inputs
-    ------
-    anat_to_template_xfm
-        ANTS/fMRIPrep-style H5 transform from anatomical image to template.
-    template_to_anat_xfm
-        ANTS/fMRIPrep-style H5 transform from template to anatomical image.
-
-    Outputs
-    -------
-    world_xfm
-        The affine portion of the volumetric anatomical-to-template transform,
-        in NIfTI (world) format.
-    merged_warpfield
-        The warpfield portion of the volumetric anatomical-to-template transform,
-        in FSL (FNIRT) format.
-    merged_inv_warpfield
-        The warpfield portion of the volumetric template-to-anatomical transform,
-        in FSL (FNIRT) format.
-    """
-    workflow = Workflow(name=name)
-
-    inputnode = pe.Node(
-        niu.IdentityInterface(fields=["anat_to_template_xfm", "template_to_anat_xfm"]),
-        name="inputnode",
-    )
-
-    outputnode = pe.Node(
-        niu.IdentityInterface(fields=["world_xfm", "merged_warpfield", "merged_inv_warpfield"]),
-        name="outputnode",
-    )
-
-    # Now we can start the actual workflow.
-    # Use ANTs CompositeTransformUtil to separate the .h5 into affine and warpfield xfms.
-    disassemble_h5 = pe.Node(
-        CompositeTransformUtil(
-            process="disassemble",
-            output_prefix="T1w_to_MNI152NLin6Asym",
-        ),
-        name="disassemble_h5",
-        mem_gb=mem_gb,
-    )
-    workflow.connect([(inputnode, disassemble_h5, [("anat_to_template_xfm", "in_file")])])
-
-    # Nipype's CompositeTransformUtil assumes a certain file naming and
-    # concatenation order of xfms which does not work for the inverse .h5,
-    # so we use our modified class, "CompositeInvTransformUtil"
-    disassemble_h5_inv = pe.Node(
-        CompositeInvTransformUtil(
-            process="disassemble",
-            output_prefix="MNI152NLin6Asym_to_T1w",
-        ),
-        name="disassemble_h5_inv",
-        mem_gb=mem_gb,
-    )
-    workflow.connect([(inputnode, disassemble_h5_inv, [("template_to_anat_xfm", "in_file")])])
-
-    # Convert anat-to-template affine from ITK binary to txt
-    convert_ants_xfm = pe.Node(
-        ConvertTransformFile(dimension=3),
-        name="convert_ants_xfm",
-    )
-    workflow.connect([(disassemble_h5, convert_ants_xfm, [("affine_transform", "in_transform")])])
-
-    # Change xfm type from "AffineTransform" to "MatrixOffsetTransformBase"
-    # since wb_command doesn't recognize "AffineTransform"
-    # (AffineTransform is a subclass of MatrixOffsetTransformBase which prob makes this okay to do)
-    change_xfm_type = pe.Node(
-        ChangeXfmType(num_threads=config.nipype.omp_nthreads),
-        name="change_xfm_type",
-        n_procs=config.nipype.omp_nthreads,
-    )
-    workflow.connect([(convert_ants_xfm, change_xfm_type, [("out_transform", "in_transform")])])
-
-    # Convert affine xfm to "world" so it works with -surface-apply-affine
-    convert_xfm2world = pe.Node(
-        ConvertAffine(fromwhat="itk", towhat="world", num_threads=config.nipype.omp_nthreads),
-        name="convert_xfm2world",
-        n_procs=config.nipype.omp_nthreads,
-    )
-    workflow.connect([(change_xfm_type, convert_xfm2world, [("out_transform", "in_file")])])
-
-    # Use C3d to separate the combined warpfield xfm into x, y, and z components
-    get_xyz_components = pe.Node(
-        C3d(
-            is_4d=True,
-            multicomp_split=True,
-            out_files=["e1.nii.gz", "e2.nii.gz", "e3.nii.gz"],
-        ),
-        name="get_xyz_components",
-        mem_gb=mem_gb,
-    )
-    get_inv_xyz_components = pe.Node(
-        C3d(
-            is_4d=True,
-            multicomp_split=True,
-            out_files=["e1inv.nii.gz", "e2inv.nii.gz", "e3inv.nii.gz"],
-        ),
-        name="get_inv_xyz_components",
-        mem_gb=mem_gb,
-    )
-    workflow.connect([
-        (disassemble_h5, get_xyz_components, [("displacement_field", "in_file")]),
-        (disassemble_h5_inv, get_inv_xyz_components, [("displacement_field", "in_file")]),
-    ])  # fmt:skip
-
-    # Select x-component after separating warpfield above
-    select_x_component = pe.Node(
-        niu.Select(index=[0]),
-        name="select_x_component",
-        mem_gb=mem_gb,
-    )
-    select_inv_x_component = pe.Node(
-        niu.Select(index=[0]),
-        name="select_inv_x_component",
-        mem_gb=mem_gb,
-    )
-
-    # Select y-component
-    select_y_component = pe.Node(
-        niu.Select(index=[1]),
-        name="select_y_component",
-        mem_gb=mem_gb,
-    )
-    select_inv_y_component = pe.Node(
-        niu.Select(index=[1]),
-        name="select_inv_y_component",
-        mem_gb=mem_gb,
-    )
-
-    # Select z-component
-    select_z_component = pe.Node(
-        niu.Select(index=[2]),
-        name="select_z_component",
-        mem_gb=mem_gb,
-    )
-    select_inv_z_component = pe.Node(
-        niu.Select(index=[2]),
-        name="select_inv_z_component",
-        mem_gb=mem_gb,
-    )
-    workflow.connect([
-        (get_xyz_components, select_x_component, [("out_files", "inlist")]),
-        (get_xyz_components, select_y_component, [("out_files", "inlist")]),
-        (get_xyz_components, select_z_component, [("out_files", "inlist")]),
-        (get_inv_xyz_components, select_inv_x_component, [("out_files", "inlist")]),
-        (get_inv_xyz_components, select_inv_y_component, [("out_files", "inlist")]),
-        (get_inv_xyz_components, select_inv_z_component, [("out_files", "inlist")]),
-    ])  # fmt:skip
-
-    # Reverse y-component of the warpfield
-    # (need to do this when converting a warpfield from ANTs to FNIRT format
-    # for use with wb_command -surface-apply-warpfield)
-    reverse_y_component = pe.Node(
-        BinaryMath(expression="img * -1"),
-        name="reverse_y_component",
-        mem_gb=mem_gb,
-    )
-    reverse_inv_y_component = pe.Node(
-        BinaryMath(expression="img * -1"),
-        name="reverse_inv_y_component",
-        mem_gb=mem_gb,
-    )
-    workflow.connect([
-        (select_y_component, reverse_y_component, [("out", "in_file")]),
-        (select_inv_y_component, reverse_inv_y_component, [("out", "in_file")]),
-    ])  # fmt:skip
-
-    # Collect new warpfield components in individual nodes
-    collect_new_components = pe.Node(
-        niu.Merge(3),
-        name="collect_new_components",
-        mem_gb=mem_gb,
-    )
-    collect_new_inv_components = pe.Node(
-        niu.Merge(3),
-        name="collect_new_inv_components",
-        mem_gb=mem_gb,
-    )
-    workflow.connect([
-        (select_x_component, collect_new_components, [("out", "in1")]),
-        (reverse_y_component, collect_new_components, [("out_file", "in2")]),
-        (select_z_component, collect_new_components, [("out", "in3")]),
-        (select_inv_x_component, collect_new_inv_components, [("out", "in1")]),
-        (reverse_inv_y_component, collect_new_inv_components, [("out_file", "in2")]),
-        (select_inv_z_component, collect_new_inv_components, [("out", "in3")]),
-    ])  # fmt:skip
-
-    # Merge warpfield components in FSL FNIRT format, with the reversed y-component from above
-    remerge_warpfield = pe.Node(
-        Merge(),
-        name="remerge_warpfield",
-        mem_gb=mem_gb,
-    )
-    remerge_inv_warpfield = pe.Node(
-        Merge(),
-        name="remerge_inv_warpfield",
-        mem_gb=mem_gb,
-    )
-    workflow.connect([
-        (collect_new_components, remerge_warpfield, [("out", "in_files")]),
-        (collect_new_inv_components, remerge_inv_warpfield, [("out", "in_files")]),
-        (convert_xfm2world, outputnode, [("out_file", "world_xfm")]),
-        (remerge_warpfield, outputnode, [("out_file", "merged_warpfield")]),
-        (remerge_inv_warpfield, outputnode, [("out_file", "merged_inv_warpfield")]),
-    ])  # fmt:skip
-
-    return workflow
-
-
-@fill_doc
-def init_warp_one_hemisphere_wf(
-    hemisphere,
-    software,
-    mem_gb,
-    omp_nthreads,
-    name="warp_one_hemisphere_wf",
-):
-    """Apply transforms to warp one hemisphere's surface files into standard space.
-
-    Basically, the resulting surface files will have the same vertices as the standard-space
-    surfaces, but the coordinates/mesh of those vertices will be the subject's native-space
-    coordinates/mesh.
-    This way we can visualize surface statistical maps on the subject's unique morphology
-    (sulci, gyri, etc.).
-
-    Workflow Graph
-        .. workflow::
-            :graph2use: orig
-            :simple_form: yes
-
-            from xcp_d.workflows.anatomical.surface import init_warp_one_hemisphere_wf
-
-            wf = init_warp_one_hemisphere_wf(
-                hemisphere="L",
-                software="FreeSurfer",
-                mem_gb=0.1,
-                omp_nthreads=1,
-                name="warp_one_hemisphere_wf",
-            )
-
-    Parameters
-    ----------
-    hemisphere : {"L", "R"}
-    software : {"MCRIBS", "FreeSurfer"}
-        The software used for the segmentation.
-    %(mem_gb)s
-    %(omp_nthreads)s
-    %(name)s
-        Default is "warp_one_hemisphere_wf".
-
-    Inputs
-    ------
-    hemi_files : list of str
-        A list of surface files (i.e., pial and white matter) for the requested hemisphere,
-        in fsnative space.
-    world_xfm
-        The affine portion of the volumetric anatomical-to-template transform,
-        in NIfTI (world) format.
-    merged_warpfield
-        The warpfield portion of the volumetric anatomical-to-template transform,
-        in FSL (FNIRT) format.
-    merged_inv_warpfield
-        The warpfield portion of the volumetric template-to-anatomical transform,
-        in FSL (FNIRT) format.
-    subject_sphere
-        The subject's fsnative sphere registration file to fsaverage
-        (sphere.reg in FreeSurfer parlance).
-        The file contains the vertices from the subject's fsnative sphere,
-        with coordinates that are aligned to the fsaverage sphere.
-
-    Outputs
-    -------
-    warped_hemi_files : list of str
-        The ``hemi_files`` warped from fsnative space to standard space.
-
-    Notes
-    -----
-    Steps:
-
-    1. Collect the registration files needed for the warp.
-    2. Convert the subject's sphere to a GIFTI file.
-        - This step is unnecessary since fMRIPrep and Nibabies already write out a GIFTI file.
-    3. Project the subject's fsnative-in-fsaverage sphere to a high-resolution
-       target-sphere-in-fsaverage-space.
-       This retains the subject's fsnative sphere's resolution and vertices
-       (e.g., 120079 vertices), but the coordinates are now aligned to the target sphere's space.
-        - For Freesurfer, this is the fsLR-164k-in-fsaverage sphere.
-        - For MCRIBS, this is the dhcpAsym-41k-in-fsaverage sphere.
-        - Nibabies and fMRIPrep do this already to produce the
-          space-<fsLR|dhcpAsym>_desc-reg_sphere files, so XCP-D could directly use those and skip
-          this step.
-    4. Apply the warped sphere from the previous step to warp the pial and white matter surfaces
-       to the target space. This includes downsampling to 32k.
-        - For Freesurfer, this means the coordinates for these files are fsLR-32k.
-        - For MCRIBS, this means the coordinates for these files are dhcpAsym-32k.
-    5. Apply the anatomical-to-template affine transform to the 32k surfaces.
-    6. Apply the anatomical-to-template warpfield to the 32k surfaces.
-       This and the previous step make it so you can overlay the pial and white matter surfaces
-       on the associated volumetric template (e.g., for XCP-D's brainsprite).
-        - This important thing is that the volumetric template must match the template space
-          used here.
-    """
-    workflow = Workflow(name=name)
-
-    inputnode = pe.Node(
-        niu.IdentityInterface(
-            fields=[
-                "hemi_files",
-                "world_xfm",
-                "merged_warpfield",
-                "merged_inv_warpfield",
-                "subject_sphere",
-            ],
-        ),
-        name="inputnode",
-    )
-    outputnode = pe.Node(
-        niu.IdentityInterface(fields=["warped_hemi_files"]),
-        name="outputnode",
-    )
-
-    collect_registration_files = pe.Node(
-        CollectRegistrationFiles(hemisphere=hemisphere, software=software),
-        name="collect_registration_files",
-        mem_gb=0.1,
-        n_procs=1,
-    )
-
-    # XXX: Given that fMRIPrep and Nibabies write out the subject spheres as surf.gii,
-    # I think this is unnecessary.
-    sphere_to_surf_gii = pe.Node(
-        MRIsConvert(out_datatype="gii"),
-        name="sphere_to_surf_gii",
-        mem_gb=mem_gb,
-        n_procs=omp_nthreads,
-    )
-    workflow.connect([(inputnode, sphere_to_surf_gii, [("subject_sphere", "in_file")])])
-
-    # NOTE: What does this step do?
-    # Project the subject's sphere (fsnative) to the source-sphere (fsaverage) using the
-    # fsLR/dhcpAsym-in-fsaverage
-    # (fsLR or dhcpAsym vertices with coordinates on the fsaverage sphere) sphere?
-    # So what's the result? The fsLR or dhcpAsym vertices with coordinates on the fsnative sphere?
-    surface_sphere_project_unproject = pe.Node(
-        SurfaceSphereProjectUnproject(num_threads=omp_nthreads),
-        name="surface_sphere_project_unproject",
-        n_procs=omp_nthreads,
-    )
-    workflow.connect([
-        (collect_registration_files, surface_sphere_project_unproject, [
-            ("source_sphere", "sphere_project_to"),
-            ("sphere_to_sphere", "sphere_unproject_from"),
-        ]),
-        (sphere_to_surf_gii, surface_sphere_project_unproject, [("converted", "in_file")]),
-    ])  # fmt:skip
-
-    # Resample the pial and white matter surfaces from fsnative to fsLR-32k or dhcpAsym-32k
-    resample_to_fsLR32k = pe.MapNode(
-        CiftiSurfaceResample(method="BARYCENTRIC", num_threads=omp_nthreads),
-        name="resample_to_fsLR32k",
-        mem_gb=mem_gb,
-        n_procs=omp_nthreads,
-        iterfield=["in_file"],
-    )
-    workflow.connect([
-        (inputnode, resample_to_fsLR32k, [("hemi_files", "in_file")]),
-        (collect_registration_files, resample_to_fsLR32k, [("target_sphere", "new_sphere")]),
-        (surface_sphere_project_unproject, resample_to_fsLR32k, [("out_file", "current_sphere")]),
-    ])  # fmt:skip
-
-    # Apply FLIRT-format anatomical-to-template affine transform to 32k surfs
-    # NOTE: What does this step do? Aren't the data in fsLR/dhcpAsym-32k from resample_to_fsLR32k?
-    apply_affine_to_fsLR32k = pe.MapNode(
-        ApplyAffine(num_threads=omp_nthreads),
-        name="apply_affine_to_fsLR32k",
-        mem_gb=mem_gb,
-        n_procs=omp_nthreads,
-        iterfield=["in_file"],
-    )
-    workflow.connect([
-        (inputnode, apply_affine_to_fsLR32k, [("world_xfm", "affine")]),
-        (resample_to_fsLR32k, apply_affine_to_fsLR32k, [("out_file", "in_file")]),
-    ])  # fmt:skip
-
-    # Apply FNIRT-format (forward) anatomical-to-template warpfield
-    # NOTE: What does this step do?
-    apply_warpfield_to_fsLR32k = pe.MapNode(
-        ApplyWarpfield(num_threads=omp_nthreads),
-        name="apply_warpfield_to_fsLR32k",
-        mem_gb=mem_gb,
-        n_procs=omp_nthreads,
-        iterfield=["in_file"],
-    )
-    workflow.connect([
-        (inputnode, apply_warpfield_to_fsLR32k, [
-            ("merged_warpfield", "forward_warp"),
-            ("merged_inv_warpfield", "warpfield"),
-        ]),
-        (apply_affine_to_fsLR32k, apply_warpfield_to_fsLR32k, [("out_file", "in_file")]),
-        (apply_warpfield_to_fsLR32k, outputnode, [("out_file", "warped_hemi_files")]),
-    ])  # fmt:skip
-
-    return workflow
+# emacs: -*- mode: python; py-indent-offset: 4; indent-tabs-mode: nil -*-
+# vi: set ft=python sts=4 ts=4 sw=4 et:
+"""Workflows for processing surface anatomical files."""
+
+from nipype import logging
+from nipype.interfaces import utility as niu
+from nipype.interfaces.ants import CompositeTransformUtil  # MB
+from nipype.interfaces.freesurfer import MRIsConvert
+from nipype.pipeline import engine as pe
+from niworkflows.engine.workflows import LiterateWorkflow as Workflow
+
+from xcp_d import config
+from xcp_d.interfaces.ants import CompositeInvTransformUtil, ConvertTransformFile
+from xcp_d.interfaces.bids import CollectRegistrationFiles, DerivativesDataSink
+from xcp_d.interfaces.c3 import C3d  # TM
+from xcp_d.interfaces.nilearn import BinaryMath, Merge
+from xcp_d.interfaces.workbench import (  # MB,TM
+    ApplyAffine,
+    ApplyWarpfield,
+    ChangeXfmType,
+    CiftiSurfaceResample,
+    ConvertAffine,
+    SurfaceAverage,
+    SurfaceGenerateInflated,
+    SurfaceSphereProjectUnproject,
+)
+from xcp_d.utils.doc import fill_doc
+from xcp_d.workflows.anatomical.outputs import init_copy_inputs_to_outputs_wf
+from xcp_d.workflows.anatomical.plotting import init_brainsprite_figures_wf
+
+LOGGER = logging.getLogger("nipype.workflow")
+
+
+@fill_doc
+def init_postprocess_surfaces_wf(
+    mesh_available,
+    standard_space_mesh,
+    morphometry_files,
+    t1w_available,
+    t2w_available,
+    software,
+    name="postprocess_surfaces_wf",
+):
+    """Postprocess surfaces.
+
+    If DCAN QC is enabled, this will generate a BrainSprite for the executive summary.
+    If process-surfaces is enabled *or* fsLR-space mesh files are available,
+    then the BrainSprite will use standard-space mesh files.
+    Otherwise, it will use the native-space mesh files.
+
+    If process-surfaces is enabled and mesh files (i.e., white and pial surfaces) are available in
+    fsnative space, this workflow will warp them to fsLR space.
+    If process-surfaces is enabled and the mesh files are already in fsLR space,
+    they will be copied to the output directory.
+    These fsLR-space mesh files retain the subject's morphology,
+    and are thus useful for visualizing fsLR-space statistical derivatives on the subject's brain.
+
+    As long as process-surfaces is enabled and mesh files (in either space) are available,
+    HCP-style midthickness, inflated, and very-inflated surfaces will be generated from them.
+
+    If process-surfaces is enabled and morphometry files (e.g., sulcal depth, cortical thickness)
+    are available in fsLR space, they will be copied to the output directory.
+
+    Workflow Graph
+        .. workflow::
+            :graph2use: orig
+            :simple_form: yes
+
+            from xcp_d.tests.tests import mock_config
+            from xcp_d import config
+            from xcp_d.workflows.anatomical.surface import init_postprocess_surfaces_wf
+
+            with mock_config():
+                wf = init_postprocess_surfaces_wf(
+                    mesh_available=True,
+                    standard_space_mesh=False,
+                    morphometry_files=[],
+                    t1w_available=True,
+                    t2w_available=True,
+                    software="FreeSurfer",
+                    name="postprocess_surfaces_wf",
+                )
+
+    Parameters
+    ----------
+    mesh_available : bool
+    standard_space_mesh : bool
+    morphometry_files : list of str
+    t1w_available : bool
+        True if a T1w image is available.
+    t2w_available : bool
+        True if a T2w image is available.
+    software : {"MCRIBS", "FreeSurfer"}
+        The software used to generate the surfaces.
+    %(name)s
+        Default is "postprocess_surfaces_wf".
+
+    Inputs
+    ------
+    t1w
+        Preprocessed T1w file. May be in native or standard space.
+    t2w
+        Preprocessed T2w file. May be in native or standard space.
+    %(anat_to_template_xfm)s
+    %(template_to_anat_xfm)s
+    lh_pial_surf, rh_pial_surf
+    lh_wm_surf, rh_wm_surf
+    lh_subject_sphere, rh_subject_sphere
+    sulcal_depth
+    sulcal_curv
+    cortical_thickness
+    cortical_thickness_corr
+    myelin
+    myelin_smoothed
+    """
+    workflow = Workflow(name=name)
+
+    abcc_qc = config.workflow.abcc_qc
+    process_surfaces = config.workflow.process_surfaces
+    omp_nthreads = config.nipype.omp_nthreads
+
+    inputnode = pe.Node(
+        niu.IdentityInterface(
+            fields=[
+                "t1w",
+                "t2w",
+                "anat_to_template_xfm",
+                "template_to_anat_xfm",
+                "lh_subject_sphere",
+                "rh_subject_sphere",
+                "lh_pial_surf",
+                "rh_pial_surf",
+                "lh_wm_surf",
+                "rh_wm_surf",
+                "sulcal_depth",
+                "sulcal_curv",
+                "cortical_thickness",
+                "cortical_thickness_corr",
+                "myelin",
+                "myelin_smoothed",
+            ],
+        ),
+        name="inputnode",
+    )
+    outputnode = pe.Node(
+        niu.IdentityInterface(
+            fields=[
+                "lh_midthickness",
+                "rh_midthickness",
+            ],
+        ),
+        name="outputnode",
+    )
+    workflow.add_nodes([outputnode])  # outputnode may not be used
+
+    workflow.__desc__ = ""
+
+    if abcc_qc and mesh_available:
+        # Plot the white and pial surfaces on the brain in a brainsprite figure.
+        brainsprite_wf = init_brainsprite_figures_wf(
+            t1w_available=t1w_available,
+            t2w_available=t2w_available,
+        )
+        workflow.connect([
+            (inputnode, brainsprite_wf, [
+                ("t1w", "inputnode.t1w"),
+                ("t2w", "inputnode.t2w"),
+            ]),
+        ])  # fmt:skip
+
+        if (not process_surfaces) or (mesh_available and standard_space_mesh):
+            # Use original surfaces for brainsprite.
+            # For fMRIPrep derivatives, this will be the native-space surfaces.
+            # For DCAN/HCP derivatives, it will be standard-space surfaces.
+            workflow.connect([
+                (inputnode, brainsprite_wf, [
+                    ("lh_pial_surf", "inputnode.lh_pial_surf"),
+                    ("rh_pial_surf", "inputnode.rh_pial_surf"),
+                    ("lh_wm_surf", "inputnode.lh_wm_surf"),
+                    ("rh_wm_surf", "inputnode.rh_wm_surf"),
+                ]),
+            ])  # fmt:skip
+
+    if not process_surfaces:
+        # Return early, as all other steps require process_surfaces.
+        return workflow
+
+    if morphometry_files or (mesh_available and standard_space_mesh):
+        # At least some surfaces are already in fsLR space and must be copied,
+        # without modification, to the output directory.
+        copy_std_surfaces_to_datasink = init_copy_inputs_to_outputs_wf(
+            name="copy_std_surfaces_to_datasink",
+        )
+
+    if morphometry_files:
+        workflow.__desc__ += (
+            " fsLR-space morphometry surfaces were copied from the preprocessing derivatives to "
+            "the XCP-D derivatives."
+        )
+        for morphometry_file in morphometry_files:
+            workflow.connect([
+                (inputnode, copy_std_surfaces_to_datasink, [
+                    (morphometry_file, f"inputnode.{morphometry_file}"),
+                ]),
+            ])  # fmt:skip
+
+    if mesh_available:
+        workflow.__desc__ += (
+            " HCP-style midthickness, inflated, and very-inflated surfaces were generated from "
+            "the white-matter and pial surface meshes."
+        )
+        # Generate and output HCP-style surface files.
+        hcp_surface_wfs = {
+            hemi: init_generate_hcp_surfaces_wf(name=f"{hemi}_generate_hcp_surfaces_wf")
+            for hemi in ["lh", "rh"]
+        }
+        workflow.connect([
+            (inputnode, hcp_surface_wfs["lh"], [("lh_pial_surf", "inputnode.name_source")]),
+            (inputnode, hcp_surface_wfs["rh"], [("rh_pial_surf", "inputnode.name_source")]),
+            (hcp_surface_wfs["lh"], outputnode, [("outputnode.midthickness", "lh_midthickness")]),
+            (hcp_surface_wfs["rh"], outputnode, [("outputnode.midthickness", "rh_midthickness")]),
+        ])  # fmt:skip
+
+    if mesh_available and standard_space_mesh:
+        workflow.__desc__ += (
+            " All surface files were already in fsLR space, and were copied to the output "
+            "directory."
+        )
+        # Mesh files are already in fsLR.
+        workflow.connect([
+            (inputnode, copy_std_surfaces_to_datasink, [
+                ("lh_pial_surf", "inputnode.lh_pial_surf"),
+                ("rh_pial_surf", "inputnode.rh_pial_surf"),
+                ("lh_wm_surf", "inputnode.lh_wm_surf"),
+                ("rh_wm_surf", "inputnode.rh_wm_surf"),
+            ]),
+            (inputnode, hcp_surface_wfs["lh"], [
+                ("lh_pial_surf", "inputnode.pial_surf"),
+                ("lh_wm_surf", "inputnode.wm_surf"),
+            ]),
+            (inputnode, hcp_surface_wfs["rh"], [
+                ("rh_pial_surf", "inputnode.pial_surf"),
+                ("rh_wm_surf", "inputnode.wm_surf"),
+            ]),
+        ])  # fmt:skip
+
+    elif mesh_available:
+        workflow.__desc__ += " fsnative-space surfaces were then warped to fsLR space."
+        # Mesh files are in fsnative and must be warped to fsLR.
+        warp_surfaces_to_template_wf = init_warp_surfaces_to_template_wf(
+            software=software,
+            omp_nthreads=omp_nthreads,
+            name="warp_surfaces_to_template_wf",
+        )
+        workflow.connect([
+            (inputnode, warp_surfaces_to_template_wf, [
+                ("lh_subject_sphere", "inputnode.lh_subject_sphere"),
+                ("rh_subject_sphere", "inputnode.rh_subject_sphere"),
+                ("lh_pial_surf", "inputnode.lh_pial_surf"),
+                ("rh_pial_surf", "inputnode.rh_pial_surf"),
+                ("lh_wm_surf", "inputnode.lh_wm_surf"),
+                ("rh_wm_surf", "inputnode.rh_wm_surf"),
+                ("anat_to_template_xfm", "inputnode.anat_to_template_xfm"),
+                ("template_to_anat_xfm", "inputnode.template_to_anat_xfm"),
+            ]),
+            (warp_surfaces_to_template_wf, hcp_surface_wfs["lh"], [
+                ("outputnode.lh_pial_surf", "inputnode.pial_surf"),
+                ("outputnode.lh_wm_surf", "inputnode.wm_surf"),
+            ]),
+            (warp_surfaces_to_template_wf, hcp_surface_wfs["rh"], [
+                ("outputnode.rh_pial_surf", "inputnode.pial_surf"),
+                ("outputnode.rh_wm_surf", "inputnode.wm_surf"),
+            ]),
+        ])  # fmt:skip
+
+        if abcc_qc:
+            # Use standard-space T1w and surfaces for brainsprite.
+            workflow.connect([
+                (warp_surfaces_to_template_wf, brainsprite_wf, [
+                    ("outputnode.lh_pial_surf", "inputnode.lh_pial_surf"),
+                    ("outputnode.rh_pial_surf", "inputnode.rh_pial_surf"),
+                    ("outputnode.lh_wm_surf", "inputnode.lh_wm_surf"),
+                    ("outputnode.rh_wm_surf", "inputnode.rh_wm_surf"),
+                ]),
+            ])  # fmt:skip
+
+    elif not morphometry_files:
+        raise ValueError(
+            "No surfaces found. Surfaces are required if `--warp-surfaces-native2std` is enabled."
+        )
+
+    return workflow
+
+
+@fill_doc
+def init_warp_surfaces_to_template_wf(
+    software,
+    omp_nthreads,
+    name="warp_surfaces_to_template_wf",
+):
+    """Transform surfaces from native to standard fsLR-32k space.
+
+    Workflow Graph
+        .. workflow::
+            :graph2use: orig
+            :simple_form: yes
+
+            from xcp_d.workflows.anatomical.surface import init_warp_surfaces_to_template_wf
+
+            wf = init_warp_surfaces_to_template_wf(
+                software="FreeSurfer",
+                omp_nthreads=1,
+                name="warp_surfaces_to_template_wf",
+            )
+
+    Parameters
+    ----------
+    software : {"MCRIBS", "FreeSurfer"}
+        The software used to generate the surfaces.
+    %(omp_nthreads)s
+    %(name)s
+        Default is "warp_surfaces_to_template_wf".
+
+    Inputs
+    ------
+    %(anat_to_template_xfm)s
+        The template in question should match the volumetric space of the BOLD CIFTI files
+        being processed by the main xcpd workflow.
+        For example, MNI152NLin6Asym for fsLR-space CIFTIs.
+    %(template_to_anat_xfm)s
+        The template in question should match the volumetric space of the BOLD CIFTI files
+        being processed by the main xcpd workflow.
+        For example, MNI152NLin6Asym for fsLR-space CIFTIs.
+    lh_subject_sphere, rh_subject_sphere : :obj:`str`
+        Left- and right-hemisphere sphere registration files.
+    lh_pial_surf, rh_pial_surf : :obj:`str`
+        Left- and right-hemisphere pial surface files in fsnative space.
+    lh_wm_surf, rh_wm_surf : :obj:`str`
+        Left- and right-hemisphere smoothed white matter surface files in fsnative space.
+
+    Outputs
+    -------
+    lh_pial_surf, rh_pial_surf : :obj:`str`
+        Left- and right-hemisphere pial surface files, in standard space.
+    lh_wm_surf, rh_wm_surf : :obj:`str`
+        Left- and right-hemisphere smoothed white matter surface files, in standard space.
+    """
+    workflow = Workflow(name=name)
+
+    inputnode = pe.Node(
+        niu.IdentityInterface(
+            fields=[
+                # transforms
+                "anat_to_template_xfm",
+                "template_to_anat_xfm",
+                # surfaces
+                "lh_subject_sphere",
+                "rh_subject_sphere",
+                "lh_pial_surf",
+                "rh_pial_surf",
+                "lh_wm_surf",
+                "rh_wm_surf",
+            ],
+        ),
+        name="inputnode",
+    )
+    # Feed the standard-space pial and white matter surfaces to the outputnode for the brainsprite
+    # and the HCP-surface generation workflow.
+    outputnode = pe.Node(
+        niu.IdentityInterface(
+            fields=[
+                "lh_pial_surf",
+                "rh_pial_surf",
+                "lh_wm_surf",
+                "rh_wm_surf",
+            ],
+        ),
+        name="outputnode",
+    )
+
+    # Warp the surfaces to space-fsLR, den-32k.
+    # First, we create the Connectome WorkBench-compatible transform files.
+    update_xfm_wf = init_ants_xfm_to_fsl_wf(
+        mem_gb=1,
+        name="update_xfm_wf",
+    )
+    workflow.connect([
+        (inputnode, update_xfm_wf, [
+            ("anat_to_template_xfm", "inputnode.anat_to_template_xfm"),
+            ("template_to_anat_xfm", "inputnode.template_to_anat_xfm"),
+        ]),
+    ])  # fmt:skip
+
+    # TODO: It would be nice to replace this for loop with MapNodes or iterables some day.
+    for hemi in ["L", "R"]:
+        hemi_label = f"{hemi.lower()}h"
+
+        # Place the surfaces in a single node.
+        collect_surfaces = pe.Node(
+            niu.Merge(2),
+            name=f"collect_surfaces_{hemi_label}",
+        )
+        # NOTE: Must match order of split_up_surfaces_fsLR_32k.
+        workflow.connect([
+            (inputnode, collect_surfaces, [
+                (f"{hemi_label}_pial_surf", "in1"),
+                (f"{hemi_label}_wm_surf", "in2"),
+            ]),
+        ])  # fmt:skip
+
+        apply_transforms_wf = init_warp_one_hemisphere_wf(
+            hemisphere=hemi,
+            software=software,
+            mem_gb=2,
+            omp_nthreads=omp_nthreads,
+            name=f"{hemi_label}_apply_transforms_wf",
+        )
+        workflow.connect([
+            (inputnode, apply_transforms_wf, [
+                (f"{hemi_label}_subject_sphere", "inputnode.subject_sphere"),
+            ]),
+            (update_xfm_wf, apply_transforms_wf, [
+                ("outputnode.merged_warpfield", "inputnode.merged_warpfield"),
+                ("outputnode.merged_inv_warpfield", "inputnode.merged_inv_warpfield"),
+                ("outputnode.world_xfm", "inputnode.world_xfm"),
+            ]),
+            (collect_surfaces, apply_transforms_wf, [("out", "inputnode.hemi_files")]),
+        ])  # fmt:skip
+
+        # Split up the surfaces
+        # NOTE: Must match order of collect_surfaces
+        split_up_surfaces_fsLR_32k = pe.Node(
+            niu.Split(
+                splits=[
+                    1,  # pial
+                    1,  # wm
+                ],
+                squeeze=True,
+            ),
+            name=f"split_up_surfaces_fsLR_32k_{hemi_label}",
+        )
+        workflow.connect([
+            (apply_transforms_wf, split_up_surfaces_fsLR_32k, [
+                ("outputnode.warped_hemi_files", "inlist"),
+            ]),
+            (split_up_surfaces_fsLR_32k, outputnode, [
+                ("out1", f"{hemi_label}_pial_surf"),
+                ("out2", f"{hemi_label}_wm_surf"),
+            ]),
+        ])  # fmt:skip
+
+        ds_standard_space_surfaces = pe.MapNode(
+            DerivativesDataSink(
+                space="fsLR",
+                den="32k",
+                extension=".surf.gii",  # the extension is taken from the in_file by default
+            ),
+            name=f"ds_standard_space_surfaces_{hemi_label}",
+            run_without_submitting=True,
+            mem_gb=1,
+            iterfield=["in_file", "source_file"],
+        )
+        workflow.connect([
+            (collect_surfaces, ds_standard_space_surfaces, [("out", "source_file")]),
+            (apply_transforms_wf, ds_standard_space_surfaces, [
+                ("outputnode.warped_hemi_files", "in_file"),
+            ]),
+        ])  # fmt:skip
+
+    return workflow
+
+
+@fill_doc
+def init_generate_hcp_surfaces_wf(name="generate_hcp_surfaces_wf"):
+    """Generate midthickness, inflated, and very-inflated HCP-style surfaces.
+
+    Workflow Graph
+        .. workflow::
+            :graph2use: orig
+            :simple_form: yes
+
+            from xcp_d.tests.tests import mock_config
+            from xcp_d import config
+            from xcp_d.workflows.anatomical.surface import init_generate_hcp_surfaces_wf
+
+            with mock_config():
+                wf = init_generate_hcp_surfaces_wf(name="generate_hcp_surfaces_wf")
+
+    Parameters
+    ----------
+    %(name)s
+        Default is "generate_hcp_surfaces_wf".
+
+    Inputs
+    ------
+    name_source : :obj:`str`
+        Path to the file that will be used as the source_file for datasinks.
+    pial_surf : :obj:`str`
+        The surface file to inflate.
+    wm_surf : :obj:`str`
+        The surface file to inflate.
+    """
+    workflow = Workflow(name=name)
+
+    inputnode = pe.Node(
+        niu.IdentityInterface(
+            fields=[
+                "name_source",
+                "pial_surf",
+                "wm_surf",
+            ],
+        ),
+        name="inputnode",
+    )
+
+    outputnode = pe.Node(
+        niu.IdentityInterface(fields=["midthickness"]),
+        name="outputnode",
+    )
+
+    generate_midthickness = pe.Node(
+        SurfaceAverage(num_threads=config.nipype.omp_nthreads),
+        name="generate_midthickness",
+        mem_gb=2,
+        n_procs=config.nipype.omp_nthreads,
+    )
+    workflow.connect([
+        (inputnode, generate_midthickness, [
+            ("pial_surf", "surface_in1"),
+            ("wm_surf", "surface_in2"),
+        ]),
+        (generate_midthickness, outputnode, [("out_file", "midthickness")]),
+    ])  # fmt:skip
+
+    ds_midthickness = pe.Node(
+        DerivativesDataSink(
+            check_hdr=False,
+            space="fsLR",
+            den="32k",
+            desc="hcp",
+            suffix="midthickness",
+            extension=".surf.gii",
+        ),
+        name="ds_midthickness",
+        run_without_submitting=False,
+        mem_gb=2,
+    )
+    workflow.connect([
+        (inputnode, ds_midthickness, [("name_source", "source_file")]),
+        (generate_midthickness, ds_midthickness, [("out_file", "in_file")]),
+    ])  # fmt:skip
+
+    # Generate (very-)inflated surface from standard-space midthickness surface.
+    inflate_surface = pe.Node(
+        SurfaceGenerateInflated(
+            iterations_scale_value=0.75,
+            num_threads=config.nipype.omp_nthreads,
+        ),
+        mem_gb=2,
+        n_procs=config.nipype.omp_nthreads,
+        name="inflate_surface",
+    )
+    workflow.connect([
+        (generate_midthickness, inflate_surface, [("out_file", "anatomical_surface_in")]),
+    ])  # fmt:skip
+
+    ds_inflated = pe.Node(
+        DerivativesDataSink(
+            check_hdr=False,
+            space="fsLR",
+            den="32k",
+            desc="hcp",
+            suffix="inflated",
+            extension=".surf.gii",
+        ),
+        name="ds_inflated",
+        run_without_submitting=False,
+        mem_gb=2,
+    )
+    workflow.connect([
+        (inputnode, ds_inflated, [("name_source", "source_file")]),
+        (inflate_surface, ds_inflated, [("inflated_out_file", "in_file")]),
+    ])  # fmt:skip
+
+    ds_vinflated = pe.Node(
+        DerivativesDataSink(
+            check_hdr=False,
+            space="fsLR",
+            den="32k",
+            desc="hcp",
+            suffix="vinflated",
+            extension=".surf.gii",
+        ),
+        name="ds_vinflated",
+        run_without_submitting=False,
+        mem_gb=2,
+    )
+    workflow.connect([
+        (inputnode, ds_vinflated, [("name_source", "source_file")]),
+        (inflate_surface, ds_vinflated, [("very_inflated_out_file", "in_file")]),
+    ])  # fmt:skip
+
+    return workflow
+
+
+@fill_doc
+def init_ants_xfm_to_fsl_wf(mem_gb, name="ants_xfm_to_fsl_wf"):
+    """Modify ANTS-style fMRIPrep transforms to work with Connectome Workbench/FSL FNIRT.
+
+    XXX: Does this only work if the template is MNI152NLin6Asym?
+
+    Workflow Graph
+        .. workflow::
+            :graph2use: orig
+            :simple_form: yes
+
+            from xcp_d.workflows.anatomical.surface import init_ants_xfm_to_fsl_wf
+
+            wf = init_ants_xfm_to_fsl_wf(
+                mem_gb=0.1,
+                name="ants_xfm_to_fsl_wf",
+            )
+
+    Parameters
+    ----------
+    %(mem_gb)s
+    %(name)s
+        Default is "ants_xfm_to_fsl_wf".
+
+    Inputs
+    ------
+    anat_to_template_xfm
+        ANTS/fMRIPrep-style H5 transform from anatomical image to template.
+    template_to_anat_xfm
+        ANTS/fMRIPrep-style H5 transform from template to anatomical image.
+
+    Outputs
+    -------
+    world_xfm
+        The affine portion of the volumetric anatomical-to-template transform,
+        in NIfTI (world) format.
+    merged_warpfield
+        The warpfield portion of the volumetric anatomical-to-template transform,
+        in FSL (FNIRT) format.
+    merged_inv_warpfield
+        The warpfield portion of the volumetric template-to-anatomical transform,
+        in FSL (FNIRT) format.
+    """
+    workflow = Workflow(name=name)
+
+    inputnode = pe.Node(
+        niu.IdentityInterface(fields=["anat_to_template_xfm", "template_to_anat_xfm"]),
+        name="inputnode",
+    )
+
+    outputnode = pe.Node(
+        niu.IdentityInterface(fields=["world_xfm", "merged_warpfield", "merged_inv_warpfield"]),
+        name="outputnode",
+    )
+
+    # Now we can start the actual workflow.
+    # Use ANTs CompositeTransformUtil to separate the .h5 into affine and warpfield xfms.
+    disassemble_h5 = pe.Node(
+        CompositeTransformUtil(
+            process="disassemble",
+            output_prefix="T1w_to_MNI152NLin6Asym",
+        ),
+        name="disassemble_h5",
+        mem_gb=mem_gb,
+    )
+    workflow.connect([(inputnode, disassemble_h5, [("anat_to_template_xfm", "in_file")])])
+
+    # Nipype's CompositeTransformUtil assumes a certain file naming and
+    # concatenation order of xfms which does not work for the inverse .h5,
+    # so we use our modified class, "CompositeInvTransformUtil"
+    disassemble_h5_inv = pe.Node(
+        CompositeInvTransformUtil(
+            process="disassemble",
+            output_prefix="MNI152NLin6Asym_to_T1w",
+        ),
+        name="disassemble_h5_inv",
+        mem_gb=mem_gb,
+    )
+    workflow.connect([(inputnode, disassemble_h5_inv, [("template_to_anat_xfm", "in_file")])])
+
+    # Convert anat-to-template affine from ITK binary to txt
+    convert_ants_xfm = pe.Node(
+        ConvertTransformFile(dimension=3),
+        name="convert_ants_xfm",
+    )
+    workflow.connect([(disassemble_h5, convert_ants_xfm, [("affine_transform", "in_transform")])])
+
+    # Change xfm type from "AffineTransform" to "MatrixOffsetTransformBase"
+    # since wb_command doesn't recognize "AffineTransform"
+    # (AffineTransform is a subclass of MatrixOffsetTransformBase which prob makes this okay to do)
+    change_xfm_type = pe.Node(
+        ChangeXfmType(num_threads=config.nipype.omp_nthreads),
+        name="change_xfm_type",
+        n_procs=config.nipype.omp_nthreads,
+    )
+    workflow.connect([(convert_ants_xfm, change_xfm_type, [("out_transform", "in_transform")])])
+
+    # Convert affine xfm to "world" so it works with -surface-apply-affine
+    convert_xfm2world = pe.Node(
+        ConvertAffine(fromwhat="itk", towhat="world", num_threads=config.nipype.omp_nthreads),
+        name="convert_xfm2world",
+        n_procs=config.nipype.omp_nthreads,
+    )
+    workflow.connect([(change_xfm_type, convert_xfm2world, [("out_transform", "in_file")])])
+
+    # Use C3d to separate the combined warpfield xfm into x, y, and z components
+    get_xyz_components = pe.Node(
+        C3d(
+            is_4d=True,
+            multicomp_split=True,
+            out_files=["e1.nii.gz", "e2.nii.gz", "e3.nii.gz"],
+        ),
+        name="get_xyz_components",
+        mem_gb=mem_gb,
+    )
+    get_inv_xyz_components = pe.Node(
+        C3d(
+            is_4d=True,
+            multicomp_split=True,
+            out_files=["e1inv.nii.gz", "e2inv.nii.gz", "e3inv.nii.gz"],
+        ),
+        name="get_inv_xyz_components",
+        mem_gb=mem_gb,
+    )
+    workflow.connect([
+        (disassemble_h5, get_xyz_components, [("displacement_field", "in_file")]),
+        (disassemble_h5_inv, get_inv_xyz_components, [("displacement_field", "in_file")]),
+    ])  # fmt:skip
+
+    # Select x-component after separating warpfield above
+    select_x_component = pe.Node(
+        niu.Select(index=[0]),
+        name="select_x_component",
+        mem_gb=mem_gb,
+    )
+    select_inv_x_component = pe.Node(
+        niu.Select(index=[0]),
+        name="select_inv_x_component",
+        mem_gb=mem_gb,
+    )
+
+    # Select y-component
+    select_y_component = pe.Node(
+        niu.Select(index=[1]),
+        name="select_y_component",
+        mem_gb=mem_gb,
+    )
+    select_inv_y_component = pe.Node(
+        niu.Select(index=[1]),
+        name="select_inv_y_component",
+        mem_gb=mem_gb,
+    )
+
+    # Select z-component
+    select_z_component = pe.Node(
+        niu.Select(index=[2]),
+        name="select_z_component",
+        mem_gb=mem_gb,
+    )
+    select_inv_z_component = pe.Node(
+        niu.Select(index=[2]),
+        name="select_inv_z_component",
+        mem_gb=mem_gb,
+    )
+    workflow.connect([
+        (get_xyz_components, select_x_component, [("out_files", "inlist")]),
+        (get_xyz_components, select_y_component, [("out_files", "inlist")]),
+        (get_xyz_components, select_z_component, [("out_files", "inlist")]),
+        (get_inv_xyz_components, select_inv_x_component, [("out_files", "inlist")]),
+        (get_inv_xyz_components, select_inv_y_component, [("out_files", "inlist")]),
+        (get_inv_xyz_components, select_inv_z_component, [("out_files", "inlist")]),
+    ])  # fmt:skip
+
+    # Reverse y-component of the warpfield
+    # (need to do this when converting a warpfield from ANTs to FNIRT format
+    # for use with wb_command -surface-apply-warpfield)
+    reverse_y_component = pe.Node(
+        BinaryMath(expression="img * -1"),
+        name="reverse_y_component",
+        mem_gb=mem_gb,
+    )
+    reverse_inv_y_component = pe.Node(
+        BinaryMath(expression="img * -1"),
+        name="reverse_inv_y_component",
+        mem_gb=mem_gb,
+    )
+    workflow.connect([
+        (select_y_component, reverse_y_component, [("out", "in_file")]),
+        (select_inv_y_component, reverse_inv_y_component, [("out", "in_file")]),
+    ])  # fmt:skip
+
+    # Collect new warpfield components in individual nodes
+    collect_new_components = pe.Node(
+        niu.Merge(3),
+        name="collect_new_components",
+        mem_gb=mem_gb,
+    )
+    collect_new_inv_components = pe.Node(
+        niu.Merge(3),
+        name="collect_new_inv_components",
+        mem_gb=mem_gb,
+    )
+    workflow.connect([
+        (select_x_component, collect_new_components, [("out", "in1")]),
+        (reverse_y_component, collect_new_components, [("out_file", "in2")]),
+        (select_z_component, collect_new_components, [("out", "in3")]),
+        (select_inv_x_component, collect_new_inv_components, [("out", "in1")]),
+        (reverse_inv_y_component, collect_new_inv_components, [("out_file", "in2")]),
+        (select_inv_z_component, collect_new_inv_components, [("out", "in3")]),
+    ])  # fmt:skip
+
+    # Merge warpfield components in FSL FNIRT format, with the reversed y-component from above
+    remerge_warpfield = pe.Node(
+        Merge(),
+        name="remerge_warpfield",
+        mem_gb=mem_gb,
+    )
+    remerge_inv_warpfield = pe.Node(
+        Merge(),
+        name="remerge_inv_warpfield",
+        mem_gb=mem_gb,
+    )
+    workflow.connect([
+        (collect_new_components, remerge_warpfield, [("out", "in_files")]),
+        (collect_new_inv_components, remerge_inv_warpfield, [("out", "in_files")]),
+        (convert_xfm2world, outputnode, [("out_file", "world_xfm")]),
+        (remerge_warpfield, outputnode, [("out_file", "merged_warpfield")]),
+        (remerge_inv_warpfield, outputnode, [("out_file", "merged_inv_warpfield")]),
+    ])  # fmt:skip
+
+    return workflow
+
+
+@fill_doc
+def init_warp_one_hemisphere_wf(
+    hemisphere,
+    software,
+    mem_gb,
+    omp_nthreads,
+    name="warp_one_hemisphere_wf",
+):
+    """Apply transforms to warp one hemisphere's surface files into standard space.
+
+    Basically, the resulting surface files will have the same vertices as the standard-space
+    surfaces, but the coordinates/mesh of those vertices will be the subject's native-space
+    coordinates/mesh.
+    This way we can visualize surface statistical maps on the subject's unique morphology
+    (sulci, gyri, etc.).
+
+    Workflow Graph
+        .. workflow::
+            :graph2use: orig
+            :simple_form: yes
+
+            from xcp_d.workflows.anatomical.surface import init_warp_one_hemisphere_wf
+
+            wf = init_warp_one_hemisphere_wf(
+                hemisphere="L",
+                software="FreeSurfer",
+                mem_gb=0.1,
+                omp_nthreads=1,
+                name="warp_one_hemisphere_wf",
+            )
+
+    Parameters
+    ----------
+    hemisphere : {"L", "R"}
+    software : {"MCRIBS", "FreeSurfer"}
+        The software used for the segmentation.
+    %(mem_gb)s
+    %(omp_nthreads)s
+    %(name)s
+        Default is "warp_one_hemisphere_wf".
+
+    Inputs
+    ------
+    hemi_files : list of str
+        A list of surface files (i.e., pial and white matter) for the requested hemisphere,
+        in fsnative space.
+    world_xfm
+        The affine portion of the volumetric anatomical-to-template transform,
+        in NIfTI (world) format.
+    merged_warpfield
+        The warpfield portion of the volumetric anatomical-to-template transform,
+        in FSL (FNIRT) format.
+    merged_inv_warpfield
+        The warpfield portion of the volumetric template-to-anatomical transform,
+        in FSL (FNIRT) format.
+    subject_sphere
+        The subject's fsnative sphere registration file to fsaverage
+        (sphere.reg in FreeSurfer parlance).
+        The file contains the vertices from the subject's fsnative sphere,
+        with coordinates that are aligned to the fsaverage sphere.
+
+    Outputs
+    -------
+    warped_hemi_files : list of str
+        The ``hemi_files`` warped from fsnative space to standard space.
+
+    Notes
+    -----
+    Steps:
+
+    1. Collect the registration files needed for the warp.
+    2. Convert the subject's sphere to a GIFTI file.
+        - This step is unnecessary since fMRIPrep and Nibabies already write out a GIFTI file.
+    3. Project the subject's fsnative-in-fsaverage sphere to a high-resolution
+       target-sphere-in-fsaverage-space.
+       This retains the subject's fsnative sphere's resolution and vertices
+       (e.g., 120079 vertices), but the coordinates are now aligned to the target sphere's space.
+        - For Freesurfer, this is the fsLR-164k-in-fsaverage sphere.
+        - For MCRIBS, this is the dhcpAsym-41k-in-fsaverage sphere.
+        - Nibabies and fMRIPrep do this already to produce the
+          space-<fsLR|dhcpAsym>_desc-reg_sphere files, so XCP-D could directly use those and skip
+          this step.
+    4. Apply the warped sphere from the previous step to warp the pial and white matter surfaces
+       to the target space. This includes downsampling to 32k.
+        - For Freesurfer, this means the coordinates for these files are fsLR-32k.
+        - For MCRIBS, this means the coordinates for these files are dhcpAsym-32k.
+    5. Apply the anatomical-to-template affine transform to the 32k surfaces.
+    6. Apply the anatomical-to-template warpfield to the 32k surfaces.
+       This and the previous step make it so you can overlay the pial and white matter surfaces
+       on the associated volumetric template (e.g., for XCP-D's brainsprite).
+        - This important thing is that the volumetric template must match the template space
+          used here.
+    """
+    workflow = Workflow(name=name)
+
+    inputnode = pe.Node(
+        niu.IdentityInterface(
+            fields=[
+                "hemi_files",
+                "world_xfm",
+                "merged_warpfield",
+                "merged_inv_warpfield",
+                "subject_sphere",
+            ],
+        ),
+        name="inputnode",
+    )
+    outputnode = pe.Node(
+        niu.IdentityInterface(fields=["warped_hemi_files"]),
+        name="outputnode",
+    )
+
+    collect_registration_files = pe.Node(
+        CollectRegistrationFiles(hemisphere=hemisphere, software=software),
+        name="collect_registration_files",
+        mem_gb=0.1,
+        n_procs=1,
+    )
+
+    # XXX: Given that fMRIPrep and Nibabies write out the subject spheres as surf.gii,
+    # I think this is unnecessary.
+    sphere_to_surf_gii = pe.Node(
+        MRIsConvert(out_datatype="gii"),
+        name="sphere_to_surf_gii",
+        mem_gb=mem_gb,
+        n_procs=omp_nthreads,
+    )
+    workflow.connect([(inputnode, sphere_to_surf_gii, [("subject_sphere", "in_file")])])
+
+    # NOTE: What does this step do?
+    # Project the subject's sphere (fsnative) to the source-sphere (fsaverage) using the
+    # fsLR/dhcpAsym-in-fsaverage
+    # (fsLR or dhcpAsym vertices with coordinates on the fsaverage sphere) sphere?
+    # So what's the result? The fsLR or dhcpAsym vertices with coordinates on the fsnative sphere?
+    surface_sphere_project_unproject = pe.Node(
+        SurfaceSphereProjectUnproject(num_threads=omp_nthreads),
+        name="surface_sphere_project_unproject",
+        n_procs=omp_nthreads,
+    )
+    workflow.connect([
+        (collect_registration_files, surface_sphere_project_unproject, [
+            ("source_sphere", "sphere_project_to"),
+            ("sphere_to_sphere", "sphere_unproject_from"),
+        ]),
+        (sphere_to_surf_gii, surface_sphere_project_unproject, [("converted", "in_file")]),
+    ])  # fmt:skip
+
+    # Resample the pial and white matter surfaces from fsnative to fsLR-32k or dhcpAsym-32k
+    resample_to_fsLR32k = pe.MapNode(
+        CiftiSurfaceResample(method="BARYCENTRIC", num_threads=omp_nthreads),
+        name="resample_to_fsLR32k",
+        mem_gb=mem_gb,
+        n_procs=omp_nthreads,
+        iterfield=["in_file"],
+    )
+    workflow.connect([
+        (inputnode, resample_to_fsLR32k, [("hemi_files", "in_file")]),
+        (collect_registration_files, resample_to_fsLR32k, [("target_sphere", "new_sphere")]),
+        (surface_sphere_project_unproject, resample_to_fsLR32k, [("out_file", "current_sphere")]),
+    ])  # fmt:skip
+
+    # Apply FLIRT-format anatomical-to-template affine transform to 32k surfs
+    # NOTE: What does this step do? Aren't the data in fsLR/dhcpAsym-32k from resample_to_fsLR32k?
+    apply_affine_to_fsLR32k = pe.MapNode(
+        ApplyAffine(num_threads=omp_nthreads),
+        name="apply_affine_to_fsLR32k",
+        mem_gb=mem_gb,
+        n_procs=omp_nthreads,
+        iterfield=["in_file"],
+    )
+    workflow.connect([
+        (inputnode, apply_affine_to_fsLR32k, [("world_xfm", "affine")]),
+        (resample_to_fsLR32k, apply_affine_to_fsLR32k, [("out_file", "in_file")]),
+    ])  # fmt:skip
+
+    # Apply FNIRT-format (forward) anatomical-to-template warpfield
+    # NOTE: What does this step do?
+    apply_warpfield_to_fsLR32k = pe.MapNode(
+        ApplyWarpfield(num_threads=omp_nthreads),
+        name="apply_warpfield_to_fsLR32k",
+        mem_gb=mem_gb,
+        n_procs=omp_nthreads,
+        iterfield=["in_file"],
+    )
+    workflow.connect([
+        (inputnode, apply_warpfield_to_fsLR32k, [
+            ("merged_warpfield", "forward_warp"),
+            ("merged_inv_warpfield", "warpfield"),
+        ]),
+        (apply_affine_to_fsLR32k, apply_warpfield_to_fsLR32k, [("out_file", "in_file")]),
+        (apply_warpfield_to_fsLR32k, outputnode, [("out_file", "warped_hemi_files")]),
+    ])  # fmt:skip
+
+    return workflow