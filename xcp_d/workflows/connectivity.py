# emacs: -*- mode: python; py-indent-offset: 4; indent-tabs-mode: nil -*-
# vi: set ft=python sts=4 ts=4 sw=4 et:
"""Workflows for extracting time series and computing functional connectivity."""
from nipype import Function, logging
from nipype.interfaces import utility as niu
from nipype.pipeline import engine as pe
from niworkflows.engine.workflows import LiterateWorkflow as Workflow

from xcp_d import config
from xcp_d.interfaces.ants import ApplyTransforms
from xcp_d.interfaces.bids import DerivativesDataSink
from xcp_d.interfaces.nilearn import IndexImage
from xcp_d.utils.atlas import get_atlas_cifti, get_atlas_nifti, select_atlases
from xcp_d.utils.boilerplate import describe_atlases
from xcp_d.utils.doc import fill_doc
from xcp_d.utils.utils import get_std2bold_xfms

LOGGER = logging.getLogger("nipype.workflow")


@fill_doc
def init_load_atlases_wf(name="load_atlases_wf"):
    """Load atlases and warp them to the same space as the BOLD file.

    Workflow Graph
        .. workflow::
            :graph2use: orig
            :simple_form: yes

            from xcp_d.tests.tests import mock_config
            from xcp_d import config
            from xcp_d.workflows.connectivity import init_load_atlases_wf

            with mock_config():
                wf = init_load_atlases_wf()

    Parameters
    ----------
    %(name)s
        Default is "load_atlases_wf".

    Inputs
    ------
    %(name_source)s
    bold_file

    Outputs
    -------
    atlas_files
    atlas_labels_files
    """
    from xcp_d.interfaces.bids import CopyAtlas

    workflow = Workflow(name=name)
    atlases = config.execution.atlases
    output_dir = config.execution.xcp_d_dir
    file_format = config.workflow.file_format
    omp_nthreads = config.nipype.omp_nthreads

    inputnode = pe.Node(
        niu.IdentityInterface(
            fields=[
                "name_source",
                "bold_file",
            ],
        ),
        name="inputnode",
    )
    outputnode = pe.Node(
        niu.IdentityInterface(
            fields=[
                "atlas_files",
                "atlas_labels_files",
            ],
        ),
        name="outputnode",
    )

    # get atlases via load_data
    atlas_file_grabber = pe.MapNode(
        Function(
            input_names=["atlas"],
            output_names=["atlas_file", "atlas_labels_file", "atlas_metadata_file"],
            function=get_atlas_cifti if file_format == "cifti" else get_atlas_nifti,
        ),
        name="atlas_file_grabber",
        iterfield=["atlas"],
    )
    atlas_file_grabber.inputs.atlas = atlases

    atlas_buffer = pe.Node(niu.IdentityInterface(fields=["atlas_file"]), name="atlas_buffer")

    if file_format == "nifti":
        get_transforms_to_bold_space = pe.Node(
            Function(
                input_names=["bold_file"],
                output_names=["transformfile"],
                function=get_std2bold_xfms,
            ),
            name="get_transforms_to_bold_space",
        )

        workflow.connect([
            (inputnode, get_transforms_to_bold_space, [("name_source", "bold_file")]),
        ])  # fmt:skip

        # ApplyTransforms needs a 3D image for the reference image.
        grab_first_volume = pe.Node(
            IndexImage(index=0),
            name="grab_first_volume",
        )

        workflow.connect([(inputnode, grab_first_volume, [("bold_file", "in_file")])])

        # Using the generated transforms, apply them to get everything in the correct MNI form
        warp_atlases_to_bold_space = pe.MapNode(
            ApplyTransforms(
                interpolation="GenericLabel",
                input_image_type=3,
                dimension=3,
            ),
            name="warp_atlases_to_bold_space",
            iterfield=["input_image"],
            mem_gb=2,
            n_procs=omp_nthreads,
        )

        workflow.connect([
            (grab_first_volume, warp_atlases_to_bold_space, [("out_file", "reference_image")]),
            (atlas_file_grabber, warp_atlases_to_bold_space, [("atlas_file", "input_image")]),
            (get_transforms_to_bold_space, warp_atlases_to_bold_space, [
                ("transformfile", "transforms"),
            ]),
            (warp_atlases_to_bold_space, atlas_buffer, [("output_image", "atlas_file")]),
        ])  # fmt:skip

    else:
        workflow.connect([(atlas_file_grabber, atlas_buffer, [("atlas_file", "atlas_file")])])

    ds_atlas = pe.MapNode(
        CopyAtlas(output_dir=output_dir),
        name="ds_atlas",
        iterfield=["in_file", "atlas"],
        run_without_submitting=True,
    )
    ds_atlas.inputs.atlas = atlases

    workflow.connect([
        (inputnode, ds_atlas, [("name_source", "name_source")]),
        (atlas_buffer, ds_atlas, [("atlas_file", "in_file")]),
        (ds_atlas, outputnode, [("out_file", "atlas_files")]),
    ])  # fmt:skip

    ds_atlas_labels_file = pe.MapNode(
        CopyAtlas(output_dir=output_dir),
        name="ds_atlas_labels_file",
        iterfield=["in_file", "atlas"],
        run_without_submitting=True,
    )
    ds_atlas_labels_file.inputs.atlas = atlases

    workflow.connect([
        (inputnode, ds_atlas_labels_file, [("name_source", "name_source")]),
        (atlas_file_grabber, ds_atlas_labels_file, [("atlas_labels_file", "in_file")]),
        (ds_atlas_labels_file, outputnode, [("out_file", "atlas_labels_files")]),
    ])  # fmt:skip

    ds_atlas_metadata = pe.MapNode(
        CopyAtlas(output_dir=output_dir),
        name="ds_atlas_metadata",
        iterfield=["in_file", "atlas"],
        run_without_submitting=True,
    )
    ds_atlas_metadata.inputs.atlas = atlases

    workflow.connect([
        (inputnode, ds_atlas_metadata, [("name_source", "name_source")]),
        (atlas_file_grabber, ds_atlas_metadata, [("atlas_metadata_file", "in_file")]),
    ])  # fmt:skip

    return workflow


@fill_doc
def init_parcellate_surfaces_wf(files_to_parcellate, name="parcellate_surfaces_wf"):
    """Parcellate surface files and write them out to the output directory.

    Workflow Graph
        .. workflow::
            :graph2use: orig
            :simple_form: yes

            from xcp_d.tests.tests import mock_config
            from xcp_d import config
            from xcp_d.workflows.connectivity import init_parcellate_surfaces_wf

            with mock_config():
                wf = init_parcellate_surfaces_wf(
                    files_to_parcellate=["sulcal_depth", "sulcal_curv", "cortical_thickness"],
                    name="parcellate_surfaces_wf",
                )

    Parameters
    ----------
    files_to_parcellate : :obj:`list` of :obj:`str`
        List of surface file types to parcellate
        (e.g., "sulcal_depth", "sulcal_curv", "cortical_thickness").
    %(name)s

    Inputs
    ------
    sulcal_depth
    sulcal_curv
    cortical_thickness
    cortical_thickness_corr
    myelin
    myelin_smoothed
    """
    from xcp_d.interfaces.workbench import CiftiCreateDenseFromTemplate

    workflow = Workflow(name=name)

    output_dir = config.execution.xcp_d_dir
    atlases = config.execution.atlases

    SURF_DESCS = {
        "sulcal_depth": "sulc",
        "sulcal_curv": "curv",
        "cortical_thickness": "thickness",
        "cortical_thickness_corr": "thicknessCorrected",
        "myelin": "myelin",
        "myelin_smoothed": "myelinSmoothed",
    }

    inputnode = pe.Node(
        niu.IdentityInterface(
            fields=[
                "sulcal_depth",
                "sulcal_curv",
                "cortical_thickness",
                "cortical_thickness_corr",
                "myelin",
                "myelin_smoothed",
            ],
        ),
        name="inputnode",
    )

    selected_atlases = select_atlases(atlases=atlases, subset="cortical")

    if not selected_atlases:
        LOGGER.warning(
            "No cortical atlases have been selected, so surface metrics will not be parcellated."
        )
        # If no cortical atlases are selected, inputnode could go unconnected, so add explicitly.
        workflow.add_nodes([inputnode])

        return workflow

    # Get CIFTI atlases via load_data
    atlas_file_grabber = pe.MapNode(
        Function(
            input_names=["atlas"],
            output_names=["atlas_file", "atlas_labels_file", "atlas_metadata_file"],
            function=get_atlas_cifti,
        ),
        name="atlas_file_grabber",
        iterfield=["atlas"],
    )
    atlas_file_grabber.inputs.atlas = selected_atlases

    for file_to_parcellate in files_to_parcellate:
        resample_atlas_to_surface = pe.MapNode(
            CiftiCreateDenseFromTemplate(out_file="resampled_atlas.dlabel.nii"),
            name=f"resample_atlas_to_{file_to_parcellate}",
            iterfield=["label"],
        )
        workflow.connect([
            (inputnode, resample_atlas_to_surface, [(file_to_parcellate, "template_cifti")]),
            (atlas_file_grabber, resample_atlas_to_surface, [("atlas_file", "label")]),
        ])  # fmt:skip
<<<<<<< HEAD

        parcellate_atlas = pe.MapNode(
            CiftiParcellateWorkbench(
                direction="COLUMN",
                only_numeric=True,
                out_file="parcellated_atlas.pscalar.nii",
            ),
            name=f"parcellate_atlas_for_{file_to_parcellate}",
            mem_gb=2,
            n_procs=omp_nthreads,
            iterfield=["atlas_label"],
        )
        workflow.connect([
            (inputnode, parcellate_atlas, [(file_to_parcellate, "in_file")]),
            (resample_atlas_to_surface, parcellate_atlas, [("out_file", "atlas_label")]),
        ])  # fmt:skip
=======
>>>>>>> b539de9d

        parcellate_surface_wf = init_parcellate_cifti_wf(
            mem_gb={"resampled": 2},
            compute_mask=True,
            name=f"parcellate_{file_to_parcellate}_wf",
        )
        workflow.connect([
<<<<<<< HEAD
            (inputnode, parcellate_surface, [(file_to_parcellate, "data_file")]),
            (resample_atlas_to_surface, parcellate_surface, [("out_file", "atlas")]),
            (atlas_file_grabber, parcellate_surface, [("atlas_labels_file", "atlas_labels")]),
            (parcellate_atlas, parcellate_surface, [("out_file", "parcellated_atlas")]),
=======
            (inputnode, parcellate_surface_wf, [(file_to_parcellate, "inputnode.in_file")]),
            (atlas_file_grabber, parcellate_surface_wf, [
                ("atlas_labels_file", "inputnode.atlas_labels_files"),
            ]),
            (resample_atlas_to_surface, parcellate_surface_wf, [
                ("out_file", "inputnode.atlas_files"),
            ]),
>>>>>>> b539de9d
        ])  # fmt:skip

        # Write out the parcellated files
        ds_parcellated_surface = pe.MapNode(
            DerivativesDataSink(
                base_directory=output_dir,
                dismiss_entities=["hemi", "desc", "den", "res"],
                desc=SURF_DESCS[file_to_parcellate],
                statistic="mean",
                suffix="morph",
                extension=".tsv",
            ),
            name=f"ds_parcellated_{file_to_parcellate}",
            run_without_submitting=True,
            mem_gb=1,
            iterfield=["segmentation", "in_file"],
        )
        ds_parcellated_surface.inputs.segmentation = selected_atlases
<<<<<<< HEAD
        workflow.connect([
            (inputnode, ds_parcellated_surface, [(file_to_parcellate, "source_file")]),
            (parcellate_surface, ds_parcellated_surface, [("timeseries", "in_file")]),
=======

        workflow.connect([
            (inputnode, ds_parcellated_surface, [(file_to_parcellate, "source_file")]),
            (parcellate_surface_wf, ds_parcellated_surface, [
                ("outputnode.parcellated_tsv", "in_file"),
            ]),
>>>>>>> b539de9d
        ])  # fmt:skip

    return workflow


@fill_doc
def init_functional_connectivity_nifti_wf(mem_gb, name="connectivity_wf"):
    """Extract BOLD time series and compute functional connectivity.

    Workflow Graph
        .. workflow::
            :graph2use: orig
            :simple_form: yes

            from xcp_d.tests.tests import mock_config
            from xcp_d import config
            from xcp_d.workflows.connectivity import init_functional_connectivity_nifti_wf

            with mock_config():
                config.execution.atlases = ["Glasser", "Gordon"]

                wf = init_functional_connectivity_nifti_wf(
                    mem_gb={"resampled": 0.1, "timeseries": 1.0},
                )

    Parameters
    ----------
    mem_gb : :obj:`dict`
        Dictionary of memory allocations.
    %(name)s
        Default is "connectivity_wf".

    Inputs
    ------
    %(name_source)s
    denoised_bold
        clean bold after filtered out nuisscance and filtering
    %(temporal_mask)s
    alff
    reho
    %(atlases)s
    atlas_files
    atlas_labels_files

    Outputs
    -------
    %(coverage)s
    %(timeseries)s
    %(correlations)s
    %(correlations_exact)s
    parcellated_alff
    parcellated_reho
    """
    from xcp_d.interfaces.connectivity import ConnectPlot, NiftiParcellate, TSVConnect

    workflow = Workflow(name=name)

    output_dir = config.execution.xcp_d_dir
    bandpass_filter = config.workflow.bandpass_filter
    min_coverage = config.workflow.min_coverage

    atlas_str = describe_atlases(config.execution.atlases)

    workflow.__desc__ = f"""
Processed functional timeseries were extracted from the residual BOLD signal
with *Nilearn's* *NiftiLabelsMasker* for the following atlases: {atlas_str}.
Corresponding pair-wise functional connectivity between all regions was computed for each atlas,
which was operationalized as the Pearson's correlation of each parcel's unsmoothed timeseries.
In cases of partial coverage, uncovered voxels (values of all zeros or NaNs) were either
ignored (when the parcel had >{min_coverage * 100}% coverage)
or were set to zero (when the parcel had <{min_coverage * 100}% coverage).
"""

    inputnode = pe.Node(
        niu.IdentityInterface(
            fields=[
                "name_source",
                "bold_mask",
                "denoised_bold",
                "temporal_mask",
                "alff",  # may be Undefined
                "reho",
                "atlases",
                "atlas_files",
                "atlas_labels_files",
            ],
        ),
        name="inputnode",
    )
    outputnode = pe.Node(
        niu.IdentityInterface(
            fields=[
                "coverage",
                "timeseries",
                "correlations",
                "correlations_exact",
                "parcellated_alff",
                "parcellated_reho",
            ],
        ),
        name="outputnode",
    )

    parcellate_data = pe.MapNode(
        NiftiParcellate(min_coverage=min_coverage),
        name="parcellate_data",
        iterfield=["atlas", "atlas_labels"],
        mem_gb=mem_gb["timeseries"],
    )
    workflow.connect([
        (inputnode, parcellate_data, [
            ("denoised_bold", "filtered_file"),
            ("bold_mask", "mask"),
            ("atlas_files", "atlas"),
            ("atlas_labels_files", "atlas_labels"),
        ]),
        (parcellate_data, outputnode, [
            ("coverage", "coverage"),
            ("timeseries", "timeseries"),
        ]),
    ])  # fmt:skip

    functional_connectivity = pe.MapNode(
        TSVConnect(),
        name="functional_connectivity",
        iterfield=["timeseries"],
        mem_gb=mem_gb["timeseries"],
    )
    workflow.connect([
        (inputnode, functional_connectivity, [("temporal_mask", "temporal_mask")]),
        (parcellate_data, functional_connectivity, [("timeseries", "timeseries")]),
        (functional_connectivity, outputnode, [
            ("correlations", "correlations"),
            ("correlations_exact", "correlations_exact"),
        ]),
    ])  # fmt:skip

    parcellate_reho = pe.MapNode(
        NiftiParcellate(min_coverage=min_coverage),
        name="parcellate_reho",
        iterfield=["atlas", "atlas_labels"],
        mem_gb=mem_gb["resampled"],
    )
    workflow.connect([
        (inputnode, parcellate_reho, [
            ("reho", "filtered_file"),
            ("bold_mask", "mask"),
            ("atlas_files", "atlas"),
            ("atlas_labels_files", "atlas_labels"),
        ]),
        (parcellate_reho, outputnode, [("timeseries", "parcellated_reho")]),
    ])  # fmt:skip

    if bandpass_filter:
        parcellate_alff = pe.MapNode(
            NiftiParcellate(min_coverage=min_coverage),
            name="parcellate_alff",
            iterfield=["atlas", "atlas_labels"],
            mem_gb=mem_gb["resampled"],
        )
        workflow.connect([
            (inputnode, parcellate_alff, [
                ("alff", "filtered_file"),
                ("bold_mask", "mask"),
                ("atlas_files", "atlas"),
                ("atlas_labels_files", "atlas_labels"),
            ]),
            (parcellate_alff, outputnode, [("timeseries", "parcellated_alff")]),
        ])  # fmt:skip

    # Create a node to plot the matrices
    if config.execution.atlases:
        connectivity_plot = pe.Node(
            ConnectPlot(),
            name="connectivity_plot",
            mem_gb=mem_gb["resampled"],
        )
        workflow.connect([
            (inputnode, connectivity_plot, [
                ("atlases", "atlases"),
                ("atlas_labels_files", "atlas_tsvs"),
            ]),
            (functional_connectivity, connectivity_plot, [("correlations", "correlations_tsv")]),
        ])  # fmt:skip

        ds_connectivity_plot = pe.Node(
            DerivativesDataSink(
                base_directory=output_dir,
                desc="connectivityplot",
                datatype="figures",
            ),
            name="ds_connectivity_plot",
            run_without_submitting=False,
        )
        workflow.connect([
            (inputnode, ds_connectivity_plot, [("name_source", "source_file")]),
            (connectivity_plot, ds_connectivity_plot, [("connectplot", "in_file")]),
        ])  # fmt:skip

    return workflow


@fill_doc
def init_functional_connectivity_cifti_wf(mem_gb, exact_scans, name="connectivity_wf"):
    """Extract CIFTI time series.

    Workflow Graph
        .. workflow::
            :graph2use: orig
            :simple_form: yes

            from xcp_d import config
            from xcp_d.tests.tests import mock_config
            from xcp_d.workflows.connectivity import init_functional_connectivity_cifti_wf

            with mock_config():
                config.execution.atlases = ["Glasser", "Gordon"]

                wf = init_functional_connectivity_cifti_wf(
                    mem_gb={"resampled": 0.1, "timeseries": 1.0},
                    exact_scans=[30, 40],
                )

    Parameters
    ----------
    mem_gb : :obj:`dict`
        Dictionary of memory allocations.
    exact_scans : :obj:`list`
        List of exact scans to compute correlations for.
    %(name)s
        Default is "connectivity_wf".

    Inputs
    ------
    %(name_source)s
    denoised_bold
        Clean CIFTI after filtering and nuisance regression.
        The CIFTI file is in the same standard space as the atlases,
        so no transformations will be applied to the data before parcellation.
    %(temporal_mask)s
    alff
    reho
    %(atlases)s
    atlas_files
    atlas_labels_files

    Outputs
    -------
    %(coverage_ciftis)s
    %(timeseries_ciftis)s
    %(correlation_ciftis)s
    correlation_ciftis_exact
    %(coverage)s
    %(timeseries)s
    %(correlations)s
    correlations_exact
    parcellated_reho
    parcellated_alff
    """
    from xcp_d.interfaces.censoring import ReduceCifti
    from xcp_d.interfaces.connectivity import CiftiToTSV, ConnectPlot
    from xcp_d.interfaces.plotting import PlotCiftiParcellation
    from xcp_d.interfaces.workbench import CiftiCorrelation

    workflow = Workflow(name=name)

    output_dir = config.execution.xcp_d_dir
    bandpass_filter = config.workflow.bandpass_filter
    min_coverage = config.workflow.min_coverage

    atlas_str = describe_atlases(config.execution.atlases)

    workflow.__desc__ = f"""
Processed functional timeseries were extracted from residual BOLD using
Connectome Workbench [@marcus2011informatics] for the following atlases: {atlas_str}.
Corresponding pair-wise functional connectivity between all regions was computed for each atlas,
which was operationalized as the Pearson's correlation of each parcel's unsmoothed timeseries with
the Connectome Workbench.
In cases of partial coverage, uncovered vertices (values of all zeros or NaNs) were either
ignored (when the parcel had >{min_coverage * 100}% coverage)
or were set to zero (when the parcel had <{min_coverage * 100}% coverage).
"""

    inputnode = pe.Node(
        niu.IdentityInterface(
            fields=[
                "name_source",
                "denoised_bold",
                "temporal_mask",
                "alff",  # may be Undefined
                "reho",
                "atlases",
                "atlas_files",
                "atlas_labels_files",
            ],
        ),
        name="inputnode",
    )
    outputnode = pe.Node(
        niu.IdentityInterface(
            fields=[
                "coverage_ciftis",
                "timeseries_ciftis",
                "correlation_ciftis",
                "correlation_ciftis_exact",
                "coverage",
                "timeseries",
                "correlations",
                "correlations_exact",
                "parcellated_alff",
                "parcellated_reho",
            ],
        ),
        name="outputnode",
    )

    parcellate_bold_wf = init_parcellate_cifti_wf(
        mem_gb=mem_gb,
        compute_mask=True,
        name="parcellate_bold_wf",
    )
    workflow.connect([
        (inputnode, parcellate_bold_wf, [
            ("denoised_bold", "inputnode.in_file"),
            ("atlas_files", "inputnode.atlas_files"),
            ("atlas_labels_files", "inputnode.atlas_labels_files"),
        ]),
        (parcellate_bold_wf, outputnode, [
            ("outputnode.parcellated_cifti", "timeseries_ciftis"),
            ("outputnode.parcellated_tsv", "timeseries"),
            ("outputnode.coverage_cifti", "coverage_ciftis"),
            ("outputnode.coverage_tsv", "coverage"),
        ]),
    ])  # fmt:skip

<<<<<<< HEAD
    functional_connectivity = pe.MapNode(
        CiftiConnect(),
        name="functional_connectivity",
        iterfield=["timeseries", "parcellated_atlas"],
        mem_gb=mem_gb["timeseries"],
    )
    workflow.connect([
        (inputnode, functional_connectivity, [
            ("temporal_mask", "temporal_mask"),
            ("denoised_bold", "data_file"),
            ("parcellated_atlas_files", "parcellated_atlas"),
        ]),
        (parcellate_data, functional_connectivity, [("timeseries", "timeseries")]),
        (functional_connectivity, outputnode, [
            ("correlations", "correlations"),
            ("correlation_ciftis", "correlation_ciftis"),
            ("correlations_exact", "correlations_exact"),
            ("correlation_ciftis_exact", "correlation_ciftis_exact"),
        ]),
    ])  # fmt:skip
=======
    # Filter out subcortical atlases
    cortical_atlases = select_atlases(atlases=config.execution.atlases, subset="cortical")
    if cortical_atlases:
        plot_coverage = pe.Node(
            PlotCiftiParcellation(cortical_atlases=cortical_atlases, vmin=0, vmax=1),
            name="plot_coverage",
            mem_gb=mem_gb["resampled"],
        )
        workflow.connect([
            (inputnode, plot_coverage, [("atlases", "labels")]),
            (parcellate_bold_wf, plot_coverage, [("outputnode.coverage_cifti", "in_files")]),
        ])  # fmt:skip

        ds_plot_coverage = pe.Node(
            DerivativesDataSink(
                base_directory=output_dir,
                desc="coverage",
                datatype="figures",
            ),
            name="ds_plot_coverage",
            run_without_submitting=False,
        )
        workflow.connect([
            (inputnode, ds_plot_coverage, [("name_source", "source_file")]),
            (plot_coverage, ds_plot_coverage, [("out_file", "in_file")]),
        ])  # fmt:skip
>>>>>>> b539de9d

    # Correlate the parcellated data
    correlate_bold = pe.MapNode(
        CiftiCorrelation(),
        name="correlate_bold",
        iterfield=["in_file"],
    )
<<<<<<< HEAD
    workflow.connect([
        (inputnode, parcellate_reho, [
            ("reho", "data_file"),
            ("atlas_files", "atlas"),
            ("atlas_labels_files", "atlas_labels"),
            ("parcellated_atlas_files", "parcellated_atlas"),
        ]),
        (parcellate_reho, outputnode, [("timeseries", "parcellated_reho")]),
=======
    workflow.connect([
        (parcellate_bold_wf, correlate_bold, [("outputnode.parcellated_cifti", "in_file")]),
        (correlate_bold, outputnode, [("out_file", "correlation_ciftis")]),
    ])  # fmt:skip

    # Convert correlation pconn file to TSV
    dconn_to_tsv = pe.MapNode(
        CiftiToTSV(),
        name="dconn_to_tsv",
        iterfield=["in_file", "atlas_labels"],
    )
    workflow.connect([
        (inputnode, dconn_to_tsv, [("atlas_labels_files", "atlas_labels")]),
        (correlate_bold, dconn_to_tsv, [("out_file", "in_file")]),
        (dconn_to_tsv, outputnode, [("out_file", "correlations")]),
>>>>>>> b539de9d
    ])  # fmt:skip

    # Perform exact-time correlations
    if exact_scans:
        collect_exact_ciftis = pe.Node(
            niu.Merge(len(exact_scans)),
            name="collect_exact_ciftis",
        )
        workflow.connect([
<<<<<<< HEAD
            (inputnode, parcellate_alff, [
                ("alff", "data_file"),
                ("atlas_files", "atlas"),
                ("atlas_labels_files", "atlas_labels"),
                ("parcellated_atlas_files", "parcellated_atlas"),
            ]),
            (parcellate_alff, outputnode, [("timeseries", "parcellated_alff")]),
=======
            (collect_exact_ciftis, outputnode, [("out", "correlation_ciftis_exact")]),
>>>>>>> b539de9d
        ])  # fmt:skip

        collect_exact_tsvs = pe.Node(
            niu.Merge(len(exact_scans)),
            name="collect_exact_tsvs",
        )
<<<<<<< HEAD
=======
        workflow.connect([(collect_exact_tsvs, outputnode, [("out", "correlations_exact")])])

        for i_exact_scan, exact_scan in enumerate(exact_scans):
            reduce_bold = pe.Node(
                ReduceCifti(column=f"exact_{exact_scan}"),
                name=f"reduce_bold_{exact_scan}volumes",
            )
            workflow.connect([
                (inputnode, reduce_bold, [
                    ("denoised_bold", "in_file"),
                    ("temporal_mask", "temporal_mask"),
                ]),
            ])  # fmt:skip

            parcellate_exact_bold_wf = init_parcellate_cifti_wf(
                mem_gb=mem_gb,
                compute_mask=False,
                name=f"parcellate_bold_{exact_scan}volumes_wf",
            )
            workflow.connect([
                (inputnode, parcellate_exact_bold_wf, [
                    ("atlas_files", "inputnode.atlas_files"),
                    ("atlas_labels_files", "inputnode.atlas_labels_files"),
                ]),
                (parcellate_bold_wf, parcellate_exact_bold_wf, [
                    ("outputnode.vertexwise_coverage", "inputnode.vertexwise_coverage"),
                    ("outputnode.coverage_cifti", "inputnode.coverage_cifti"),
                ]),
                (reduce_bold, parcellate_exact_bold_wf, [("out_file", "inputnode.in_file")]),
            ])  # fmt:skip

            # Correlate the parcellated data
            correlate_exact_bold = pe.MapNode(
                CiftiCorrelation(),
                name=f"correlate_bold_{exact_scan}volumes",
                iterfield=["in_file"],
            )
            workflow.connect([
                (parcellate_exact_bold_wf, correlate_exact_bold, [
                    ("outputnode.parcellated_cifti", "in_file"),
                ]),
                (correlate_exact_bold, collect_exact_ciftis, [
                    ("out_file", f"in{i_exact_scan + 1}"),
                ]),
            ])  # fmt:skip

            # Convert correlation pconn file to TSV
            exact_dconn_to_tsv = pe.MapNode(
                CiftiToTSV(),
                name=f"dconn_to_tsv_{exact_scan}volumes",
                iterfield=["in_file", "atlas_labels"],
            )
            workflow.connect([
                (inputnode, exact_dconn_to_tsv, [("atlas_labels_files", "atlas_labels")]),
                (correlate_exact_bold, exact_dconn_to_tsv, [("out_file", "in_file")]),
                (exact_dconn_to_tsv, collect_exact_tsvs, [("out_file", f"in{i_exact_scan + 1}")]),
            ])  # fmt:skip

    parcellate_reho_wf = init_parcellate_cifti_wf(
        mem_gb=mem_gb,
        compute_mask=False,
        name="parcellate_reho_wf",
    )
    workflow.connect([
        (inputnode, parcellate_reho_wf, [
            ("reho", "inputnode.in_file"),
            ("atlas_files", "inputnode.atlas_files"),
            ("atlas_labels_files", "inputnode.atlas_labels_files"),
        ]),
        (parcellate_bold_wf, parcellate_reho_wf, [
            ("outputnode.vertexwise_coverage", "inputnode.vertexwise_coverage"),
            ("outputnode.coverage_cifti", "inputnode.coverage_cifti"),
        ]),
        (parcellate_reho_wf, outputnode, [("outputnode.parcellated_tsv", "parcellated_reho")]),
    ])  # fmt:skip

    if cortical_atlases:
        plot_parcellated_reho = pe.Node(
            PlotCiftiParcellation(cortical_atlases=cortical_atlases),
            name="plot_parcellated_reho",
            mem_gb=mem_gb["resampled"],
        )
>>>>>>> b539de9d
        workflow.connect([
            (inputnode, plot_parcellated_reho, [("atlases", "labels")]),
            (parcellate_reho_wf, plot_parcellated_reho, [
                ("outputnode.parcellated_cifti", "in_files"),
            ]),
<<<<<<< HEAD
            (functional_connectivity, connectivity_plot, [("correlations", "correlations_tsv")]),
=======
>>>>>>> b539de9d
        ])  # fmt:skip

        ds_plot_reho = pe.Node(
            DerivativesDataSink(
                base_directory=output_dir,
                desc="rehoParcellated",
                datatype="figures",
            ),
            name="ds_plot_reho",
            run_without_submitting=False,
        )
<<<<<<< HEAD
        workflow.connect([
            (inputnode, ds_connectivity_plot, [("name_source", "source_file")]),
            (connectivity_plot, ds_connectivity_plot, [("connectplot", "in_file")]),
        ])  # fmt:skip
=======
        workflow.connect([
            (inputnode, ds_plot_reho, [("name_source", "source_file")]),
            (plot_parcellated_reho, ds_plot_reho, [("out_file", "in_file")]),
        ])  # fmt:skip

    if bandpass_filter:
        parcellate_alff_wf = init_parcellate_cifti_wf(
            mem_gb=mem_gb,
            compute_mask=False,
            name="parcellate_alff_wf",
        )
        workflow.connect([
            (inputnode, parcellate_alff_wf, [
                ("alff", "inputnode.in_file"),
                ("atlas_files", "inputnode.atlas_files"),
                ("atlas_labels_files", "inputnode.atlas_labels_files"),
            ]),
            (parcellate_bold_wf, parcellate_alff_wf, [
                ("outputnode.vertexwise_coverage", "inputnode.vertexwise_coverage"),
                ("outputnode.coverage_cifti", "inputnode.coverage_cifti"),
            ]),
            (parcellate_alff_wf, outputnode, [("outputnode.parcellated_tsv", "parcellated_alff")]),
        ])  # fmt:skip

        if cortical_atlases:
            plot_parcellated_alff = pe.Node(
                PlotCiftiParcellation(cortical_atlases=cortical_atlases),
                name="plot_parcellated_alff",
                mem_gb=mem_gb["resampled"],
            )
            workflow.connect([
                (inputnode, plot_parcellated_alff, [("atlases", "labels")]),
                (parcellate_alff_wf, plot_parcellated_alff, [
                    ("outputnode.parcellated_cifti", "in_files"),
                ]),
            ])  # fmt:skip

            ds_plot_alff = pe.Node(
                DerivativesDataSink(
                    base_directory=output_dir,
                    desc="alffParcellated",
                    datatype="figures",
                ),
                name="ds_plot_alff",
                run_without_submitting=False,
            )
            workflow.connect([
                (inputnode, ds_plot_alff, [("name_source", "source_file")]),
                (plot_parcellated_alff, ds_plot_alff, [("out_file", "in_file")]),
            ])  # fmt:skip

    # Plot up to four connectivity matrices
    connectivity_plot = pe.Node(
        ConnectPlot(),
        name="connectivity_plot",
        mem_gb=mem_gb["resampled"],
    )
    workflow.connect([
        (inputnode, connectivity_plot, [
            ("atlases", "atlases"),
            ("atlas_labels_files", "atlas_tsvs"),
        ]),
        (dconn_to_tsv, connectivity_plot, [("out_file", "correlations_tsv")]),
    ])  # fmt:skip

    ds_connectivity_plot = pe.Node(
        DerivativesDataSink(
            base_directory=output_dir,
            desc="connectivityplot",
            datatype="figures",
        ),
        name="ds_connectivity_plot",
        run_without_submitting=False,
        mem_gb=0.1,
    )
    workflow.connect([
        (inputnode, ds_connectivity_plot, [("name_source", "source_file")]),
        (connectivity_plot, ds_connectivity_plot, [("connectplot", "in_file")]),
    ])  # fmt:skip

    return workflow


def init_parcellate_cifti_wf(
    mem_gb,
    compute_mask=True,
    name="parcellate_cifti_wf",
):
    """Parcellate a CIFTI file using a set of atlases.

    Part of the parcellation includes applying vertex-wise and node-wise masks.

    Vertex-wise masks are typically calculated from the full BOLD run,
    wherein any vertex that has a time series of all zeros or NaNs is excluded.
    Additionally, if *any* volumes in a vertex's time series are NaNs,
    that vertex will be excluded.

    The node-wise mask is determined based on the vertex-wise mask and the workflow's
    coverage threshold.
    Any nodes in the atlas with less than the coverage threshold's % of vertices retained by the
    vertex-wise mask will have that node's time series set to NaNs.

    Workflow Graph
        .. workflow::
            :graph2use: orig
            :simple_form: yes

            from xcp_d.tests.tests import mock_config
            from xcp_d import config
            from xcp_d.workflows.connectivity import init_parcellate_cifti_wf

            with mock_config():
                wf = init_parcellate_cifti_wf(mem_gb={"resampled": 2})

    Parameters
    ----------
    mem_gb : :obj:`dict`
        Dictionary of memory allocations.
    compute_mask : :obj:`bool`
        Whether to compute a vertex-wise mask for the CIFTI file.
        When processing full BOLD runs, this should be True.
        When processing truncated BOLD runs or scalar maps, this should be False,
        and the vertex-wise mask should be provided via the inputnode..
        Default is True.
    name : :obj:`str`
        Workflow name.
        Default is "parcellate_cifti_wf".

    Inputs
    ------
    in_file
        CIFTI file to parcellate.
    atlas_files
        List of CIFTI atlas files.
    atlas_labels_files
        List of TSV atlas labels files.
    vertexwise_coverage
        Vertex-wise coverage mask.
        Only used if `compute_mask` is False.
    coverage_cifti
        Coverage CIFTI files. One for each atlas.
        Only used if `compute_mask` is False.

    Outputs
    -------
    parcellated_cifti
        Parcellated CIFTI files. One for each atlas.
    parcellated_tsv
        Parcellated TSV files. One for each atlas.
    vertexwise_coverage
        Vertex-wise coverage mask. Only output if `compute_mask` is True.
    coverage_cifti
        Coverage CIFTI files. One for each atlas. Only output if `compute_mask` is True.
    coverage_tsv
        Coverage TSV files. One for each atlas. Only output if `compute_mask` is True.
    """
    from xcp_d import config
    from xcp_d.interfaces.connectivity import CiftiMask, CiftiToTSV, CiftiVertexMask
    from xcp_d.interfaces.workbench import CiftiMath, CiftiParcellateWorkbench

    workflow = Workflow(name=name)

    inputnode = pe.Node(
        niu.IdentityInterface(
            fields=[
                "in_file",
                "atlas_files",
                "atlas_labels_files",
                "vertexwise_coverage",
                "coverage_cifti",
            ],
        ),
        name="inputnode",
    )

    outputnode = pe.Node(
        niu.IdentityInterface(
            fields=[
                "parcellated_cifti",
                "parcellated_tsv",
                "vertexwise_coverage",
                "coverage_cifti",
                "coverage_tsv",
            ],
        ),
        name="outputnode",
    )

    # Replace vertices with all zeros with NaNs using Python.
    coverage_buffer = pe.Node(
        niu.IdentityInterface(fields=["vertexwise_coverage", "coverage_cifti"]),
        name="coverage_buffer",
    )
    if compute_mask:
        # Write out a vertex-wise binary coverage map using Python.
        vertexwise_coverage = pe.Node(
            CiftiVertexMask(),
            name="vertexwise_coverage",
        )
        workflow.connect([
            (inputnode, vertexwise_coverage, [("in_file", "in_file")]),
            (vertexwise_coverage, coverage_buffer, [("mask_file", "vertexwise_coverage")]),
            (vertexwise_coverage, outputnode, [("mask_file", "vertexwise_coverage")]),
        ])  # fmt:skip

        parcellate_coverage = pe.MapNode(
            CiftiParcellateWorkbench(
                direction="COLUMN",
                only_numeric=True,
                out_file="parcellated_atlas.pscalar.nii",
            ),
            name="parcellate_coverage",
            iterfield=["atlas_label"],
        )
        workflow.connect([
            (inputnode, parcellate_coverage, [("atlas_files", "atlas_label")]),
            (vertexwise_coverage, parcellate_coverage, [("mask_file", "in_file")]),
            (parcellate_coverage, coverage_buffer, [("out_file", "coverage_cifti")]),
            (parcellate_coverage, outputnode, [("out_file", "coverage_cifti")]),
        ])  # fmt:skip

        coverage_to_tsv = pe.MapNode(
            CiftiToTSV(),
            name="coverage_to_tsv",
            iterfield=["in_file", "atlas_labels"],
        )
        workflow.connect([
            (inputnode, coverage_to_tsv, [("atlas_labels_files", "atlas_labels")]),
            (parcellate_coverage, coverage_to_tsv, [("out_file", "in_file")]),
            (coverage_to_tsv, outputnode, [("out_file", "coverage_tsv")]),
        ])  # fmt:skip
    else:
        workflow.connect([
            (inputnode, coverage_buffer, [
                ("vertexwise_coverage", "vertexwise_coverage"),
                ("coverage_cifti", "coverage_cifti"),
            ]),
        ])  # fmt:skip

    # Parcellate the data file using the vertex-wise coverage.
    parcellate_data = pe.MapNode(
        CiftiParcellateWorkbench(
            direction="COLUMN",
            only_numeric=True,
            out_file=f"parcellated_data.{'ptseries' if compute_mask else 'pscalar'}.nii",
        ),
        name="parcellate_data",
        iterfield=["atlas_label"],
        mem_gb=mem_gb["resampled"],
    )
    workflow.connect([
        (inputnode, parcellate_data, [
            ("in_file", "in_file"),
            ("atlas_files", "atlas_label"),
        ]),
        (coverage_buffer, parcellate_data, [("vertexwise_coverage", "cifti_weights")]),
    ])  # fmt:skip

    # Threshold node coverage values based on coverage threshold.
    threshold_coverage = pe.MapNode(
        CiftiMath(expression=f"data > {config.workflow.min_coverage}"),
        name="threshold_coverage",
        iterfield=["data"],
        mem_gb=mem_gb["resampled"],
    )
    workflow.connect([(coverage_buffer, threshold_coverage, [("coverage_cifti", "data")])])

    # Mask out uncovered nodes from parcellated denoised data
    mask_parcellated_data = pe.MapNode(
        CiftiMask(),
        name="mask_parcellated_data",
        iterfield=["in_file", "mask"],
        mem_gb=mem_gb["resampled"],
    )
    workflow.connect([
        (parcellate_data, mask_parcellated_data, [("out_file", "in_file")]),
        (threshold_coverage, mask_parcellated_data, [("out_file", "mask")]),
        (mask_parcellated_data, outputnode, [("out_file", "parcellated_cifti")]),
    ])  # fmt:skip

    # Convert the parcellated CIFTI to a TSV file
    cifti_to_tsv = pe.MapNode(
        CiftiToTSV(),
        name="cifti_to_tsv",
        iterfield=["in_file", "atlas_labels"],
    )
    workflow.connect([
        (inputnode, cifti_to_tsv, [("atlas_labels_files", "atlas_labels")]),
        (mask_parcellated_data, cifti_to_tsv, [("out_file", "in_file")]),
        (cifti_to_tsv, outputnode, [("out_file", "parcellated_tsv")]),
    ])  # fmt:skip
>>>>>>> b539de9d

    return workflow<|MERGE_RESOLUTION|>--- conflicted
+++ resolved
@@ -279,25 +279,6 @@
             (inputnode, resample_atlas_to_surface, [(file_to_parcellate, "template_cifti")]),
             (atlas_file_grabber, resample_atlas_to_surface, [("atlas_file", "label")]),
         ])  # fmt:skip
-<<<<<<< HEAD
-
-        parcellate_atlas = pe.MapNode(
-            CiftiParcellateWorkbench(
-                direction="COLUMN",
-                only_numeric=True,
-                out_file="parcellated_atlas.pscalar.nii",
-            ),
-            name=f"parcellate_atlas_for_{file_to_parcellate}",
-            mem_gb=2,
-            n_procs=omp_nthreads,
-            iterfield=["atlas_label"],
-        )
-        workflow.connect([
-            (inputnode, parcellate_atlas, [(file_to_parcellate, "in_file")]),
-            (resample_atlas_to_surface, parcellate_atlas, [("out_file", "atlas_label")]),
-        ])  # fmt:skip
-=======
->>>>>>> b539de9d
 
         parcellate_surface_wf = init_parcellate_cifti_wf(
             mem_gb={"resampled": 2},
@@ -305,12 +286,6 @@
             name=f"parcellate_{file_to_parcellate}_wf",
         )
         workflow.connect([
-<<<<<<< HEAD
-            (inputnode, parcellate_surface, [(file_to_parcellate, "data_file")]),
-            (resample_atlas_to_surface, parcellate_surface, [("out_file", "atlas")]),
-            (atlas_file_grabber, parcellate_surface, [("atlas_labels_file", "atlas_labels")]),
-            (parcellate_atlas, parcellate_surface, [("out_file", "parcellated_atlas")]),
-=======
             (inputnode, parcellate_surface_wf, [(file_to_parcellate, "inputnode.in_file")]),
             (atlas_file_grabber, parcellate_surface_wf, [
                 ("atlas_labels_file", "inputnode.atlas_labels_files"),
@@ -318,7 +293,6 @@
             (resample_atlas_to_surface, parcellate_surface_wf, [
                 ("out_file", "inputnode.atlas_files"),
             ]),
->>>>>>> b539de9d
         ])  # fmt:skip
 
         # Write out the parcellated files
@@ -337,18 +311,12 @@
             iterfield=["segmentation", "in_file"],
         )
         ds_parcellated_surface.inputs.segmentation = selected_atlases
-<<<<<<< HEAD
-        workflow.connect([
-            (inputnode, ds_parcellated_surface, [(file_to_parcellate, "source_file")]),
-            (parcellate_surface, ds_parcellated_surface, [("timeseries", "in_file")]),
-=======
 
         workflow.connect([
             (inputnode, ds_parcellated_surface, [(file_to_parcellate, "source_file")]),
             (parcellate_surface_wf, ds_parcellated_surface, [
                 ("outputnode.parcellated_tsv", "in_file"),
             ]),
->>>>>>> b539de9d
         ])  # fmt:skip
 
     return workflow
@@ -684,28 +652,6 @@
         ]),
     ])  # fmt:skip
 
-<<<<<<< HEAD
-    functional_connectivity = pe.MapNode(
-        CiftiConnect(),
-        name="functional_connectivity",
-        iterfield=["timeseries", "parcellated_atlas"],
-        mem_gb=mem_gb["timeseries"],
-    )
-    workflow.connect([
-        (inputnode, functional_connectivity, [
-            ("temporal_mask", "temporal_mask"),
-            ("denoised_bold", "data_file"),
-            ("parcellated_atlas_files", "parcellated_atlas"),
-        ]),
-        (parcellate_data, functional_connectivity, [("timeseries", "timeseries")]),
-        (functional_connectivity, outputnode, [
-            ("correlations", "correlations"),
-            ("correlation_ciftis", "correlation_ciftis"),
-            ("correlations_exact", "correlations_exact"),
-            ("correlation_ciftis_exact", "correlation_ciftis_exact"),
-        ]),
-    ])  # fmt:skip
-=======
     # Filter out subcortical atlases
     cortical_atlases = select_atlases(atlases=config.execution.atlases, subset="cortical")
     if cortical_atlases:
@@ -732,7 +678,6 @@
             (inputnode, ds_plot_coverage, [("name_source", "source_file")]),
             (plot_coverage, ds_plot_coverage, [("out_file", "in_file")]),
         ])  # fmt:skip
->>>>>>> b539de9d
 
     # Correlate the parcellated data
     correlate_bold = pe.MapNode(
@@ -740,16 +685,6 @@
         name="correlate_bold",
         iterfield=["in_file"],
     )
-<<<<<<< HEAD
-    workflow.connect([
-        (inputnode, parcellate_reho, [
-            ("reho", "data_file"),
-            ("atlas_files", "atlas"),
-            ("atlas_labels_files", "atlas_labels"),
-            ("parcellated_atlas_files", "parcellated_atlas"),
-        ]),
-        (parcellate_reho, outputnode, [("timeseries", "parcellated_reho")]),
-=======
     workflow.connect([
         (parcellate_bold_wf, correlate_bold, [("outputnode.parcellated_cifti", "in_file")]),
         (correlate_bold, outputnode, [("out_file", "correlation_ciftis")]),
@@ -765,7 +700,6 @@
         (inputnode, dconn_to_tsv, [("atlas_labels_files", "atlas_labels")]),
         (correlate_bold, dconn_to_tsv, [("out_file", "in_file")]),
         (dconn_to_tsv, outputnode, [("out_file", "correlations")]),
->>>>>>> b539de9d
     ])  # fmt:skip
 
     # Perform exact-time correlations
@@ -775,25 +709,13 @@
             name="collect_exact_ciftis",
         )
         workflow.connect([
-<<<<<<< HEAD
-            (inputnode, parcellate_alff, [
-                ("alff", "data_file"),
-                ("atlas_files", "atlas"),
-                ("atlas_labels_files", "atlas_labels"),
-                ("parcellated_atlas_files", "parcellated_atlas"),
-            ]),
-            (parcellate_alff, outputnode, [("timeseries", "parcellated_alff")]),
-=======
             (collect_exact_ciftis, outputnode, [("out", "correlation_ciftis_exact")]),
->>>>>>> b539de9d
         ])  # fmt:skip
 
         collect_exact_tsvs = pe.Node(
             niu.Merge(len(exact_scans)),
             name="collect_exact_tsvs",
         )
-<<<<<<< HEAD
-=======
         workflow.connect([(collect_exact_tsvs, outputnode, [("out", "correlations_exact")])])
 
         for i_exact_scan, exact_scan in enumerate(exact_scans):
@@ -876,16 +798,11 @@
             name="plot_parcellated_reho",
             mem_gb=mem_gb["resampled"],
         )
->>>>>>> b539de9d
         workflow.connect([
             (inputnode, plot_parcellated_reho, [("atlases", "labels")]),
             (parcellate_reho_wf, plot_parcellated_reho, [
                 ("outputnode.parcellated_cifti", "in_files"),
             ]),
-<<<<<<< HEAD
-            (functional_connectivity, connectivity_plot, [("correlations", "correlations_tsv")]),
-=======
->>>>>>> b539de9d
         ])  # fmt:skip
 
         ds_plot_reho = pe.Node(
@@ -897,12 +814,6 @@
             name="ds_plot_reho",
             run_without_submitting=False,
         )
-<<<<<<< HEAD
-        workflow.connect([
-            (inputnode, ds_connectivity_plot, [("name_source", "source_file")]),
-            (connectivity_plot, ds_connectivity_plot, [("connectplot", "in_file")]),
-        ])  # fmt:skip
-=======
         workflow.connect([
             (inputnode, ds_plot_reho, [("name_source", "source_file")]),
             (plot_parcellated_reho, ds_plot_reho, [("out_file", "in_file")]),
@@ -1194,6 +1105,5 @@
         (mask_parcellated_data, cifti_to_tsv, [("out_file", "in_file")]),
         (cifti_to_tsv, outputnode, [("out_file", "parcellated_tsv")]),
     ])  # fmt:skip
->>>>>>> b539de9d
 
     return workflow