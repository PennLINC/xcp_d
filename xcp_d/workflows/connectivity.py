# emacs: -*- mode: python; py-indent-offset: 4; indent-tabs-mode: nil -*-
# vi: set ft=python sts=4 ts=4 sw=4 et:
"""Workflows for extracting time series and computing functional connectivity."""
from nipype import Function, logging
from nipype.interfaces import utility as niu
from nipype.pipeline import engine as pe
from niworkflows.engine.workflows import LiterateWorkflow as Workflow

from xcp_d import config
from xcp_d.interfaces.ants import ApplyTransforms
from xcp_d.interfaces.bids import DerivativesDataSink
from xcp_d.interfaces.nilearn import IndexImage
from xcp_d.utils.atlas import get_atlas_cifti, get_atlas_nifti, select_atlases
from xcp_d.utils.boilerplate import describe_atlases
from xcp_d.utils.doc import fill_doc
from xcp_d.utils.utils import get_std2bold_xfms

LOGGER = logging.getLogger("nipype.workflow")


@fill_doc
def init_load_atlases_wf(name="load_atlases_wf"):
    """Load atlases and warp them to the same space as the BOLD file.

    Workflow Graph
        .. workflow::
            :graph2use: orig
            :simple_form: yes

            from xcp_d.tests.tests import mock_config
            from xcp_d import config
            from xcp_d.workflows.connectivity import init_load_atlases_wf

            with mock_config():
                wf = init_load_atlases_wf()

    Parameters
    ----------
    %(name)s
        Default is "load_atlases_wf".

    Inputs
    ------
    %(name_source)s
    bold_file

    Outputs
    -------
    atlas_files
    atlas_labels_files
    """
    from xcp_d.interfaces.bids import CopyAtlas

    workflow = Workflow(name=name)
    atlases = config.execution.atlases
    output_dir = config.execution.xcp_d_dir
    cifti = config.workflow.cifti
    omp_nthreads = config.nipype.omp_nthreads

    inputnode = pe.Node(
        niu.IdentityInterface(
            fields=[
                "name_source",
                "bold_file",
            ],
        ),
        name="inputnode",
    )
    outputnode = pe.Node(
        niu.IdentityInterface(
            fields=[
                "atlas_files",
                "atlas_labels_files",
            ],
        ),
        name="outputnode",
    )

    # get atlases via load_data
    atlas_file_grabber = pe.MapNode(
        Function(
            input_names=["atlas"],
            output_names=["atlas_file", "atlas_labels_file", "atlas_metadata_file"],
            function=get_atlas_cifti if cifti else get_atlas_nifti,
        ),
        name="atlas_file_grabber",
        iterfield=["atlas"],
    )
    atlas_file_grabber.inputs.atlas = atlases

    atlas_buffer = pe.Node(niu.IdentityInterface(fields=["atlas_file"]), name="atlas_buffer")

    if not cifti:
        get_transforms_to_bold_space = pe.Node(
            Function(
                input_names=["bold_file"],
                output_names=["transformfile"],
                function=get_std2bold_xfms,
            ),
            name="get_transforms_to_bold_space",
        )

        workflow.connect([
            (inputnode, get_transforms_to_bold_space, [("name_source", "bold_file")]),
        ])  # fmt:skip

        # ApplyTransforms needs a 3D image for the reference image.
        grab_first_volume = pe.Node(
            IndexImage(index=0),
            name="grab_first_volume",
        )

        workflow.connect([(inputnode, grab_first_volume, [("bold_file", "in_file")])])

        # Using the generated transforms, apply them to get everything in the correct MNI form
        warp_atlases_to_bold_space = pe.MapNode(
            ApplyTransforms(
                interpolation="GenericLabel",
                input_image_type=3,
                dimension=3,
            ),
            name="warp_atlases_to_bold_space",
            iterfield=["input_image"],
            mem_gb=2,
            n_procs=omp_nthreads,
        )

        workflow.connect([
            (grab_first_volume, warp_atlases_to_bold_space, [("out_file", "reference_image")]),
            (atlas_file_grabber, warp_atlases_to_bold_space, [("atlas_file", "input_image")]),
            (get_transforms_to_bold_space, warp_atlases_to_bold_space, [
                ("transformfile", "transforms"),
            ]),
            (warp_atlases_to_bold_space, atlas_buffer, [("output_image", "atlas_file")]),
        ])  # fmt:skip

    else:
<<<<<<< HEAD
        workflow.connect([(atlas_file_grabber, atlas_buffer, [("atlas_file", "atlas_file")])])
=======
        # Add empty vertices to atlas for locations in data, but not in atlas
        # (e.g., subcortical regions for cortex-only atlases)
        resample_atlas_to_data = pe.MapNode(
            CiftiCreateDenseFromTemplate(out_file="resampled_atlas.dlabel.nii"),
            name="resample_atlas_to_data",
            n_procs=omp_nthreads,
            iterfield=["label"],
        )

        workflow.connect([
            (inputnode, resample_atlas_to_data, [("bold_file", "template_cifti")]),
            (atlas_file_grabber, resample_atlas_to_data, [("atlas_file", "label")]),
            (resample_atlas_to_data, atlas_buffer, [("out_file", "atlas_file")]),
        ])  # fmt:skip

        # Change the atlas to a scalar file.
        convert_to_dscalar = pe.MapNode(
            CiftiChangeMapping(
                direction="ROW",
                scalar=True,
                cifti_out="atlas.dscalar.nii",
            ),
            name="convert_to_dscalar",
            mem_gb=2,
            n_procs=omp_nthreads,
            iterfield=["data_cifti"],
        )
        workflow.connect([
            (resample_atlas_to_data, convert_to_dscalar, [("out_file", "data_cifti")]),
        ])  # fmt:skip

        # Convert atlas from dlabel to pscalar format.
        # The pscalar version of the atlas is later used for its ParcelAxis.
        parcellate_atlas = pe.MapNode(
            CiftiParcellateWorkbench(
                direction="COLUMN",
                only_numeric=True,
                out_file="parcellated_atlas.pscalar.nii",
            ),
            name="parcellate_atlas",
            mem_gb=2,
            n_procs=omp_nthreads,
            iterfield=["in_file", "atlas_label"],
        )

        workflow.connect([
            (atlas_file_grabber, parcellate_atlas, [("atlas_file", "atlas_label")]),
            (convert_to_dscalar, parcellate_atlas, [("cifti_out", "in_file")]),
            (parcellate_atlas, outputnode, [("out_file", "parcellated_atlas_files")]),
        ])  # fmt:skip
>>>>>>> f61ac566

    ds_atlas = pe.MapNode(
        CopyAtlas(output_dir=output_dir),
        name="ds_atlas",
        iterfield=["in_file", "atlas"],
        run_without_submitting=True,
    )
    ds_atlas.inputs.atlas = atlases

    workflow.connect([
        (inputnode, ds_atlas, [("name_source", "name_source")]),
        (atlas_buffer, ds_atlas, [("atlas_file", "in_file")]),
        (ds_atlas, outputnode, [("out_file", "atlas_files")]),
    ])  # fmt:skip

    ds_atlas_labels_file = pe.MapNode(
        CopyAtlas(output_dir=output_dir),
        name="ds_atlas_labels_file",
        iterfield=["in_file", "atlas"],
        run_without_submitting=True,
    )
    ds_atlas_labels_file.inputs.atlas = atlases

    workflow.connect([
        (inputnode, ds_atlas_labels_file, [("name_source", "name_source")]),
        (atlas_file_grabber, ds_atlas_labels_file, [("atlas_labels_file", "in_file")]),
        (ds_atlas_labels_file, outputnode, [("out_file", "atlas_labels_files")]),
    ])  # fmt:skip

    ds_atlas_metadata = pe.MapNode(
        CopyAtlas(output_dir=output_dir),
        name="ds_atlas_metadata",
        iterfield=["in_file", "atlas"],
        run_without_submitting=True,
    )
    ds_atlas_metadata.inputs.atlas = atlases

    workflow.connect([
        (inputnode, ds_atlas_metadata, [("name_source", "name_source")]),
        (atlas_file_grabber, ds_atlas_metadata, [("atlas_metadata_file", "in_file")]),
    ])  # fmt:skip

    return workflow


@fill_doc
def init_parcellate_surfaces_wf(files_to_parcellate, name="parcellate_surfaces_wf"):
    """Parcellate surface files and write them out to the output directory.

    Workflow Graph
        .. workflow::
            :graph2use: orig
            :simple_form: yes

            from xcp_d.tests.tests import mock_config
            from xcp_d import config
            from xcp_d.workflows.connectivity import init_parcellate_surfaces_wf

            with mock_config():
                wf = init_parcellate_surfaces_wf(
                    files_to_parcellate=["sulcal_depth", "sulcal_curv", "cortical_thickness"],
                    name="parcellate_surfaces_wf",
                )

    Parameters
    ----------
    files_to_parcellate : :obj:`list` of :obj:`str`
        List of surface file types to parcellate
        (e.g., "sulcal_depth", "sulcal_curv", "cortical_thickness").
    %(name)s

    Inputs
    ------
    sulcal_depth
    sulcal_curv
    cortical_thickness
    cortical_thickness_corr
    myelin
    myelin_smoothed
    """
    from xcp_d.interfaces.workbench import CiftiCreateDenseFromTemplate

    workflow = Workflow(name=name)

    output_dir = config.execution.xcp_d_dir
    atlases = config.execution.atlases

    SURF_DESCS = {
        "sulcal_depth": "sulc",
        "sulcal_curv": "curv",
        "cortical_thickness": "thickness",
        "cortical_thickness_corr": "thicknessCorrected",
        "myelin": "myelin",
        "myelin_smoothed": "myelinSmoothed",
    }

    inputnode = pe.Node(
        niu.IdentityInterface(
            fields=[
                "sulcal_depth",
                "sulcal_curv",
                "cortical_thickness",
                "cortical_thickness_corr",
                "myelin",
                "myelin_smoothed",
            ],
        ),
        name="inputnode",
    )

    selected_atlases = select_atlases(atlases=atlases, subset="cortical")

    if not selected_atlases:
        LOGGER.warning(
            "No cortical atlases have been selected, so surface metrics will not be parcellated."
        )
        # If no cortical atlases are selected, inputnode could go unconnected, so add explicitly.
        workflow.add_nodes([inputnode])

        return workflow

    # Get CIFTI atlases via load_data
    atlas_file_grabber = pe.MapNode(
        Function(
            input_names=["atlas"],
            output_names=["atlas_file", "atlas_labels_file", "atlas_metadata_file"],
            function=get_atlas_cifti,
        ),
        name="atlas_file_grabber",
        iterfield=["atlas"],
    )
    atlas_file_grabber.inputs.atlas = selected_atlases

    for file_to_parcellate in files_to_parcellate:
        resample_atlas_to_surface = pe.MapNode(
            CiftiCreateDenseFromTemplate(out_file="resampled_atlas.dlabel.nii"),
            name=f"resample_atlas_to_{file_to_parcellate}",
            iterfield=["label"],
        )
        workflow.connect([
            (inputnode, resample_atlas_to_surface, [(file_to_parcellate, "template_cifti")]),
            (atlas_file_grabber, resample_atlas_to_surface, [("atlas_file", "label")]),
<<<<<<< HEAD
        ])  # fmt:skip
=======
        ])
        # fmt:on

        parcellate_atlas = pe.MapNode(
            CiftiParcellateWorkbench(
                direction="COLUMN",
                only_numeric=True,
                out_file="parcellated_atlas.pscalar.nii",
            ),
            name=f"parcellate_atlas_for_{file_to_parcellate}",
            mem_gb=2,
            n_procs=omp_nthreads,
            iterfield=["atlas_label"],
        )

        # fmt:off
        workflow.connect([
            (inputnode, parcellate_atlas, [(file_to_parcellate, "in_file")]),
            (resample_atlas_to_surface, parcellate_atlas, [("out_file", "atlas_label")]),
        ])
        # fmt:on
>>>>>>> f61ac566

        parcellate_surface_wf = init_parcellate_cifti_wf(
            mem_gb={"resampled": 2},
            compute_mask=True,
            name=f"parcellate_{file_to_parcellate}_wf",
        )
        workflow.connect([
<<<<<<< HEAD
            (inputnode, parcellate_surface_wf, [(file_to_parcellate, "inputnode.in_file")]),
            (atlas_file_grabber, parcellate_surface_wf, [
                ("atlas_labels_file", "inputnode.atlas_labels_files"),
            ]),
            (resample_atlas_to_surface, parcellate_surface_wf, [
                ("out_file", "inputnode.atlas_files"),
            ]),
        ])  # fmt:skip
=======
            (inputnode, parcellate_surface, [(file_to_parcellate, "data_file")]),
            (resample_atlas_to_surface, parcellate_surface, [("out_file", "atlas")]),
            (atlas_file_grabber, parcellate_surface, [("atlas_labels_file", "atlas_labels")]),
            (parcellate_atlas, parcellate_surface, [("out_file", "parcellated_atlas")]),
        ])
        # fmt:on
>>>>>>> f61ac566

        # Write out the parcellated files
        ds_parcellated_surface = pe.MapNode(
            DerivativesDataSink(
                base_directory=output_dir,
                dismiss_entities=["hemi", "desc", "den", "res"],
                desc=SURF_DESCS[file_to_parcellate],
                statistic="mean",
                suffix="morph",
                extension=".tsv",
            ),
            name=f"ds_parcellated_{file_to_parcellate}",
            run_without_submitting=True,
            mem_gb=1,
            iterfield=["segmentation", "in_file"],
        )
        ds_parcellated_surface.inputs.segmentation = selected_atlases

        workflow.connect([
            (inputnode, ds_parcellated_surface, [(file_to_parcellate, "source_file")]),
            (parcellate_surface_wf, ds_parcellated_surface, [
                ("outputnode.parcellated_tsv", "in_file"),
            ]),
        ])  # fmt:skip

    return workflow


@fill_doc
def init_functional_connectivity_nifti_wf(mem_gb, name="connectivity_wf"):
    """Extract BOLD time series and compute functional connectivity.

    Workflow Graph
        .. workflow::
            :graph2use: orig
            :simple_form: yes

            from xcp_d.tests.tests import mock_config
            from xcp_d import config
            from xcp_d.workflows.connectivity import init_functional_connectivity_nifti_wf

            with mock_config():
                wf = init_functional_connectivity_nifti_wf()

    Parameters
    ----------
    mem_gb : :obj:`dict`
        Dictionary of memory allocations.
    %(name)s
        Default is "connectivity_wf".

    Inputs
    ------
    %(name_source)s
    denoised_bold
        clean bold after filtered out nuisscance and filtering
    %(temporal_mask)s
    alff
    reho
    %(atlases)s
    atlas_files
    atlas_labels_files

    Outputs
    -------
    %(coverage)s
    %(timeseries)s
    %(correlations)s
    %(correlations_exact)s
    parcellated_alff
    parcellated_reho
    """
    from xcp_d.interfaces.connectivity import ConnectPlot, NiftiParcellate, TSVConnect

    workflow = Workflow(name=name)

    output_dir = config.execution.xcp_d_dir
    bandpass_filter = config.workflow.bandpass_filter
    min_coverage = config.workflow.min_coverage

    atlas_str = describe_atlases(config.execution.atlases)

    workflow.__desc__ = f"""
Processed functional timeseries were extracted from the residual BOLD signal
with *Nilearn's* *NiftiLabelsMasker* for the following atlases: {atlas_str}.
Corresponding pair-wise functional connectivity between all regions was computed for each atlas,
which was operationalized as the Pearson's correlation of each parcel's unsmoothed timeseries.
In cases of partial coverage, uncovered voxels (values of all zeros or NaNs) were either
ignored (when the parcel had >{min_coverage * 100}% coverage)
or were set to zero (when the parcel had <{min_coverage * 100}% coverage).
"""

    inputnode = pe.Node(
        niu.IdentityInterface(
            fields=[
                "name_source",
                "bold_mask",
                "denoised_bold",
                "temporal_mask",
                "alff",  # may be Undefined
                "reho",
                "atlases",
                "atlas_files",
                "atlas_labels_files",
            ],
        ),
        name="inputnode",
    )
    outputnode = pe.Node(
        niu.IdentityInterface(
            fields=[
                "coverage",
                "timeseries",
                "correlations",
                "correlations_exact",
                "parcellated_alff",
                "parcellated_reho",
            ],
        ),
        name="outputnode",
    )

    parcellate_data = pe.MapNode(
        NiftiParcellate(min_coverage=min_coverage),
        name="parcellate_data",
        iterfield=["atlas", "atlas_labels"],
        mem_gb=mem_gb["timeseries"],
    )

    # fmt:off
    workflow.connect([
        (inputnode, parcellate_data, [
            ("denoised_bold", "filtered_file"),
            ("bold_mask", "mask"),
            ("atlas_files", "atlas"),
            ("atlas_labels_files", "atlas_labels"),
        ]),
        (parcellate_data, outputnode, [
            ("coverage", "coverage"),
            ("timeseries", "timeseries"),
        ]),
    ])
    # fmt:on

    functional_connectivity = pe.MapNode(
        TSVConnect(),
        name="functional_connectivity",
        iterfield=["timeseries"],
        mem_gb=mem_gb["timeseries"],
    )

    # fmt:off
    workflow.connect([
        (inputnode, functional_connectivity, [("temporal_mask", "temporal_mask")]),
        (parcellate_data, functional_connectivity, [("timeseries", "timeseries")]),
        (functional_connectivity, outputnode, [
            ("correlations", "correlations"),
            ("correlations_exact", "correlations_exact"),
        ]),
    ])
    # fmt:on

    parcellate_reho = pe.MapNode(
        NiftiParcellate(min_coverage=min_coverage),
        name="parcellate_reho",
        iterfield=["atlas", "atlas_labels"],
        mem_gb=mem_gb["resampled"],
    )

    # fmt:off
    workflow.connect([
        (inputnode, parcellate_reho, [
            ("reho", "filtered_file"),
            ("bold_mask", "mask"),
            ("atlas_files", "atlas"),
            ("atlas_labels_files", "atlas_labels"),
        ]),
        (parcellate_reho, outputnode, [("timeseries", "parcellated_reho")]),
    ])
    # fmt:on

    if bandpass_filter:
        parcellate_alff = pe.MapNode(
            NiftiParcellate(min_coverage=min_coverage),
            name="parcellate_alff",
            iterfield=["atlas", "atlas_labels"],
            mem_gb=mem_gb["resampled"],
        )

        # fmt:off
        workflow.connect([
            (inputnode, parcellate_alff, [
                ("alff", "filtered_file"),
                ("bold_mask", "mask"),
                ("atlas_files", "atlas"),
                ("atlas_labels_files", "atlas_labels"),
            ]),
            (parcellate_alff, outputnode, [("timeseries", "parcellated_alff")]),
        ])
        # fmt:on

    # Create a node to plot the matrices
    if config.execution.atlases:
        connectivity_plot = pe.Node(
            ConnectPlot(),
            name="connectivity_plot",
            mem_gb=mem_gb["resampled"],
        )

        # fmt:off
        workflow.connect([
            (inputnode, connectivity_plot, [
                ("atlases", "atlases"),
                ("atlas_labels_files", "atlas_tsvs"),
            ]),
            (functional_connectivity, connectivity_plot, [("correlations", "correlations_tsv")]),
        ])
        # fmt:on

        ds_connectivity_plot = pe.Node(
            DerivativesDataSink(
                base_directory=output_dir,
                desc="connectivityplot",
                datatype="figures",
            ),
            name="ds_connectivity_plot",
            run_without_submitting=False,
        )

        # fmt:off
        workflow.connect([
            (inputnode, ds_connectivity_plot, [("name_source", "source_file")]),
            (connectivity_plot, ds_connectivity_plot, [("connectplot", "in_file")]),
        ])
        # fmt:on

    return workflow


@fill_doc
def init_functional_connectivity_cifti_wf(mem_gb, exact_scans, name="connectivity_wf"):
    """Extract CIFTI time series.

    Workflow Graph
        .. workflow::
            :graph2use: orig
            :simple_form: yes

            from xcp_d.tests.tests import mock_config
            from xcp_d import config
            from xcp_d.workflows.connectivity import init_functional_connectivity_cifti_wf

            with mock_config():
                wf = init_functional_connectivity_cifti_wf(
                    mem_gb={"resampled": 2},
                    exact_scans=[30, 40],
                )

    Parameters
    ----------
    mem_gb : :obj:`dict`
        Dictionary of memory allocations.
    exact_scans : :obj:`list`
        List of exact scans to compute correlations for.
    %(name)s
        Default is "connectivity_wf".

    Inputs
    ------
    %(name_source)s
    denoised_bold
        Clean CIFTI after filtering and nuisance regression.
        The CIFTI file is in the same standard space as the atlases,
        so no transformations will be applied to the data before parcellation.
    %(temporal_mask)s
    alff
    reho
    %(atlases)s
    atlas_files
    atlas_labels_files

    Outputs
    -------
    %(coverage_ciftis)s
    %(timeseries_ciftis)s
    %(correlation_ciftis)s
    correlation_ciftis_exact
    %(coverage)s
    %(timeseries)s
    %(correlations)s
    correlations_exact
    parcellated_reho
    parcellated_alff
    """
    from xcp_d.interfaces.censoring import ReduceCifti
    from xcp_d.interfaces.connectivity import CiftiToTSV, ConnectPlot
    from xcp_d.interfaces.workbench import CiftiCorrelation

    workflow = Workflow(name=name)

    output_dir = config.execution.xcp_d_dir
    bandpass_filter = config.workflow.bandpass_filter
    min_coverage = config.workflow.min_coverage

    atlas_str = describe_atlases(config.execution.atlases)

    workflow.__desc__ = f"""
Processed functional timeseries were extracted from residual BOLD using
Connectome Workbench [@marcus2011informatics] for the following atlases: {atlas_str}.
Corresponding pair-wise functional connectivity between all regions was computed for each atlas,
which was operationalized as the Pearson's correlation of each parcel's unsmoothed timeseries with
the Connectome Workbench.
In cases of partial coverage, uncovered vertices (values of all zeros or NaNs) were either
ignored (when the parcel had >{min_coverage * 100}% coverage)
or were set to zero (when the parcel had <{min_coverage * 100}% coverage).
"""

    inputnode = pe.Node(
        niu.IdentityInterface(
            fields=[
                "name_source",
                "denoised_bold",
                "temporal_mask",
                "alff",  # may be Undefined
                "reho",
                "atlases",
                "atlas_files",
                "atlas_labels_files",
            ],
        ),
        name="inputnode",
    )
    outputnode = pe.Node(
        niu.IdentityInterface(
            fields=[
                "coverage_ciftis",
                "timeseries_ciftis",
                "correlation_ciftis",
                "correlation_ciftis_exact",
                "coverage",
                "timeseries",
                "correlations",
                "correlations_exact",
                "parcellated_alff",
                "parcellated_reho",
            ],
        ),
        name="outputnode",
    )

    parcellate_bold_wf = init_parcellate_cifti_wf(
        mem_gb=mem_gb,
        compute_mask=True,
        name="parcellate_bold_wf",
    )
    workflow.connect([
        (inputnode, parcellate_bold_wf, [
            ("denoised_bold", "inputnode.in_file"),
            ("atlas_files", "inputnode.atlas_files"),
            ("atlas_labels_files", "inputnode.atlas_labels_files"),
        ]),
        (parcellate_bold_wf, outputnode, [
            ("outputnode.parcellated_cifti", "timeseries_ciftis"),
            ("outputnode.parcellated_tsv", "timeseries"),
            ("outputnode.coverage_cifti", "coverage_ciftis"),
            ("outputnode.coverage_tsv", "coverage"),
        ]),
    ])  # fmt:skip

    # Correlate the parcellated data
    correlate_bold = pe.MapNode(
        CiftiCorrelation(),
        name="correlate_bold",
        iterfield=["in_file"],
    )
    workflow.connect([
        (parcellate_bold_wf, correlate_bold, [("outputnode.parcellated_cifti", "in_file")]),
        (correlate_bold, outputnode, [("out_file", "correlation_ciftis")]),
    ])  # fmt:skip

    # Convert correlation pconn file to TSV
    dconn_to_tsv = pe.MapNode(
        CiftiToTSV(),
        name="dconn_to_tsv",
        iterfield=["in_file", "atlas_labels"],
    )
    workflow.connect([
        (inputnode, dconn_to_tsv, [("atlas_labels_files", "atlas_labels")]),
        (correlate_bold, dconn_to_tsv, [("out_file", "in_file")]),
        (dconn_to_tsv, outputnode, [("out_file", "correlations")]),
    ])  # fmt:skip

    # TODO: Add exact correlation calculation back in
    collect_exact_ciftis = pe.Node(
        niu.Merge(len(exact_scans)),
        name="collect_exact_ciftis",
    )
    workflow.connect([(collect_exact_ciftis, outputnode, [("out", "correlation_ciftis_exact")])])

    collect_exact_tsvs = pe.Node(
        niu.Merge(len(exact_scans)),
        name="collect_exact_tsvs",
    )
    workflow.connect([(collect_exact_tsvs, outputnode, [("out", "correlations_exact")])])

    for i_exact_scan, exact_scan in enumerate(exact_scans):
        reduce_bold = pe.Node(
            ReduceCifti(column=f"exact_{exact_scan}"),
            name=f"reduce_bold_{exact_scan}volumes",
        )
        workflow.connect([
            (inputnode, reduce_bold, [
                ("denoised_bold", "in_file"),
                ("temporal_mask", "temporal_mask"),
            ]),
        ])  # fmt:skip

        parcellate_exact_bold_wf = init_parcellate_cifti_wf(
            mem_gb=mem_gb,
            compute_mask=False,
            name=f"parcellate_bold_{exact_scan}volumes_wf",
        )
        workflow.connect([
            (inputnode, parcellate_exact_bold_wf, [
                ("atlas_files", "inputnode.atlas_files"),
                ("atlas_labels_files", "inputnode.atlas_labels_files"),
            ]),
            (parcellate_bold_wf, parcellate_exact_bold_wf, [
                ("outputnode.vertexwise_coverage", "inputnode.vertexwise_coverage"),
                ("outputnode.coverage_cifti", "inputnode.coverage_cifti"),
            ]),
            (reduce_bold, parcellate_exact_bold_wf, [("out_file", "inputnode.in_file")]),
        ])  # fmt:skip

        # Correlate the parcellated data
        correlate_exact_bold = pe.MapNode(
            CiftiCorrelation(),
            name=f"correlate_bold_{exact_scan}volumes",
            iterfield=["in_file"],
        )
        workflow.connect([
            (parcellate_exact_bold_wf, correlate_exact_bold, [
                ("outputnode.parcellated_cifti", "in_file"),
            ]),
            (correlate_exact_bold, collect_exact_ciftis, [("out_file", f"in{i_exact_scan + 1}")]),
        ])  # fmt:skip

        # Convert correlation pconn file to TSV
        exact_dconn_to_tsv = pe.MapNode(
            CiftiToTSV(),
            name=f"dconn_to_tsv_{exact_scan}volumes",
            iterfield=["in_file", "atlas_labels"],
        )
        workflow.connect([
            (inputnode, exact_dconn_to_tsv, [("atlas_labels_files", "atlas_labels")]),
            (correlate_exact_bold, exact_dconn_to_tsv, [("out_file", "in_file")]),
            (exact_dconn_to_tsv, collect_exact_tsvs, [("out_file", f"in{i_exact_scan + 1}")]),
        ])  # fmt:skip

    parcellate_reho_wf = init_parcellate_cifti_wf(
        mem_gb=mem_gb,
        compute_mask=False,
        name="parcellate_reho_wf",
    )
    workflow.connect([
        (inputnode, parcellate_reho_wf, [
            ("reho", "inputnode.in_file"),
            ("atlas_files", "inputnode.atlas_files"),
            ("atlas_labels_files", "inputnode.atlas_labels_files"),
        ]),
        (parcellate_bold_wf, parcellate_reho_wf, [
            ("outputnode.vertexwise_coverage", "inputnode.vertexwise_coverage"),
            ("outputnode.coverage_cifti", "inputnode.coverage_cifti"),
        ]),
        (parcellate_reho_wf, outputnode, [("outputnode.parcellated_tsv", "parcellated_reho")]),
    ])  # fmt:skip

    if bandpass_filter:
        parcellate_alff_wf = init_parcellate_cifti_wf(
            mem_gb=mem_gb,
            compute_mask=False,
            name="parcellate_alff_wf",
        )
        workflow.connect([
            (inputnode, parcellate_alff_wf, [
                ("alff", "inputnode.in_file"),
                ("atlas_files", "inputnode.atlas_files"),
                ("atlas_labels_files", "inputnode.atlas_labels_files"),
            ]),
            (parcellate_bold_wf, parcellate_alff_wf, [
                ("outputnode.vertexwise_coverage", "inputnode.vertexwise_coverage"),
                ("outputnode.coverage_cifti", "inputnode.coverage_cifti"),
            ]),
            (parcellate_alff_wf, outputnode, [("outputnode.parcellated_tsv", "parcellated_alff")]),
        ])  # fmt:skip

    # Create a node to plot the matrices
    connectivity_plot = pe.Node(
        ConnectPlot(),
        name="connectivity_plot",
        mem_gb=mem_gb["resampled"],
    )
    workflow.connect([
        (inputnode, connectivity_plot, [
            ("atlases", "atlases"),
            ("atlas_labels_files", "atlas_tsvs"),
        ]),
        (dconn_to_tsv, connectivity_plot, [("out_file", "correlations_tsv")]),
    ])  # fmt:skip

    ds_connectivity_plot = pe.Node(
        DerivativesDataSink(
            base_directory=output_dir,
            desc="connectivityplot",
            datatype="figures",
        ),
        name="ds_connectivity_plot",
        run_without_submitting=False,
        mem_gb=0.1,
    )
    workflow.connect([
        (inputnode, ds_connectivity_plot, [("name_source", "source_file")]),
        (connectivity_plot, ds_connectivity_plot, [("connectplot", "in_file")]),
    ])  # fmt:skip

    return workflow


def init_parcellate_cifti_wf(
    mem_gb,
    compute_mask=True,
    name="parcellate_cifti_wf",
):
    """Parcellate a CIFTI file using a set of atlases.

    Part of the parcellation includes applying vertex-wise and node-wise masks.

    Vertex-wise masks are typically calculated from the full BOLD run,
    wherein any vertex that has a time series of all zeros or NaNs is excluded.
    Additionally, if *any* volumes in a vertex's time series are NaNs,
    that vertex will be excluded.

    The node-wise mask is determined based on the vertex-wise mask and the workflow's
    coverage threshold.
    Any nodes in the atlas with less than the coverage threshold's % of vertices retained by the
    vertex-wise mask will have that node's time series set to NaNs.

    Workflow Graph
        .. workflow::
            :graph2use: orig
            :simple_form: yes

            from xcp_d.tests.tests import mock_config
            from xcp_d import config
            from xcp_d.workflows.connectivity import init_parcellate_cifti_wf

            with mock_config():
                wf = init_parcellate_cifti_wf(mem_gb={"resampled": 2})

    Parameters
    ----------
    mem_gb : :obj:`dict`
        Dictionary of memory allocations.
    compute_mask : :obj:`bool`
        Whether to compute a vertex-wise mask for the CIFTI file.
        When processing full BOLD runs, this should be True.
        When processing truncated BOLD runs or scalar maps, this should be False,
        and the vertex-wise mask should be provided via the inputnode..
        Default is True.
    name : :obj:`str`
        Workflow name.
        Default is "parcellate_cifti_wf".

    Inputs
    ------
    in_file
        CIFTI file to parcellate.
    atlas_files
        List of CIFTI atlas files.
    atlas_labels_files
        List of TSV atlas labels files.
    vertexwise_coverage
        Vertex-wise coverage mask.
        Only used if `compute_mask` is False.
    coverage_cifti
        Coverage CIFTI files. One for each atlas.
        Only used if `compute_mask` is False.

    Outputs
    -------
    parcellated_cifti
        Parcellated CIFTI files. One for each atlas.
    parcellated_tsv
        Parcellated TSV files. One for each atlas.
    vertexwise_coverage
        Vertex-wise coverage mask. Only output if `compute_mask` is True.
    coverage_cifti
        Coverage CIFTI files. One for each atlas. Only output if `compute_mask` is True.
    coverage_tsv
        Coverage TSV files. One for each atlas. Only output if `compute_mask` is True.
    """
    from xcp_d.interfaces.connectivity import CiftiMask, CiftiToTSV
    from xcp_d.interfaces.workbench import CiftiMath, CiftiParcellateWorkbench
    from xcp_d.utils.utils import create_cifti_mask

    workflow = Workflow(name=name)

    inputnode = pe.Node(
        niu.IdentityInterface(
            fields=[
                "in_file",
                "atlas_files",
                "atlas_labels_files",
                "vertexwise_coverage",
                "coverage_cifti",
            ],
        ),
        name="inputnode",
    )

    outputnode = pe.Node(
        niu.IdentityInterface(
            fields=[
                "parcellated_cifti",
                "parcellated_tsv",
                "vertexwise_coverage",
                "coverage_cifti",
                "coverage_tsv",
            ],
        ),
        name="outputnode",
    )

    # Replace vertices with all zeros with NaNs using Python.
    coverage_buffer = pe.Node(
        niu.IdentityInterface(fields=["vertexwise_coverage", "coverage_cifti"]),
        name="coverage_buffer",
    )
    if compute_mask:
        # Write out a vertex-wise binary coverage map using Python.
        vertexwise_coverage = pe.Node(
            niu.Function(
                input_names=["data_file"],
                output_names=["mask_file"],
                function=create_cifti_mask,
            ),
            name="vertexwise_coverage",
        )
        workflow.connect([
            (inputnode, vertexwise_coverage, [("in_file", "data_file")]),
            (vertexwise_coverage, coverage_buffer, [("mask_file", "vertexwise_coverage")]),
            (vertexwise_coverage, outputnode, [("mask_file", "vertexwise_coverage")]),
        ])  # fmt:skip

        parcellate_coverage = pe.MapNode(
            CiftiParcellateWorkbench(
                direction="COLUMN",
                only_numeric=True,
                out_file="parcellated_atlas.pscalar.nii",
            ),
            name="parcellate_coverage",
            iterfield=["atlas_label"],
        )
        workflow.connect([
            (inputnode, parcellate_coverage, [("atlas_files", "atlas_label")]),
            (vertexwise_coverage, parcellate_coverage, [("mask_file", "in_file")]),
            (parcellate_coverage, coverage_buffer, [("out_file", "coverage_cifti")]),
            (parcellate_coverage, outputnode, [("out_file", "coverage_cifti")]),
        ])  # fmt:skip

        coverage_to_tsv = pe.MapNode(
            CiftiToTSV(),
            name="coverage_to_tsv",
            iterfield=["in_file", "atlas_labels"],
        )
        workflow.connect([
            (inputnode, coverage_to_tsv, [("atlas_labels_files", "atlas_labels")]),
            (parcellate_coverage, coverage_to_tsv, [("out_file", "in_file")]),
            (coverage_to_tsv, outputnode, [("out_file", "coverage_tsv")]),
        ])  # fmt:skip
    else:
        workflow.connect([
            (inputnode, coverage_buffer, [
                ("vertexwise_coverage", "vertexwise_coverage"),
                ("coverage_cifti", "coverage_cifti"),
            ]),
        ])  # fmt:skip

    # Parcellate the data file using the vertex-wise coverage.
    parcellate_data = pe.MapNode(
        CiftiParcellateWorkbench(
            direction="COLUMN",
            only_numeric=True,
            out_file=f"parcellated_data.{'ptseries' if compute_mask else 'pscalar'}.nii",
        ),
        name="parcellate_data",
        iterfield=["atlas_label"],
        mem_gb=mem_gb["resampled"],
    )
    workflow.connect([
        (inputnode, parcellate_data, [
            ("in_file", "in_file"),
            ("atlas_files", "atlas_label"),
        ]),
        (coverage_buffer, parcellate_data, [("vertexwise_coverage", "cifti_weights")]),
    ])  # fmt:skip

    # Threshold node coverage values based on coverage threshold.
    threshold_coverage = pe.MapNode(
        CiftiMath(expression=f"data > {config.workflow.min_coverage}"),
        name="threshold_coverage",
        iterfield=["data"],
        mem_gb=mem_gb["resampled"],
    )
    workflow.connect([(coverage_buffer, threshold_coverage, [("coverage_cifti", "data")])])

    # Mask out uncovered nodes from parcellated denoised data
    mask_parcellated_data = pe.MapNode(
        CiftiMask(),
        name="mask_parcellated_data",
        iterfield=["in_file", "mask"],
        mem_gb=mem_gb["resampled"],
    )
    workflow.connect([
        (parcellate_data, mask_parcellated_data, [("out_file", "in_file")]),
        (threshold_coverage, mask_parcellated_data, [("out_file", "mask")]),
        (mask_parcellated_data, outputnode, [("out_file", "parcellated_cifti")]),
    ])  # fmt:skip

    # Convert the parcellated CIFTI to a TSV file
    cifti_to_tsv = pe.MapNode(
        CiftiToTSV(),
        name="cifti_to_tsv",
        iterfield=["in_file", "atlas_labels"],
    )
    workflow.connect([
        (inputnode, cifti_to_tsv, [("atlas_labels_files", "atlas_labels")]),
        (mask_parcellated_data, cifti_to_tsv, [("out_file", "in_file")]),
        (cifti_to_tsv, outputnode, [("out_file", "parcellated_tsv")]),
    ])  # fmt:skip

    return workflow<|MERGE_RESOLUTION|>--- conflicted
+++ resolved
@@ -135,60 +135,7 @@
         ])  # fmt:skip
 
     else:
-<<<<<<< HEAD
         workflow.connect([(atlas_file_grabber, atlas_buffer, [("atlas_file", "atlas_file")])])
-=======
-        # Add empty vertices to atlas for locations in data, but not in atlas
-        # (e.g., subcortical regions for cortex-only atlases)
-        resample_atlas_to_data = pe.MapNode(
-            CiftiCreateDenseFromTemplate(out_file="resampled_atlas.dlabel.nii"),
-            name="resample_atlas_to_data",
-            n_procs=omp_nthreads,
-            iterfield=["label"],
-        )
-
-        workflow.connect([
-            (inputnode, resample_atlas_to_data, [("bold_file", "template_cifti")]),
-            (atlas_file_grabber, resample_atlas_to_data, [("atlas_file", "label")]),
-            (resample_atlas_to_data, atlas_buffer, [("out_file", "atlas_file")]),
-        ])  # fmt:skip
-
-        # Change the atlas to a scalar file.
-        convert_to_dscalar = pe.MapNode(
-            CiftiChangeMapping(
-                direction="ROW",
-                scalar=True,
-                cifti_out="atlas.dscalar.nii",
-            ),
-            name="convert_to_dscalar",
-            mem_gb=2,
-            n_procs=omp_nthreads,
-            iterfield=["data_cifti"],
-        )
-        workflow.connect([
-            (resample_atlas_to_data, convert_to_dscalar, [("out_file", "data_cifti")]),
-        ])  # fmt:skip
-
-        # Convert atlas from dlabel to pscalar format.
-        # The pscalar version of the atlas is later used for its ParcelAxis.
-        parcellate_atlas = pe.MapNode(
-            CiftiParcellateWorkbench(
-                direction="COLUMN",
-                only_numeric=True,
-                out_file="parcellated_atlas.pscalar.nii",
-            ),
-            name="parcellate_atlas",
-            mem_gb=2,
-            n_procs=omp_nthreads,
-            iterfield=["in_file", "atlas_label"],
-        )
-
-        workflow.connect([
-            (atlas_file_grabber, parcellate_atlas, [("atlas_file", "atlas_label")]),
-            (convert_to_dscalar, parcellate_atlas, [("cifti_out", "in_file")]),
-            (parcellate_atlas, outputnode, [("out_file", "parcellated_atlas_files")]),
-        ])  # fmt:skip
->>>>>>> f61ac566
 
     ds_atlas = pe.MapNode(
         CopyAtlas(output_dir=output_dir),
@@ -331,31 +278,7 @@
         workflow.connect([
             (inputnode, resample_atlas_to_surface, [(file_to_parcellate, "template_cifti")]),
             (atlas_file_grabber, resample_atlas_to_surface, [("atlas_file", "label")]),
-<<<<<<< HEAD
-        ])  # fmt:skip
-=======
-        ])
-        # fmt:on
-
-        parcellate_atlas = pe.MapNode(
-            CiftiParcellateWorkbench(
-                direction="COLUMN",
-                only_numeric=True,
-                out_file="parcellated_atlas.pscalar.nii",
-            ),
-            name=f"parcellate_atlas_for_{file_to_parcellate}",
-            mem_gb=2,
-            n_procs=omp_nthreads,
-            iterfield=["atlas_label"],
-        )
-
-        # fmt:off
-        workflow.connect([
-            (inputnode, parcellate_atlas, [(file_to_parcellate, "in_file")]),
-            (resample_atlas_to_surface, parcellate_atlas, [("out_file", "atlas_label")]),
-        ])
-        # fmt:on
->>>>>>> f61ac566
+        ])  # fmt:skip
 
         parcellate_surface_wf = init_parcellate_cifti_wf(
             mem_gb={"resampled": 2},
@@ -363,7 +286,6 @@
             name=f"parcellate_{file_to_parcellate}_wf",
         )
         workflow.connect([
-<<<<<<< HEAD
             (inputnode, parcellate_surface_wf, [(file_to_parcellate, "inputnode.in_file")]),
             (atlas_file_grabber, parcellate_surface_wf, [
                 ("atlas_labels_file", "inputnode.atlas_labels_files"),
@@ -372,14 +294,6 @@
                 ("out_file", "inputnode.atlas_files"),
             ]),
         ])  # fmt:skip
-=======
-            (inputnode, parcellate_surface, [(file_to_parcellate, "data_file")]),
-            (resample_atlas_to_surface, parcellate_surface, [("out_file", "atlas")]),
-            (atlas_file_grabber, parcellate_surface, [("atlas_labels_file", "atlas_labels")]),
-            (parcellate_atlas, parcellate_surface, [("out_file", "parcellated_atlas")]),
-        ])
-        # fmt:on
->>>>>>> f61ac566
 
         # Write out the parcellated files
         ds_parcellated_surface = pe.MapNode(
