--- conflicted
+++ resolved
@@ -725,7 +725,6 @@
   doi={10.1038/sdata.2018.270}
 }
 
-<<<<<<< HEAD
 @article{miller2016multimodal,
   title={Multimodal population brain imaging in the UK Biobank prospective epidemiological study},
   author={Miller, Karla L and Alfaro-Almagro, Fidel and Bangerter, Neal K and Thomas, David L and Yacoub, Essa and Xu, Junqian and Bartsch, Andreas J and Jbabdi, Saad and Sotiropoulos, Stamatios N and Andersson, Jesper LR and others},
@@ -735,7 +734,8 @@
   pages={1523--1536},
   year={2016},
   publisher={Nature Publishing Group US New York}
-=======
+}
+
 @article{taylorlomb,
   title={Lomb-Scargle your way to RSFC parameter estimation in AFNI-FATCAT},
   author={Taylor, Paul A and Chen, Gang and Glen, Daniel R and Reynolds, Richard C and Cox, Robert W},
@@ -784,5 +784,4 @@
   pages={83--91},
   year={2007},
   publisher={Elsevier}
->>>>>>> e88c534c
 }