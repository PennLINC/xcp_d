--- conflicted
+++ resolved
@@ -56,24 +56,20 @@
 
 
 def generate_reports(
-<<<<<<< HEAD
     processing_list,
-    output_dir,
-=======
     output_level,
     dataset_dir,
->>>>>>> 03ce5c6b
     abcc_qc,
     run_uuid,
     bootstrap_file=None,
     work_dir=None,
 ):
-<<<<<<< HEAD
-    """Generate reports for a list of subjects."""
-    reportlets_dir = None
-    if work_dir is not None:
-        reportlets_dir = Path(work_dir) / 'reportlets'
-
+    """Generate reports for a list of subjects.
+
+    Parameters
+    ----------
+    output_level : {'root', 'subject', 'session'}
+    """
     errors = []
     for subject_label, _, func_sessions in processing_list:
         subject_id = subject_label[4:] if subject_label.startswith('sub-') else subject_label
@@ -105,44 +101,10 @@
             out_filename=html_report,
             reportlets_dir=reportlets_dir,
             errorname=f'report-{run_uuid}-{subject_label}.err',
-=======
-    """Generate reports for a list of subjects.
-
-    Parameters
-    ----------
-    output_level : {'root', 'subject', 'session'}
-    """
-    errors = []
-    bootstrap_file = bootstrap_file or data.load('reports-spec.yml')
-
-    bids_filters = config.execution.bids_filters or {}
-    subject_list = config.execution.participant_label
-    subject_list = [sub[4:] if sub.startswith('sub-') else sub for sub in subject_list]
-    for subject_label in subject_list:
-        filters = bids_filters.get('bold', {})
-        filters['session'] = config.execution.session_id or Query.OPTIONAL
-        # Extract session IDs from the processed DWIs
-        sessions = config.execution.layout.get_sessions(
->>>>>>> 03ce5c6b
             subject=subject_label,
             suffix='bold',
             **filters,
         )
-<<<<<<< HEAD
-        # If the report generation failed, append the subject label for which it failed
-        if report_error is not None:
-            errors.append(report_error)
-
-        session_list = func_sessions[:]
-        if n_ses > config.execution.aggr_ses_reports:
-            # Drop ses- prefixes
-            session_list = [ses for ses in session_list if isinstance(ses, str)]  # drop Queries
-            session_list = [ses[4:] if ses.startswith('ses-') else ses for ses in session_list]
-
-            for session_label in session_list:
-                bootstrap_file = data.load('reports-spec-func.yml')
-                html_report = f'sub-{subject_id}_ses-{session_label}_func.html'
-=======
         if output_level == 'session' and not sessions:
             report_dir = dataset_dir
             output_level = 'subject'
@@ -207,7 +169,6 @@
                     report_dir = (
                         Path(dataset_dir) / f'sub-{subject_label}' / f'ses-{session_label}'
                     )
->>>>>>> 03ce5c6b
 
                 report_error = run_reports(
                     out_dir=report_dir,
@@ -215,18 +176,12 @@
                     run_uuid=run_uuid,
                     bootstrap_file=bootstrap_file,
                     out_filename=html_report,
-<<<<<<< HEAD
-                    reportlets_dir=reportlets_dir,
-                    errorname=f'report-{run_uuid}-{subject_id}-func.err',
-                    subject=subject_id,
-=======
                     dataset_dir=dataset_dir,
-                    errorname=f'report-{run_uuid}-{subject_label}.err',
+                    errorname=f'report-{run_uuid}-{subject_id}.err',
                     metadata={
                         'session_str': f", session '{session_label}'" if session_label else '',
                     },
-                    subject=subject_label,
->>>>>>> 03ce5c6b
+                    subject=subject_id,
                     session=session_label,
                 )
                 # If the report generation failed, append the subject label for which it failed
@@ -255,26 +210,6 @@
             'data from participants: %s. Check the HTML reports for details.',
             error_list,
         )
-<<<<<<< HEAD
-    elif abcc_qc:
-        config.loggers.cli.info('Generating executive summary.')
-
-        # Drop ses- prefixes
-        session_list = [ses for ses in session_list if isinstance(ses, str)]  # drop Queries
-        session_list = [ses[4:] if ses.startswith('ses-') else ses for ses in session_list]
-        if not session_list:
-            session_list = [None]
-
-        for session_label in session_list:
-            exsumm = ExecutiveSummary(
-                xcpd_path=output_dir,
-                subject_id=subject_id,
-                session_id=session_label,
-            )
-            exsumm.collect_inputs()
-            exsumm.generate_report()
-=======
->>>>>>> 03ce5c6b
 
     config.loggers.cli.info('Reports generated successfully')
 
