# emacs: -*- mode: python; py-indent-offset: 4; indent-tabs-mode: nil -*-
# vi: set ft=python sts=4 ts=4 sw=4 et:
"""Utilities for fmriprep bids derivatives and layout.

Most of the code is copied from niworkflows.
A PR will be submitted to niworkflows at some point.
"""
import warnings

import nibabel as nb
import yaml
from bids import BIDSLayout
from nipype import logging
from packaging.version import Version

from xcp_d.utils.doc import fill_doc
from xcp_d.utils.filemanip import ensure_list

LOGGER = logging.getLogger("nipype.utils")

# TODO: Add and test fsaverage.
DEFAULT_ALLOWED_SPACES = {
    "cifti": ["fsLR"],
    "nifti": [
        "MNI152NLin6Asym",
        "MNI152NLin2009cAsym",
        "MNIInfant",
    ],
}
INPUT_TYPE_ALLOWED_SPACES = {
    "nibabies": {
        "cifti": ["fsLR"],
        "nifti": [
            "MNIInfant",
            "MNI152NLin6Asym",
            "MNI152NLin2009cAsym",
        ],
    },
}
# The volumetric NIFTI template associated with each supported CIFTI template.
ASSOCIATED_TEMPLATES = {
    "fsLR": "MNI152NLin6Asym",
}


class BIDSError(ValueError):
    """A generic error related to BIDS datasets.

    Parameters
    ----------
    message : str
        The error message.
    bids_root : str
        The path to the BIDS dataset.
    """

    def __init__(self, message, bids_root):
        indent = 10
        header = (
            f'{"".join(["-"] * indent)} BIDS root folder: "{bids_root}" '
            f'{"".join(["-"] * indent)}'
        )
        self.msg = (
            f"\n{header}\n{''.join([' '] * (indent + 1))}{message}\n"
            f"{''.join(['-'] * len(header))}"
        )
        super(BIDSError, self).__init__(self.msg)
        self.bids_root = bids_root


class BIDSWarning(RuntimeWarning):
    """A generic warning related to BIDS datasets."""

    pass


def collect_participants(bids_dir, participant_label=None, strict=False, bids_validate=False):
    """Collect a list of participants from a BIDS dataset.

    Parameters
    ----------
    bids_dir : str or pybids.layout.BIDSLayout
    participant_label : None or str, optional
    strict : bool, optional
    bids_validate : bool, optional

    Returns
    -------
    found_label

    Examples
    --------
    Requesting all subjects in a BIDS directory root:
    #>>> collect_participants(str(datadir / 'ds114'), bids_validate=False)
    ['01', '02', '03', '04', '05', '06', '07', '08', '09', '10']

    Requesting two subjects, given their IDs:
    #>>> collect_participants(str(datadir / 'ds114'), participant_label=['02', '04'],
    #...                      bids_validate=False)
    ['02', '04']
    ...
    """
    if isinstance(bids_dir, BIDSLayout):
        layout = bids_dir
    else:
        layout = BIDSLayout(str(bids_dir), validate=bids_validate, derivatives=True)

    all_participants = set(layout.get_subjects())

    # Error: bids_dir does not contain subjects
    if not all_participants:
        raise BIDSError(
            "Could not find participants. Please make sure the BIDS derivatives "
            "are accessible to Docker/ are in BIDS directory structure.",
            bids_dir,
        )

    # No --participant-label was set, return all
    if not participant_label:
        return sorted(all_participants)

    if isinstance(participant_label, str):
        participant_label = [participant_label]

    # Drop sub- prefixes
    participant_label = [sub[4:] if sub.startswith("sub-") else sub for sub in participant_label]
    # Remove duplicates
    participant_label = sorted(set(participant_label))
    # Remove labels not found
    found_label = sorted(set(participant_label) & all_participants)
    if not found_label:
        raise BIDSError(
            f"Could not find participants [{', '.join(participant_label)}]",
            bids_dir,
        )

    # Warn if some IDs were not found
    notfound_label = sorted(set(participant_label) - all_participants)
    if notfound_label:
        exc = BIDSError(
            f"Some participants were not found: {', '.join(notfound_label)}",
            bids_dir,
        )
        if strict:
            raise exc
        warnings.warn(exc.msg, BIDSWarning)

    return found_label


@fill_doc
def collect_data(
    bids_dir,
    input_type,
    participant_label,
    task=None,
    bids_validate=False,
    bids_filters=None,
    cifti=False,
    layout=None,
):
    """Collect data from a BIDS dataset.

    Parameters
    ----------
    bids_dir
    %(input_type)s
    participant_label
    task
    bids_validate
    bids_filters
    %(cifti)s
    %(layout)s

    Returns
    -------
    %(layout)s
    subj_data : dict
    """
    if not isinstance(layout, BIDSLayout):
        layout = BIDSLayout(
            str(bids_dir),
            validate=bids_validate,
            derivatives=True,
            config=["bids", "derivatives"],
        )
    if input_type != "hcp":
        queries = {
            # all preprocessed BOLD files in the right space/resolution/density
            "bold": {"datatype": "func", "suffix": "bold", "desc": ["preproc", None]},
            # native T1w-space, preprocessed T1w file
            "t1w": {
                "datatype": "anat",
                "space": None,
                "desc": "preproc",
                "suffix": "T1w",
                "extension": ".nii.gz",
            },
            # native T2w-space, preprocessed T1w file
            "t2w": {
                "datatype": "anat",
                "space": [None, "T1w"],
                "desc": "preproc",
                "suffix": "T2w",
                "extension": ".nii.gz",
            },
            # native T1w-space dseg file
            "t1w_seg": {
                "datatype": "anat",
                "space": None,
                "desc": None,
                "suffix": "dseg",
                "extension": ".nii.gz",
            },
            # transform from standard space to T1w space
            # from entity will be set later
            "template_to_t1w_xform": {
                "datatype": "anat",
                "to": ["T1w", "T2w"],
                "suffix": "xfm",
            },
            # native T1w-space brain mask
            "t1w_mask": {
                "datatype": "anat",
                "space": None,
                "desc": "brain",
                "suffix": "mask",
                "extension": ".nii.gz",
            },
            # transform from T1w space to standard space
            # to entity will be set later
            "t1w_to_template_xform": {
                "datatype": "anat",
                "from": ["T1w", "T2w"],
                "suffix": "xfm",
            },
        }
    else:
        queries = {
            # all preprocessed BOLD files in the right space/resolution/density
            "bold": {"datatype": "func", "suffix": "bold", "desc": ["preproc", None]},
            # native T1w-space, preprocessed T1w file
            "t1w": {
                "datatype": "anat",
                "desc": "preproc",
                "suffix": "T1w",
                "extension": ".nii.gz",
            },
            # native T2w-space, preprocessed T1w file
            "t2w": {
                "datatype": "anat",
                "space": [None, "T1w"],
                "desc": "preproc",
                "suffix": "T2w",
                "extension": ".nii.gz",
            },
            # native T1w-space aparcaseg_dseg file
            "t1w_seg": {
                "datatype": "anat",
                "desc": "aparcaseg",
                "suffix": "dseg",
                "extension": ".nii.gz",
            },
            # transform from standard space to T1w space
            # from entity will be set later
            "template_to_t1w_xform": {
                "datatype": "anat",
                "to": ["T1w", "T2w"],
                "suffix": "xfm",
            },
            # native T1w-space brain mask
            "t1w_mask": {
                "datatype": "anat",
                "desc": "brain",
                "suffix": "mask",
                "extension": ".nii.gz",
            },
            # transform from T1w space to standard space
            # to entity will be set later
            "t1w_to_template_xform": {
                "datatype": "anat",
                "from": ["T1w", "T2w"],
                "suffix": "xfm",
            },
        }

<<<<<<< HEAD
=======
    queries = {
        # all preprocessed BOLD files in the right space/resolution/density
        "bold": {"datatype": "func", "suffix": "bold", "desc": ["preproc", None]},
        # native T1w-space, preprocessed T1w file
        "t1w": {
            "datatype": "anat",
            "space": None,
            "desc": "preproc",
            "suffix": "T1w",
            "extension": ".nii.gz",
        },
        # native T2w-space, preprocessed T1w file
        "t2w": {
            "datatype": "anat",
            "space": [None, "T1w"],
            "desc": "preproc",
            "suffix": "T2w",
            "extension": ".nii.gz",
        },
        # native T1w-space dseg file, but not aseg or aparcaseg
        "t1w_seg": {
            "datatype": "anat",
            "space": None,
            "desc": None,
            "suffix": "dseg",
            "extension": ".nii.gz",
        },
        # transform from standard space to T1w space
        # from entity will be set later
        "template_to_t1w_xfm": {
            "datatype": "anat",
            "to": ["T1w", "T2w"],
            "suffix": "xfm",
        },
        # native T1w-space brain mask
        "t1w_mask": {
            "datatype": "anat",
            "space": None,
            "desc": "brain",
            "suffix": "mask",
            "extension": ".nii.gz",
        },
        # transform from T1w space to standard space
        # to entity will be set later
        "t1w_to_template_xfm": {
            "datatype": "anat",
            "from": ["T1w", "T2w"],
            "suffix": "xfm",
        },
    }
>>>>>>> cc550266
    if cifti:
        queries["bold"]["extension"] = ".dtseries.nii"
    else:
        queries["bold"]["extension"] = ".nii.gz"

    # List any fields that aren't required
    OPTIONAL_FIELDS = ["t2w"]

    # Apply filters. These may override anything.
    bids_filters = bids_filters or {}
    for acq, entities in bids_filters.items():
        queries[acq].update(entities)

    if task:
        queries["bold"]["task"] = task

    # Select the best available space
    if "space" in queries["bold"]:
        # Hopefully no one puts in multiple spaces here,
        # but we'll grab the first one with available data if they did.
        allowed_spaces = ensure_list(queries["bold"]["space"])
    else:
        allowed_spaces = INPUT_TYPE_ALLOWED_SPACES.get(
            input_type,
            DEFAULT_ALLOWED_SPACES,
        )["cifti" if cifti else "nifti"]

    for space in allowed_spaces:
        queries["bold"]["space"] = space
        bold_data = layout.get(**queries["bold"])
        if bold_data:
            # will leave the best available space in the query
            break

    if not bold_data:
        allowed_space_str = ", ".join(allowed_spaces)
        raise FileNotFoundError(f"No BOLD data found in allowed spaces ({allowed_space_str}).")

    if not cifti:
        # use the BOLD file's space if the BOLD file is a nifti.
        queries["t1w_to_template_xfm"]["to"] = queries["bold"]["space"]
        queries["template_to_t1w_xfm"]["from"] = queries["bold"]["space"]
    else:
        # Select the appropriate volumetric space for the CIFTI template.
        # This space will be used in the executive summary and T1w/T2w workflows.
        temp_query = queries["t1w_to_template_xfm"].copy()
        volumetric_space = ASSOCIATED_TEMPLATES[space]

        temp_query["to"] = volumetric_space
        transform_files = layout.get(**temp_query)
        if not transform_files:
            raise FileNotFoundError(
                f"No nifti transforms found to allowed space ({volumetric_space})"
            )

        queries["t1w_to_template_xfm"]["to"] = volumetric_space
        queries["template_to_t1w_xfm"]["from"] = volumetric_space

    # Grab the first (and presumably best) density and resolution if there are multiple.
    # This probably works well for resolution (1 typically means 1x1x1,
    # 2 typically means 2x2x2, etc.), but probably doesn't work well for density.
    resolutions = layout.get_res(**queries["bold"])
    densities = layout.get_den(**queries["bold"])
    if len(resolutions) > 1:
        queries["bold"]["resolution"] = resolutions[0]

    if len(densities) > 1:
        queries["bold"]["density"] = densities[0]

    subj_data = {
        dtype: sorted(
            layout.get(
                return_type="file",
                subject=participant_label,
                **query,
            )
        )
        for dtype, query in queries.items()
    }

    for field, filenames in subj_data.items():
        # All fields except the BOLD data should have a single file
        if field != "bold" and isinstance(filenames, list):
            if field not in OPTIONAL_FIELDS and not filenames:
                raise FileNotFoundError(f"No {field} found with query: {queries[field]}")

            if len(filenames) == 1:
                subj_data[field] = filenames[0]
            elif len(filenames) > 1:
                filenames_str = "\n\t".join(filenames)
                LOGGER.warning(f"Multiple files found for query '{field}':\n\t{filenames_str}")
                subj_data[field] = filenames[0]
            else:
                subj_data[field] = None

    LOGGER.debug(f"Collected data:\n{yaml.dump(subj_data, default_flow_style=False, indent=4)}")

    return layout, subj_data


@fill_doc
def collect_surface_data(layout, participant_label):
    """Collect surface files from preprocessed derivatives.

    This function will try to collect fsLR-space, 32k-resolution surface files first.
    If these standard-spave surface files aren't available, it will default to native T1w-space
    files.

    Parameters
    ----------
    %(layout)s
    participant_label : :obj:`str`
        Subject ID.

    Returns
    -------
    out_surface_files : :obj:`dict`
        Dictionary of surface file identifiers and their paths.
        If the surface files weren't found, then the paths will be Nones.
    standard_space_surfaces : :obj:`bool`
        True if standard-space surfaces were found. False if native-space surfaces were found.
    surfaces_found : :obj:`bool`
        True if surface files were found at all. False if they were not.
    """
    # Surfaces to use for brainsprite and anatomical workflow
    # The base surfaces can be used to generate the derived surfaces.
    # The base surfaces may be in native or standard space.
    surface_queries = {
        "lh_pial_surf": {
            "hemi": "L",
            "desc": None,
            "suffix": "pial",
        },
        "rh_pial_surf": {
            "hemi": "R",
            "desc": None,
            "suffix": "pial",
        },
        "lh_wm_surf": {
            "hemi": "L",
            "desc": None,
            "suffix": "smoothwm",
        },
        "rh_wm_surf": {
            "hemi": "R",
            "desc": None,
            "suffix": "smoothwm",
        },
    }

    # First, try to grab the first base surface file in standard space.
    # If it's not available, switch to native T1w-space data.
    temp_query = surface_queries["lh_pial_surf"]
    temp_files = layout.get(
        return_type="file",
        subject=participant_label,
        datatype="anat",
        space="fsLR",
        den="32k",
        extension=".surf.gii",
        **temp_query,
    )
    if len(temp_files) == 0:
        LOGGER.info("No standard-space surfaces found.")
        standard_space_surfaces = False
    else:
        if len(temp_files) > 1:
            LOGGER.warning("More than one standard-space surface found.")

        standard_space_surfaces = True

    if standard_space_surfaces:
        query_extras = {
            "space": "fsLR",
            "den": "32k",
        }
    else:
        query_extras = {
            "space": None,
        }

    # Find the required files first
    surface_files = {
        dtype: sorted(
            layout.get(
                return_type="file",
                subject=participant_label,
                datatype="anat",
                extension=".surf.gii",
                **query,
                **query_extras,
            )
        )
        for dtype, query in surface_queries.items()
    }

    out_surface_files = {}
    surfaces_found = True
    for dtype, surface_files_ in surface_files.items():
        if len(surface_files_) == 1:
            out_surface_files[dtype] = surface_files_[0]

        elif len(surface_files_) == 0:
            out_surface_files[dtype] = None
            surfaces_found = False

        else:
            surface_str = "\n\t".join(surface_files_)
            raise ValueError(
                "More than one surface found.\n"
                f"Surfaces found:\n\t{surface_str}\n"
                f"Query: {surface_queries[dtype]}"
            )

    # Now let's try finding the optional surfaces
    # The optional surfaces may be in native or standard space.
    # We only want HCP-style (desc = hcp) versions of these files.
    surface_queries = {
        "lh_midthickness_surf": {
            "hemi": "L",
            "desc": "hcp",
            "suffix": "midthickness",
        },
        "rh_midthickness_surf": {
            "hemi": "R",
            "desc": "hcp",
            "suffix": "midthickness",
        },
        "lh_inflated_surf": {
            "hemi": "L",
            "desc": "hcp",
            "suffix": "inflated",
        },
        "rh_inflated_surf": {
            "hemi": "R",
            "desc": "hcp",
            "suffix": "inflated",
        },
        "lh_vinflated_surf": {
            "hemi": "L",
            "desc": "hcp",
            "suffix": "vinflated",
        },
        "rh_vinflated_surf": {
            "hemi": "R",
            "desc": "hcp",
            "suffix": "vinflated",
        },
    }

    surface_files = {
        dtype: sorted(
            layout.get(
                return_type="file",
                subject=participant_label,
                datatype="anat",
                extension=".surf.gii",
                **query,
                **query_extras,
            )
        )
        for dtype, query in surface_queries.items()
    }

    for dtype, surface_files_ in surface_files.items():
        if len(surface_files_) == 1:
            out_surface_files[dtype] = surface_files_[0]

        elif len(surface_files_) == 0:
            out_surface_files[dtype] = None

        else:
            surface_str = "\n\t".join(surface_files_)
            raise ValueError(
                "More than one surface found.\n"
                f"Surfaces found:\n\t{surface_str}\n"
                f"Query: {surface_queries[dtype]}"
            )

    LOGGER.debug(
        f"Collected surface data:\n"
        f"{yaml.dump(out_surface_files, default_flow_style=False, indent=4)}"
    )

    return out_surface_files, standard_space_surfaces, surfaces_found


@fill_doc
def collect_run_data(layout, input_type, bold_file, cifti):
    """Collect data associated with a given BOLD file.

    Parameters
    ----------
    %(layout)s
    bold_file : :obj:`str`
        Path to the BOLD file.
    %(cifti)s
        Whether to collect files associated with a CIFTI image (True) or a NIFTI (False).
    %(input_type)s

    Returns
    -------
    run_data : :obj:`dict`
        A dictionary of file types (e.g., "confounds") and associated filenames.
    """
    bids_file = layout.get_file(bold_file)
    run_data, metadata = {}, {}
    run_data["confounds"] = layout.get_nearest(
        bids_file.path,
        strict=False,
        desc="confounds",
        suffix="timeseries",
        extension=".tsv",
    )
    metadata["bold_metadata"] = layout.get_metadata(bold_file)
    # Ensure that we know the TR
    if "RepetitionTime" not in metadata["bold_metadata"].keys():
        metadata["bold_metadata"]["RepetitionTime"] = _get_tr(bold_file)

    if not cifti:
        run_data["boldref"] = layout.get_nearest(
            bids_file.path,
            strict=False,
            suffix="boldref",
        )
        run_data["boldmask"] = layout.get_nearest(
            bids_file.path,
            strict=False,
            desc="brain",
            suffix="mask",
        )
        run_data["t1w_to_native_xfm"] = layout.get_nearest(
            bids_file.path,
            strict=False,
            **{"from": "T1w"},  # "from" is protected Python kw
            to="scanner",
            suffix="xfm",
        )
    else:
        allowed_nifti_spaces = INPUT_TYPE_ALLOWED_SPACES.get(
            input_type,
            DEFAULT_ALLOWED_SPACES,
        )["nifti"]
        run_data["boldref"] = layout.get_nearest(
            bids_file.path,
            strict=False,
            space=allowed_nifti_spaces,
            suffix="boldref",
        )
        run_data["nifti_file"] = layout.get_nearest(
            bids_file.path,
            strict=False,
            space=allowed_nifti_spaces,
            desc="preproc",
            suffix="bold",
            extension=[".nii", ".nii.gz"],
        )

<<<<<<< HEAD
    if input_type == "hcp":
        run_data["boldmask"] = layout.get(desc="brain", datatype="anat")

    LOGGER.debug(
=======
    LOGGER.info(
>>>>>>> cc550266
        f"Collected run data for {bold_file}:\n"
        f"{yaml.dump(run_data, default_flow_style=False, indent=4)}"
    )

    for k, v in run_data.items():
        if v is None:
            raise FileNotFoundError(f"No {k} file found for {bids_file.path}")

        metadata[f"{k}_metadata"] = layout.get_metadata(v)

    run_data.update(metadata)

    return run_data


def write_dataset_description(fmri_dir, xcpd_dir):
    """Write dataset_description.json file for derivatives.

    Parameters
    ----------
    fmri_dir : str
        Path to the BIDS derivative dataset being ingested.
    xcpd_dir : str
        Path to the output xcp-d dataset.
    """
    import json
    import os

    from xcp_d.__about__ import DOWNLOAD_URL, __version__

    orig_dset_description = os.path.join(fmri_dir, "dataset_description.json")
    if not os.path.isfile(orig_dset_description):
        dset_desc = {}

    else:
        with open(orig_dset_description, "r") as fo:
            dset_desc = json.load(fo)

        assert dset_desc["DatasetType"] == "derivative"

    # Update dataset description
    dset_desc["Name"] = "XCP-D: A Robust Postprocessing Pipeline of fMRI data"
    generated_by = dset_desc.get("GeneratedBy", [])
    generated_by.insert(
        0,
        {
            "Name": "xcp_d",
            "Version": __version__,
            "CodeURL": DOWNLOAD_URL,
        },
    )
    dset_desc["GeneratedBy"] = generated_by
    dset_desc["HowToAcknowledge"] = "Include the generated boilerplate in the methods section."

    xcpd_dset_description = os.path.join(xcpd_dir, "dataset_description.json")
    if os.path.isfile(xcpd_dset_description):
        with open(xcpd_dset_description, "r") as fo:
            old_dset_desc = json.load(fo)

        old_version = old_dset_desc["GeneratedBy"][0]["Version"]
        if Version(__version__).public != Version(old_version).public:
            LOGGER.warning(f"Previous output generated by version {old_version} found.")

    else:
        with open(xcpd_dset_description, "w") as fo:
            json.dump(dset_desc, fo, indent=4, sort_keys=True)


def get_preproc_pipeline_info(input_type, fmri_dir):
    """Get preprocessing pipeline information from the dataset_description.json file."""
    import json
    import os

    info_dict = {}

    dataset_description = os.path.join(fmri_dir, "dataset_description.json")
    if os.path.isfile(dataset_description):
        with open(dataset_description) as f:
            dataset_dict = json.load(f)

    info_dict["name"] = dataset_dict["GeneratedBy"][0]["Name"]

    if "Version" in dataset_dict["GeneratedBy"][0].keys():
        info_dict["version"] = dataset_dict["GeneratedBy"][0]["Version"]
    else:
        info_dict["version"] = "unknown"

    if input_type == "fmriprep":
        info_dict["references"] = "[@esteban2019fmriprep;@esteban2020analysis, RRID:SCR_016216]"
    elif input_type == "dcan":
        info_dict["references"] = "[@Feczko_Earl_perrone_Fair_2021;@feczko2021adolescent]"
    elif input_type == "hcp":
        info_dict["references"] = "[@hcppipelines]"
    elif input_type == "nibabies":
        info_dict["references"] = "[@goncalves_mathias_2022_7072346]"
    else:
        raise ValueError(f"Unsupported input_type '{input_type}'")

    return info_dict


def _add_subject_prefix(subid):
    """Extract or compile subject entity from subject ID.

    Parameters
    ----------
    subid : str
        A subject ID (e.g., 'sub-XX' or just 'XX').

    Returns
    -------
    str
        Subject entity (e.g., 'sub-XX').
    """
    if subid.startswith("sub-"):
        return subid
    return "-".join(("sub", subid))


def _get_tr(img):
    """Attempt to extract repetition time from NIfTI/CIFTI header.

    Examples
    --------
    _get_tr(nb.load(Path(test_data) /
    ...    'sub-ds205s03_task-functionallocalizer_run-01_bold_volreg.nii.gz'))
    2.2
     _get_tr(nb.load(Path(test_data) /
    ...    'sub-01_task-mixedgamblestask_run-02_space-fsLR_den-91k_bold.dtseries.nii'))
    2.0
    """
    if isinstance(img, str):
        img = nb.load(img)

    try:
        return img.header.matrix.get_index_map(0).series_step  # Get TR
    except AttributeError:  # Error out if not in cifti
        return img.header.get_zooms()[-1]
    raise RuntimeError("Could not extract TR - unknown data structure type")


def get_freesurfer_dir(fmri_dir):
    """Find FreeSurfer derivatives associated with preprocessing pipeline.

    NOTE: This is a Node function.

    Parameters
    ----------
    fmri_dir : str
        Path to preprocessed derivatives.

    Returns
    -------
    freesurfer_path : str
        Path to FreeSurfer derivatives.

    Raises
    ------
    ValueError
        If more than one potential FreeSurfer derivative folder is found.
    NotADirectoryError
        If no FreeSurfer derivatives are found.
    """
    import glob
    import os

    # for fMRIPrep/Nibabies versions >=20.2.1
    freesurfer_paths = sorted(glob.glob(os.path.join(fmri_dir, "sourcedata/*freesurfer*")))
    if len(freesurfer_paths) == 0:
        # for fMRIPrep/Nibabies versions <20.2.1
        freesurfer_paths = sorted(
            glob.glob(os.path.join(os.path.dirname(fmri_dir), "*freesurfer*"))
        )

    if len(freesurfer_paths) == 1:
        freesurfer_path = freesurfer_paths[0]

    elif len(freesurfer_paths) > 1:
        freesurfer_paths_str = "\n\t".join(freesurfer_paths)
        raise ValueError(
            "More than one candidate for FreeSurfer derivatives found. "
            "We recommend mounting only one FreeSurfer directory in your Docker/Singularity "
            "image. "
            f"Detected candidates:\n\t{freesurfer_paths_str}"
        )

    else:
        raise NotADirectoryError("No FreeSurfer derivatives found.")

    return freesurfer_path


def get_freesurfer_sphere(freesurfer_path, subject_id, hemisphere):
    """Find FreeSurfer sphere file.

    NOTE: This is a Node function.

    Parameters
    ----------
    freesurfer_path : str
        Path to the FreeSurfer derivatives.
    subject_id : str
        Subject ID. This may or may not be prefixed with "sub-".
    hemisphere : {"L", "R"}
        The hemisphere to grab.

    Returns
    -------
    sphere_raw : str
        Sphere file for the requested subject and hemisphere.

    Raises
    ------
    FileNotFoundError
        If the sphere file cannot be found.
    """
    import os

    assert hemisphere in ("L", "R"), hemisphere

    if not subject_id.startswith("sub-"):
        subject_id = "sub-" + subject_id

    sphere_raw = os.path.join(
        freesurfer_path,
        subject_id,
        "surf",
        f"{hemisphere.lower()}h.sphere.reg",
    )

    if not os.path.isfile(sphere_raw):
        raise FileNotFoundError(f"Sphere file not found at '{sphere_raw}'")

    return sphere_raw


def get_entity(filename, entity):
    """Extract a given entity from a BIDS filename via string manipulation.

    Parameters
    ----------
    filename : str
        Path to the BIDS file.
    entity : str
        The entity to extract from the filename.

    Returns
    -------
    entity_value : str or None
        The BOLD file's entity value associated with the requested entity.
    """
    import os
    import re

    folder, file_base = os.path.split(filename)

    # Allow + sign, which is not allowed in BIDS,
    # but is used by templateflow for the MNIInfant template.
    entity_values = re.findall(f"{entity}-([a-zA-Z0-9+]+)", file_base)
    if len(entity_values) < 1:
        entity_value = None
    else:
        entity_value = entity_values[0]

    if entity == "space" and entity_value is None:
        foldername = os.path.basename(folder)
        if foldername == "anat":
            entity_value = "T1w"
        elif foldername == "func":
            entity_value = "native"
        else:
            raise ValueError(f"Unknown space for {filename}")

    return entity_value


def group_across_runs(in_files):
    """Group preprocessed BOLD files by unique sets of entities, ignoring run.

    Parameters
    ----------
    in_files : :obj:`list` of :obj:`str`
        A list of preprocessed BOLD files to group.

    Returns
    -------
    out_files : :obj:`list` of :obj:`list` of :obj:`str`
        The grouped BOLD files. Each sublist corresponds to a single set of runs.
    """
    import os
    import re

    # First, extract run information and sort the input files by the runs,
    # so that any cases where files are not already in ascending run order get fixed.
    run_numbers = []
    for in_file in in_files:
        run = get_entity(in_file, "run")
        if run is None:
            run = 0

        run_numbers.append(int(run))

    # Sort the files by the run numbers.
    zipped_pairs = zip(run_numbers, in_files)
    sorted_in_files = [x for _, x in sorted(zipped_pairs)]

    # Extract the unique sets of entities (i.e., the filename, minus the run entity).
    unique_filenames = [re.sub("_run-[0-9]+_", "_", os.path.basename(f)) for f in sorted_in_files]

    # Assign each in_file to a group of files with the same entities, except run.
    out_files, grouped_unique_filenames = [], []
    for i_file, in_file in enumerate(sorted_in_files):
        unique_filename = unique_filenames[i_file]
        if unique_filename not in grouped_unique_filenames:
            grouped_unique_filenames.append(unique_filename)
            out_files.append([])

        group_idx = grouped_unique_filenames.index(unique_filename)
        out_files[group_idx].append(in_file)

    return out_files<|MERGE_RESOLUTION|>--- conflicted
+++ resolved
@@ -284,8 +284,6 @@
             },
         }
 
-<<<<<<< HEAD
-=======
     queries = {
         # all preprocessed BOLD files in the right space/resolution/density
         "bold": {"datatype": "func", "suffix": "bold", "desc": ["preproc", None]},
@@ -336,7 +334,6 @@
             "suffix": "xfm",
         },
     }
->>>>>>> cc550266
     if cifti:
         queries["bold"]["extension"] = ".dtseries.nii"
     else:
@@ -695,14 +692,11 @@
             extension=[".nii", ".nii.gz"],
         )
 
-<<<<<<< HEAD
     if input_type == "hcp":
         run_data["boldmask"] = layout.get(desc="brain", datatype="anat")
 
     LOGGER.debug(
-=======
-    LOGGER.info(
->>>>>>> cc550266
+    
         f"Collected run data for {bold_file}:\n"
         f"{yaml.dump(run_data, default_flow_style=False, indent=4)}"
     )
