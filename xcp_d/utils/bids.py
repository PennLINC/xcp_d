# emacs: -*- mode: python; py-indent-offset: 4; indent-tabs-mode: nil -*-
# vi: set ft=python sts=4 ts=4 sw=4 et:
"""Utilities for fmriprep bids derivatives and layout. most of the code copied from niworkflows, A PR will be submit to"""

from pathlib import Path
from collections import defaultdict
import fnmatch, os
import re
import warnings
from bids import BIDSLayout
from json import dumps, loads

from nipype import logging
from nipype.interfaces.base import (
    traits,
    isdefined,
    Undefined,
    BaseInterfaceInputSpec,
    DynamicTraitedSpec,
    File,
    TraitedSpec,
    InputMultiObject,
    OutputMultiObject,
    Str,
    SimpleInterface,
)
from nipype.interfaces.io import add_traits
from templateflow.api import templates as _get_template_list
from niworkflows.utils.bids import relative_to_root
from pkg_resources import resource_filename as _pkgres
from niworkflows.utils.images import overwrite_header
from niworkflows.utils.misc import splitext as _splitext, _copy_any
import nibabel as nb
import numpy as np
from bids.layout import parse_file_entities
from bids.layout.writing import build_path
from bids.utils import listify

regz = re.compile(r"\.gz$")
_pybids_spec = loads(Path(_pkgres("xcp_d", "data/nipreps.json")).read_text())
BIDS_DERIV_ENTITIES = frozenset({e["name"] for e in _pybids_spec["entities"]})
BIDS_DERIV_PATTERNS = tuple(_pybids_spec["default_path_patterns"])

STANDARD_SPACES = _get_template_list()
LOGGER = logging.getLogger("nipype.interface")


def _none():
    return None


# Automatically coerce certain suffixes (DerivativesDataSink)
DEFAULT_DTYPES = defaultdict(
    _none,
    (
        ("mask", "uint8"),
        ("dseg", "int16"),
        ("probseg", "float32"),
        ("boldref", "source"),
    ),
)


class BIDSError(ValueError):
    def __init__(self, message, bids_root):
        indent = 10
        header = '{sep} BIDS root folder: "{bids_root}" {sep}'.format(
            bids_root=bids_root, sep="".join(["-"] * indent)
        )
        self.msg = "\n{header}\n{indent}{message}\n{footer}".format(
            header=header,
            indent="".join([" "] * (indent + 1)),
            message=message,
            footer="".join(["-"] * len(header)),
        )
        super(BIDSError, self).__init__(self.msg)
        self.bids_root = bids_root


class BIDSWarning(RuntimeWarning):
    pass


def collect_participants(
    bids_dir, participant_label=None, strict=False, bids_validate=False
):
    """
    Requesting all subjects in a BIDS directory root:
    #>>> collect_participants(str(datadir / 'ds114'), bids_validate=False)
    ['01', '02', '03', '04', '05', '06', '07', '08', '09', '10']

    Requesting two subjects, given their IDs:
    #>>> collect_participants(str(datadir / 'ds114'), participant_label=['02', '04'],
    #...                      bids_validate=False)
    ['02', '04']
    ...
    """

    if isinstance(bids_dir, BIDSLayout):
        layout = bids_dir
    else:
        layout = BIDSLayout(str(bids_dir), validate=bids_validate, derivatives=True)

    all_participants = set(layout.get_subjects())

    # Error: bids_dir does not contain subjects
    if not all_participants:
        raise BIDSError(
            "Could not find participants. Please make sure the BIDS derivatives "
<<<<<<< HEAD
            "are accessible to Docker/ is in BIDS directory structure.",
=======
            "are accessible to Docker/ the participants are labelled correctly.",
>>>>>>> 1a50820f
            bids_dir,
        )

    # No --participant-label was set, return all
    if not participant_label:
        return sorted(all_participants)

    if isinstance(participant_label, str):
        participant_label = [participant_label]

    # Drop sub- prefixes
    participant_label = [
        sub[4:] if sub.startswith("sub-") else sub for sub in participant_label
    ]
    # Remove duplicates
    participant_label = sorted(set(participant_label))
    # Remove labels not found
    found_label = sorted(set(participant_label) & all_participants)
    if not found_label:
        raise BIDSError(
            "Could not find participants [{}]".format(", ".join(participant_label)),
            bids_dir,
        )

    # Warn if some IDs were not found
    notfound_label = sorted(set(participant_label) - all_participants)
    if notfound_label:
        exc = BIDSError(
            "Some participants were not found: {}".format(", ".join(notfound_label)),
            bids_dir,
        )
        if strict:
            raise exc
        warnings.warn(exc.msg, BIDSWarning)

    return found_label


def collect_data(
    bids_dir,
    participant_label,
    task=None,
    bids_validate=False,
    bids_filters=None,
):

    layout = BIDSLayout(str(bids_dir), validate=bids_validate, derivatives=True)

    queries = {
        "regfile": {"datatype": "anat", "suffix": "xfm"},
        "boldfile": {"datatype": "func", "suffix": "bold"},
        "t1w": {"datatype": "anat", "suffix": "T1w"},
        "seg": {"datatype": "anat", "suffix": "dseg"},
        "pial": {"datatype": "anat", "suffix": "pial"},
        "wm": {"datatype": "anat", "suffix": "smoothwm"},
        "midthickness": {"datatype": "anat", "suffix": "midthickness"},
        "inflated": {"datatype": "anat", "suffix": "inflated"},
    }

    bids_filters = bids_filters or {}
    for acq, entities in bids_filters.items():
        queries[acq].update(entities)

    if task:
        # queries["preproc_bold"]["task"] = task
        queries["boldfile"]["task"] = task

    subj_data = {
        dtype: sorted(
            layout.get(
                return_type="file",
                subject=participant_label,
                extension=["nii", "nii.gz", "dtseries.nii", "h5", "gii"],
                **query,
            )
        )
        for dtype, query in queries.items()
    }

    # reg_file = select_registrationfile(subj_data,template=template)

    # bold_file= select_cifti_bold(subj_data)

    return layout, subj_data


def select_registrationfile(subj_data):

    regfile = subj_data["regfile"]

    # get the file with the template name
    template1 = "MNI152NLin6Asym"  # default for fmriprep / nibabies with cifti output
    template2 = "MNI152NLin2009cAsym"  # default template for fmriprep,dcan and hcp
    template3 = "MNIInfant"  # nibabies

    mni_to_t1w = None
    t1w_to_mni = None

    for j in regfile:
        if (
            "from-" + template1 in j
            or ("from-" + template2 in j and mni_to_t1w is None)
            or ("from-" + template3 in j and mni_to_t1w is None)
        ):
            mni_to_t1w = j
        elif (
            "to-" + template1 in j
            or ("to-" + template2 in j and t1w_to_mni is None)
            or ("to-" + template3 in j and t1w_to_mni is None)
        ):
            t1w_to_mni = j
    # for validation, we need to check presence of MNI152NLin2009cAsym
    # if not we use MNI152NLin2006cAsym for nibabies
    # print(mni_to_t1w)

    return mni_to_t1w, t1w_to_mni


def select_cifti_bold(subj_data):

    boldfile = subj_data["boldfile"]
    bold_file = []
    cifti_file = []

    for j in boldfile:
        if "preproc_bold" in j:
            bold_file.append(j)
        if "bold.dtseries.nii" in j:
            cifti_file.append(j)
    return bold_file, cifti_file


def extract_t1w_seg(subj_data):
    all_t1w = subj_data["t1w"]
    for i in all_t1w:
        ii = os.path.basename(i)
        if not fnmatch.fnmatch(ii, "*_space-*"):
            t1w = i

    all_seg = subj_data["seg"]
    for j in all_seg:
        ii = os.path.basename(j)
        if not (fnmatch.fnmatch(ii, "*_space-*") or fnmatch.fnmatch(ii, "*aseg*")):
            t1seg = j

    return t1w, t1seg


class _DerivativesDataSinkInputSpec(DynamicTraitedSpec, BaseInterfaceInputSpec):
    base_directory = traits.Directory(
        desc="Path to the base directory for storing data."
    )
    check_hdr = traits.Bool(True, usedefault=True, desc="fix headers of NIfTI outputs")
    compress = InputMultiObject(
        traits.Either(None, traits.Bool),
        usedefault=True,
        desc="whether ``in_file`` should be compressed (True), uncompressed (False) "
        "or left unmodified (None, default).",
    )
    data_dtype = Str(
        desc="NumPy datatype to coerce NIfTI data to, or `source` to"
        "match the input file dtype"
    )
    dismiss_entities = InputMultiObject(
        traits.Either(None, Str),
        usedefault=True,
        desc="a list entities that will not be propagated from the source file",
    )
    in_file = InputMultiObject(
        File(exists=True), mandatory=True, desc="the object to be saved"
    )
    meta_dict = traits.DictStrAny(desc="an input dictionary containing metadata")
    source_file = InputMultiObject(
        File(exists=False),
        mandatory=True,
        desc="the source file(s) to extract entities from",
    )


class _DerivativesDataSinkOutputSpec(TraitedSpec):
    out_file = OutputMultiObject(File(exists=True, desc="written file path"))
    out_meta = OutputMultiObject(File(exists=True, desc="written JSON sidecar path"))
    compression = OutputMultiObject(
        traits.Either(None, traits.Bool),
        desc="whether ``in_file`` should be compressed (True), uncompressed (False) "
        "or left unmodified (None).",
    )
    fixed_hdr = traits.List(traits.Bool, desc="whether derivative header was fixed")


class DerivativesDataSink(SimpleInterface):
    """
    Store derivative files.

    Saves the ``in_file`` into a BIDS-Derivatives folder provided
    by ``base_directory``, given the input reference ``source_file``.



    """

    input_spec = _DerivativesDataSinkInputSpec
    output_spec = _DerivativesDataSinkOutputSpec
    out_path_base = "niworkflows"
    _always_run = True
    _allowed_entities = set(BIDS_DERIV_ENTITIES)

    def __init__(self, allowed_entities=None, out_path_base=None, **inputs):
        """Initialize the SimpleInterface and extend inputs with custom entities."""
        self._allowed_entities = set(allowed_entities or []).union(
            self._allowed_entities
        )
        if out_path_base:
            self.out_path_base = out_path_base

        self._metadata = {}
        self._static_traits = self.input_spec.class_editable_traits() + sorted(
            self._allowed_entities
        )
        for dynamic_input in set(inputs) - set(self._static_traits):
            self._metadata[dynamic_input] = inputs.pop(dynamic_input)

        # First regular initialization (constructs InputSpec object)
        super().__init__(**inputs)
        add_traits(self.inputs, self._allowed_entities)
        for k in self._allowed_entities.intersection(list(inputs.keys())):
            # Add additional input fields (self.inputs is an object)
            setattr(self.inputs, k, inputs[k])

    def _run_interface(self, runtime):
        # Ready the output folder
        base_directory = runtime.cwd
        if isdefined(self.inputs.base_directory):
            base_directory = self.inputs.base_directory
        base_directory = Path(base_directory).absolute()
        out_path = base_directory / self.out_path_base
        out_path.mkdir(exist_ok=True, parents=True)

        # Ensure we have a list
        in_file = listify(self.inputs.in_file)

        # Read in the dictionary of metadata
        if isdefined(self.inputs.meta_dict):
            meta = self.inputs.meta_dict
            # inputs passed in construction take priority
            meta.update(self._metadata)
            self._metadata = meta

        # Initialize entities with those from the source file.
        in_entities = [
            parse_file_entities(str(relative_to_root(source_file)))
            for source_file in self.inputs.source_file
        ]
        out_entities = {
            k: v
            for k, v in in_entities[0].items()
            if all(ent.get(k) == v for ent in in_entities[1:])
        }
        for drop_entity in listify(self.inputs.dismiss_entities or []):
            out_entities.pop(drop_entity, None)

        # Override extension with that of the input file(s)
        out_entities["extension"] = [
            # _splitext does not accept .surf.gii (for instance)
            "".join(Path(orig_file).suffixes).lstrip(".")
            for orig_file in in_file
        ]

        compress = listify(self.inputs.compress) or [None]
        if len(compress) == 1:
            compress = compress * len(in_file)
        for i, ext in enumerate(out_entities["extension"]):
            if compress[i] is not None:
                ext = regz.sub("", ext)
                out_entities["extension"][i] = f"{ext}.gz" if compress[i] else ext

        # Override entities with those set as inputs
        for key in self._allowed_entities:
            value = getattr(self.inputs, key)
            if value is not None and isdefined(value):
                out_entities[key] = value

        # Clean up native resolution with space
        if out_entities.get("resolution") == "native" and out_entities.get("space"):
            out_entities.pop("resolution", None)

        if len(set(out_entities["extension"])) == 1:
            out_entities["extension"] = out_entities["extension"][0]

        # Insert custom (non-BIDS) entities from allowed_entities.
        custom_entities = set(out_entities.keys()) - set(BIDS_DERIV_ENTITIES)
        patterns = BIDS_DERIV_PATTERNS
        if custom_entities:
            # Example: f"{key}-{{{key}}}" -> "task-{task}"
            custom_pat = "_".join(f"{key}-{{{key}}}" for key in sorted(custom_entities))
            patterns = [
                pat.replace("_{suffix", "_".join(("", custom_pat, "{suffix")))
                for pat in patterns
            ]

        # Prepare SimpleInterface outputs object
        self._results["out_file"] = []
        self._results["compression"] = []
        self._results["fixed_hdr"] = [False] * len(in_file)

        dest_files = build_path(out_entities, path_patterns=patterns)
        if not dest_files:
            raise ValueError(f"Could not build path with entities {out_entities}.")

        # Make sure the interpolated values is embedded in a list, and check
        dest_files = listify(dest_files)
        if len(in_file) != len(dest_files):
            raise ValueError(
                f"Input files ({len(in_file)}) not matched "
                f"by interpolated patterns ({len(dest_files)})."
            )

        for i, (orig_file, dest_file) in enumerate(zip(in_file, dest_files)):
            out_file = out_path / dest_file
            out_file.parent.mkdir(exist_ok=True, parents=True)
            self._results["out_file"].append(str(out_file))
            self._results["compression"].append(_copy_any(orig_file, str(out_file)))

            is_nifti = out_file.name.endswith(
                (".nii", ".nii.gz")
            ) and not out_file.name.endswith((".dtseries.nii", ".dtseries.nii.gz"))
            data_dtype = self.inputs.data_dtype or DEFAULT_DTYPES[self.inputs.suffix]
            if is_nifti and any((self.inputs.check_hdr, data_dtype)):
                # Do not use mmap; if we need to access the data at all, it will be to
                # rewrite, risking a BusError
                nii = nb.load(out_file, mmap=False)

                if self.inputs.check_hdr:
                    hdr = nii.header
                    curr_units = tuple(
                        [None if u == "unknown" else u for u in hdr.get_xyzt_units()]
                    )
                    curr_codes = (int(hdr["qform_code"]), int(hdr["sform_code"]))

                    # Default to mm, use sec if data type is bold
                    units = (
                        curr_units[0] or "mm",
                        "sec" if out_entities["suffix"] == "bold" else None,
                    )
                    xcodes = (1, 1)  # Derivative in its original scanner space
                    if self.inputs.space:
                        xcodes = (
                            (4, 4) if self.inputs.space in STANDARD_SPACES else (2, 2)
                        )

                    if curr_codes != xcodes or curr_units != units:
                        self._results["fixed_hdr"][i] = True
                        hdr.set_qform(nii.affine, xcodes[0])
                        hdr.set_sform(nii.affine, xcodes[1])
                        hdr.set_xyzt_units(*units)

                        # Rewrite file with new header
                        overwrite_header(nii, out_file)

                if data_dtype == "source":  # match source dtype
                    try:
                        data_dtype = nb.load(
                            self.inputs.source_file[0]
                        ).get_data_dtype()
                    except Exception:
                        LOGGER.warning(
                            f"Could not get data type of file {self.inputs.source_file[0]}"
                        )
                        data_dtype = None

                if data_dtype:
                    if self.inputs.check_hdr:
                        # load updated NIfTI
                        nii = nb.load(out_file, mmap=False)
                    data_dtype = np.dtype(data_dtype)
                    orig_dtype = nii.get_data_dtype()
                    if orig_dtype != data_dtype:
                        LOGGER.warning(
                            f"Changing {out_file} dtype from {orig_dtype} to {data_dtype}"
                        )
                        # coerce dataobj to new data dtype
                        if np.issubdtype(data_dtype, np.integer):
                            new_data = np.rint(nii.dataobj).astype(data_dtype)
                        else:
                            new_data = np.asanyarray(nii.dataobj, dtype=data_dtype)
                        # and set header to match
                        nii.set_data_dtype(data_dtype)
                        nii = nii.__class__(new_data, nii.affine, nii.header)
                        nii.to_filename(out_file)

        if len(self._results["out_file"]) == 1:
            meta_fields = self.inputs.copyable_trait_names()
            self._metadata.update(
                {
                    k: getattr(self.inputs, k)
                    for k in meta_fields
                    if k not in self._static_traits
                }
            )
            if self._metadata:
                out_file = Path(self._results["out_file"][0])
                # 1.3.x hack
                # For dtseries, we have been generating weird non-BIDS JSON files.
                # We can safely keep producing them to avoid breaking derivatives, but
                # only the existing keys should keep going into them.
                if out_file.name.endswith(".dtseries.nii"):
                    legacy_metadata = {}
                    for key in (
                        "grayordinates",
                        "space",
                        "surface",
                        "surface_density",
                        "volume",
                    ):
                        if key in self._metadata:
                            legacy_metadata[key] = self._metadata.pop(key)
                    if legacy_metadata:
                        sidecar = (
                            out_file.parent / f"{_splitext(str(out_file))[0]}.json"
                        )
                        sidecar.write_text(
                            dumps(legacy_metadata, sort_keys=True, indent=2)
                        )
                # The future: the extension is the first . and everything after
                sidecar = out_file.parent / f"{out_file.name.split('.', 1)[0]}.json"
                sidecar.write_text(dumps(self._metadata, sort_keys=True, indent=2))
                self._results["out_meta"] = str(sidecar)
        return runtime<|MERGE_RESOLUTION|>--- conflicted
+++ resolved
@@ -107,11 +107,7 @@
     if not all_participants:
         raise BIDSError(
             "Could not find participants. Please make sure the BIDS derivatives "
-<<<<<<< HEAD
-            "are accessible to Docker/ is in BIDS directory structure.",
-=======
-            "are accessible to Docker/ the participants are labelled correctly.",
->>>>>>> 1a50820f
+            "are accessible to Docker/ are in BIDS directory structure.",
             bids_dir,
         )
 
