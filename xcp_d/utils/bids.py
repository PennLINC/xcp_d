--- conflicted
+++ resolved
@@ -167,52 +167,8 @@
     %(layout)s
     subj_data : dict
     """
-<<<<<<< HEAD
-    queries = {
-        # all preprocessed BOLD files in the right space/resolution/density
-        "bold": {"datatype": "func", "suffix": "bold", "desc": ["preproc", None]},
-        # native T1w-space, preprocessed T1w file
-        "t1w": {
-            "datatype": "anat",
-            "space": None,
-            "desc": "preproc",
-            "suffix": "T1w",
-            "extension": ".nii.gz",
-        },
-        # native T2w-space, preprocessed T1w file
-        "t2w": {
-            "datatype": "anat",
-            "space": [None, "T1w"],
-            "desc": "preproc",
-            "suffix": "T2w",
-            "extension": ".nii.gz",
-        },
-        # transform from standard space to T1w or T2w space
-        # "from" entity will be set later
-        "template_to_anat_xfm": {
-            "datatype": "anat",
-            "to": ["T1w", "T2w"],
-            "suffix": "xfm",
-        },
-        # brain mask in same standard space as BOLD data
-        "anat_brainmask": {
-            "datatype": "anat",
-            "desc": "brain",
-            "suffix": "mask",
-            "extension": ".nii.gz",
-        },
-        # transform from T1w or T2w space to standard space
-        # "to" entity will be set later
-        "anat_to_template_xfm": {
-            "datatype": "anat",
-            "from": ["T1w", "T2w"],
-            "suffix": "xfm",
-        },
-    }
-=======
     _spec = yaml.safe_load(load_data.readable("io_spec.yaml").read_text())
     queries = _spec["queries"]["base"]
->>>>>>> ff2ee5a3
     if input_type in ("hcp", "dcan", "ukb"):
         # HCP/DCAN data have anats only in standard space
         queries["t1w"]["space"] = "MNI152NLin6Asym"
