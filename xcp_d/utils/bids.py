# emacs: -*- mode: python; py-indent-offset: 4; indent-tabs-mode: nil -*-
# vi: set ft=python sts=4 ts=4 sw=4 et:
"""Utilities for fmriprep bids derivatives and layout.

Most of the code is copied from niworkflows.
A PR will be submitted to niworkflows at some point.
"""
<<<<<<< HEAD
=======
import fnmatch
import json
import os
>>>>>>> f8f68475
import warnings

from bids import BIDSLayout
from nipype import logging
from packaging.version import Version

LOGGER = logging.getLogger("nipype.interface")


class BIDSError(ValueError):
    """A generic error related to BIDS datasets.

    Parameters
    ----------
    message : str
        The error message.
    bids_root : str
        The path to the BIDS dataset.
    """

    def __init__(self, message, bids_root):
        indent = 10
        header = (
            f'{"".join(["-"] * indent)} BIDS root folder: "{bids_root}" '
            f'{"".join(["-"] * indent)}'
        )
        self.msg = (
            f"\n{header}\n{''.join([' '] * (indent + 1))}{message}\n"
            f"{''.join(['-'] * len(header))}"
        )
        super(BIDSError, self).__init__(self.msg)
        self.bids_root = bids_root


class BIDSWarning(RuntimeWarning):
    """A generic warning related to BIDS datasets."""

    pass


def collect_participants(
    bids_dir, participant_label=None, strict=False, bids_validate=False
):
    """Collect a list of participants from a BIDS dataset.

    Parameters
    ----------
    bids_dir : str or pybids.layout.BIDSLayout
    participant_label : None or str, optional
    strict : bool, optional
    bids_validate : bool, optional

    Returns
    -------
    found_label

    Examples
    --------
    Requesting all subjects in a BIDS directory root:
    #>>> collect_participants(str(datadir / 'ds114'), bids_validate=False)
    ['01', '02', '03', '04', '05', '06', '07', '08', '09', '10']

    Requesting two subjects, given their IDs:
    #>>> collect_participants(str(datadir / 'ds114'), participant_label=['02', '04'],
    #...                      bids_validate=False)
    ['02', '04']
    ...
    """
    if isinstance(bids_dir, BIDSLayout):
        layout = bids_dir
    else:
        layout = BIDSLayout(str(bids_dir), validate=bids_validate, derivatives=True)

    all_participants = set(layout.get_subjects())

    # Error: bids_dir does not contain subjects
    if not all_participants:
        raise BIDSError(
            "Could not find participants. Please make sure the BIDS derivatives "
            "are accessible to Docker/ are in BIDS directory structure.",
            bids_dir,
        )

    # No --participant-label was set, return all
    if not participant_label:
        return sorted(all_participants)

    if isinstance(participant_label, str):
        participant_label = [participant_label]

    # Drop sub- prefixes
    participant_label = [
        sub[4:] if sub.startswith("sub-") else sub for sub in participant_label
    ]
    # Remove duplicates
    participant_label = sorted(set(participant_label))
    # Remove labels not found
    found_label = sorted(set(participant_label) & all_participants)
    if not found_label:
        raise BIDSError(
            f"Could not find participants [{', '.join(participant_label)}]",
            bids_dir,
        )

    # Warn if some IDs were not found
    notfound_label = sorted(set(participant_label) - all_participants)
    if notfound_label:
        exc = BIDSError(
            f"Some participants were not found: {', '.join(notfound_label)}",
            bids_dir,
        )
        if strict:
            raise exc
        warnings.warn(exc.msg, BIDSWarning)

    return found_label


def collect_data(
    bids_dir,
    participant_label,
    task=None,
    bids_validate=False,
    bids_filters=None,
):
    """Collect data from a BIDS dataset.

    Parameters
    ----------
    bids_dir
    participant_label
    task
    bids_validate
    bids_filters

    Returns
    -------
    layout : pybids.layout.BIDSLayout
    subj_data : dict
    """
    layout = BIDSLayout(str(bids_dir), validate=bids_validate, derivatives=True)

    queries = {
        "regfile": {"datatype": "anat", "suffix": "xfm"},
        "boldfile": {"datatype": "func", "suffix": "bold"},
        "t1w": {"datatype": "anat", "suffix": "T1w"},
        "seg_data": {"datatype": "anat", "suffix": "dseg"},
        "pial": {"datatype": "anat", "suffix": "pial"},
        "wm": {"datatype": "anat", "suffix": "smoothwm"},
        "midthickness": {"datatype": "anat", "suffix": "midthickness"},
        "inflated": {"datatype": "anat", "suffix": "inflated"},
    }

    bids_filters = bids_filters or {}
    for acq, entities in bids_filters.items():
        queries[acq].update(entities)

    if task:
        # queries["preproc_bold"]["task"] = task
        queries["boldfile"]["task"] = task

    subj_data = {
        dtype: sorted(
            layout.get(
                return_type="file",
                subject=participant_label,
                extension=["nii", "nii.gz", "dtseries.nii", "h5", "gii"],
                **query,
            )
        )
        for dtype, query in queries.items()
    }

    # reg_file = select_registrationfile(subj_data,template=template)

    # bold_file= select_cifti_bold(subj_data)

    return layout, subj_data


def select_registrationfile(subj_data):
    """Select a registration file from a derivatives dataset.

    Parameters
    ----------
    subj_data : dict
        Dictionary where keys are filetypes and values are filenames.

    Returns
    -------
    mni_to_t1w : str
        Path to the MNI-to-T1w transform file.
    t1w_to_mni : str
        Path to the T1w-to-MNI transform file.
    """
    regfile = subj_data["regfile"]

    # get the file with the template name
    template1 = "MNI152NLin6Asym"  # default for fmriprep / nibabies with cifti output
    template2 = "MNI152NLin2009cAsym"  # default template for fmriprep,dcan and hcp
    template3 = "MNIInfant"  # nibabies

    mni_to_t1w = None
    t1w_to_mni = None

    for j in regfile:
        if (
            "from-" + template1 in j
            or ("from-" + template2 in j and mni_to_t1w is None)
            or ("from-" + template3 in j and mni_to_t1w is None)
        ):
            mni_to_t1w = j
        elif (
            "to-" + template1 in j
            or ("to-" + template2 in j and t1w_to_mni is None)
            or ("to-" + template3 in j and t1w_to_mni is None)
        ):
            t1w_to_mni = j
    # for validation, we need to check presence of MNI152NLin2009cAsym
    # if not we use MNI152NLin2006cAsym for nibabies
    # print(mni_to_t1w)

    return mni_to_t1w, t1w_to_mni


def select_cifti_bold(subj_data):
    """Split list of preprocessed fMRI files into bold (volumetric) and cifti.

    Parameters
    ----------
    subj_data

    Returns
    -------
    bold_file : list of str
        List of paths to preprocessed BOLD files.
    cifti_file : list of str
        List of paths to preprocessed BOLD CIFTI files.
    """
    boldfile = subj_data["boldfile"]
    bold_files = []
    cifti_files = []

    for file_ in boldfile:
        if "preproc_bold" in file_:
            bold_files.append(file_)

        elif "bold.dtseries.nii" in file_:
            cifti_files.append(file_)

    return bold_files, cifti_files


def extract_t1w_seg(subj_data):
    """Select preprocessed T1w and segmentation files.

    Parameters
    ----------
    subj_data : dict

    Returns
    -------
    selected_t1w_file : str
        Preprocessed T1-weighted file.
    selected_t1w_seg_file : str
        Segmentation file.
    """
    import fnmatch
    import os

    selected_t1w_file, selected_t1w_seg_file = None, None
    for t1w_file in subj_data["t1w"]:
        t1w_filename = os.path.basename(t1w_file)
        if not fnmatch.fnmatch(t1w_filename, "*_space-*"):
            selected_t1w_file = t1w_file

    for t1w_seg_file in subj_data["seg_data"]:
        t1w_seg_filename = os.path.basename(t1w_seg_file)
        if not (
            fnmatch.fnmatch(t1w_seg_filename, "*_space-*")
            or fnmatch.fnmatch(t1w_seg_filename, "*aseg*")
        ):
            selected_t1w_seg_file = t1w_seg_file

    if not selected_t1w_file:
        raise ValueError("No segmentation file found.")

    if not selected_t1w_seg_file:
        raise ValueError("No segmentation file found.")

    return selected_t1w_file, selected_t1w_seg_file


def write_dataset_description(fmri_dir, xcpd_dir):
    """Write dataset_description.json file for derivatives.

    Parameters
    ----------
    fmri_dir : str
        Path to the BIDS derivative dataset being ingested.
    xcpd_dir : str
        Path to the output xcp-d dataset.
    """
    import json
    import os

    from xcp_d.__about__ import DOWNLOAD_URL, __version__

    orig_dset_description = os.path.join(fmri_dir, "dataset_description.json")
    if not os.path.isfile(orig_dset_description):
        dset_desc = {}

    else:
        with open(orig_dset_description, "r") as fo:
            dset_desc = json.load(fo)

        assert dset_desc["DatasetType"] == "derivative"

    # Update dataset description
    dset_desc["Name"] = "XCP-D: A Robust Postprocessing Pipeline of fMRI data"
    generated_by = dset_desc.get("GeneratedBy", [])
    generated_by.insert(
        0,
        {
            "Name": "xcp_d",
            "Version": __version__,
            "CodeURL": DOWNLOAD_URL,
        },
    )
    dset_desc["GeneratedBy"] = generated_by
    dset_desc["HowToAcknowledge"] = "Include the generated boilerplate in the methods section."

    xcpd_dset_description = os.path.join(xcpd_dir, "dataset_description.json")
    if os.path.isfile(xcpd_dset_description):
        with open(xcpd_dset_description, "r") as fo:
            old_dset_desc = json.load(fo)

        old_version = old_dset_desc["GeneratedBy"][0]["Version"]
        if Version(__version__).public != Version(old_version).public:
            LOGGER.warning(f"Previous output generated by version {old_version} found.")

    else:
        with open(xcpd_dset_description, "w") as fo:
            json.dump(dset_desc, fo, indent=4, sort_keys=True)


def get_preproc_pipeline_info(input_type, fmri_dir):
    """Get preprocessing pipeline information from the dataset_description.json file."""
    info_dict = {}

    dataset_description = os.path.join(fmri_dir, "dataset_description.json")
    if os.path.isfile(dataset_description):
        with open(dataset_description) as f:
            dataset_dict = json.load(f)

        info_dict["version"] = dataset_dict['GeneratedBy'][0]['Version']
    else:
        info_dict["version"] = "unknown"

    if input_type == "fmriprep":
        info_dict["references"] = "[@esteban2019fmriprep;@esteban2020analysis, RRID:SCR_016216]"
    elif input_type == "dcan":
        info_dict["references"] = "[@Feczko_Earl_perrone_Fair_2021;@feczko2021adolescent]"
    elif input_type == "hcp":
        info_dict["references"] = "[@hcppipelines]"
    elif input_type == "nibabies":
        info_dict["references"] = "[@goncalves_mathias_2022_7072346]"
    else:
        raise ValueError(f"Unsupported input_type '{input_type}'")

    return info_dict<|MERGE_RESOLUTION|>--- conflicted
+++ resolved
@@ -5,12 +5,6 @@
 Most of the code is copied from niworkflows.
 A PR will be submitted to niworkflows at some point.
 """
-<<<<<<< HEAD
-=======
-import fnmatch
-import json
-import os
->>>>>>> f8f68475
 import warnings
 
 from bids import BIDSLayout
