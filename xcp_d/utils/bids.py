--- conflicted
+++ resolved
@@ -341,7 +341,6 @@
     return layout, subj_data
 
 
-<<<<<<< HEAD
 def _find_standard_space_surfaces(layout, participant_label, queries):
     """Find standard-space surfaces for a given set of queries.
 
@@ -421,9 +420,7 @@
     return surface_files_found, standard_space_surfaces, out_surface_files
 
 
-=======
 @fill_doc
->>>>>>> 25d42d43
 def collect_surface_data(layout, participant_label):
     """Collect surface files from preprocessed derivatives.
 
@@ -479,7 +476,6 @@
         },
     }
 
-<<<<<<< HEAD
     (
         surface_files_found["mesh"],
         standard_spaces["mesh"],
@@ -489,59 +485,6 @@
         participant_label,
         mesh_queries,
     )
-=======
-    # First, try to grab the first base surface file in standard space.
-    # If it's not available, switch to native T1w-space data.
-    temp_query = surface_queries["lh_pial_surf"]
-    temp_files = layout.get(
-        return_type="file",
-        subject=participant_label,
-        datatype="anat",
-        space="fsLR",
-        den="32k",
-        extension=".surf.gii",
-        **temp_query,
-    )
-    if len(temp_files) == 0:
-        LOGGER.info("No standard-space surfaces found.")
-        standard_space_surfaces = False
-    else:
-        if len(temp_files) > 1:
-            LOGGER.warning("More than one standard-space surface found.")
-
-        standard_space_surfaces = True
-
-    if standard_space_surfaces:
-        query_extras = {
-            "space": "fsLR",
-            "den": "32k",
-        }
-    else:
-        query_extras = {
-            "space": None,
-        }
-
-    # Find the required files first
-    surface_files = {
-        dtype: sorted(
-            layout.get(
-                return_type="file",
-                subject=participant_label,
-                datatype="anat",
-                extension=".surf.gii",
-                **query,
-                **query_extras,
-            )
-        )
-        for dtype, query in surface_queries.items()
-    }
-
-    out_surface_files = {}
-    surfaces_found = True
-    for dtype, surface_files_ in surface_files.items():
-        if len(surface_files_) == 1:
-            out_surface_files[dtype] = surface_files_[0]
->>>>>>> 25d42d43
 
     shape_queries = {
         "lh_sulcal_depth": {
@@ -592,18 +535,8 @@
         shape_queries,
     )
 
-<<<<<<< HEAD
     surface_files = {**mesh_files, **shape_files}
 
-=======
-        else:
-            surface_str = "\n\t".join(surface_files_)
-            raise ValueError(
-                "More than one surface found.\n"
-                f"Surfaces found:\n\t{surface_str}\n"
-                f"Query: {surface_queries[dtype]}"
-            )
->>>>>>> 25d42d43
     LOGGER.debug(
         f"Collected surface data:\n"
         f"{yaml.dump(surface_files, default_flow_style=False, indent=4)}"
