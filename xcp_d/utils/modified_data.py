--- conflicted
+++ resolved
@@ -114,12 +114,6 @@
     return bold_data_interpolated
 
 
-<<<<<<< HEAD
-def _drop_dummy_scans(bold_file, dummy_scans=None):
-    """Remove the first X volumes from a BOLD file."""
-    # read the bold file
-    bold_image = nb.load(bold_file)
-=======
 def _drop_dummy_scans(bold_file, dummy_scans):
     """Remove the first X volumes from a BOLD file.
 
@@ -138,7 +132,6 @@
     # read the bold file
     bold_image = nb.load(bold_file)
 
->>>>>>> e1cbc41b
     data = bold_image.get_fdata()
 
     if bold_image.ndim == 2:  # cifti
@@ -148,13 +141,7 @@
         ]
         new_total_volumes = dropped_data.shape[0]
         dropped_time_axis = time_axis[:new_total_volumes]
-<<<<<<< HEAD
-        dropped_header = nb.cifti2.Cifti2Header.from_axes(
-            (dropped_time_axis, brain_model_axis)
-        )
-=======
         dropped_header = nb.cifti2.Cifti2Header.from_axes((dropped_time_axis, brain_model_axis))
->>>>>>> e1cbc41b
         dropped_image = nb.Cifti2Image(
             dropped_data, header=dropped_header, nifti_header=bold_image.nifti_header
         )
