"""Functions for working with atlases."""


def select_atlases(atlases, subset):
    """Get a list of atlases to be used for parcellation and functional connectivity analyses.

    The actual list of files for the atlases is loaded from a different function.

    NOTE: This is a Node function.

    Parameters
    ----------
    atlases : None or list of str
    subset : {"all", "subcortical", "cortical"}
        Description of the subset of atlases to collect.

    Returns
    -------
    :obj:`list` of :obj:`str`
        List of atlases.
    """
    BUILTIN_ATLASES = {
        "cortical": [
            "4S156Parcels",
            "4S256Parcels",
            "4S356Parcels",
            "4S456Parcels",
            "4S556Parcels",
            "4S656Parcels",
            "4S756Parcels",
            "4S856Parcels",
            "4S956Parcels",
            "4S1056Parcels",
            "Glasser",
            "Gordon",
        ],
        "subcortical": [
            "Tian",
            "HCP",
        ],
    }
    BUILTIN_ATLASES["all"] = sorted(
        list(set(BUILTIN_ATLASES["cortical"] + BUILTIN_ATLASES["subcortical"]))
    )
    subset_atlases = BUILTIN_ATLASES[subset]
    if atlases:
        assert all([atlas in BUILTIN_ATLASES["all"] for atlas in atlases])
        selected_atlases = [atlas for atlas in atlases if atlas in subset_atlases]
    else:
        selected_atlases = subset_atlases

    return selected_atlases


def get_atlas_nifti(atlas):
    """Select atlas by name from xcp_d/data using pkgrf.

    All atlases are in MNI space.

    NOTE: This is a Node function.

    Parameters
    ----------
    atlas : {"4S156Parcels", "4S256Parcels", "4S356Parcels", "4S456Parcels", \
             "4S556Parcels", "4S656Parcels", "4S756Parcels", "4S856Parcels", \
             "4S956Parcels", "4S1056Parcels", "Glasser", "Gordon", \
             "Tian", "HCP"}
        The name of the NIFTI atlas to fetch.

    Returns
    -------
    atlas_file : :obj:`str`
        Path to the atlas file.
    atlas_labels_file : :obj:`str`
        Path to the atlas labels file.
    atlas_metadata_file : :obj:`str`
        Path to the atlas metadata file.
    """
    from os.path import isfile, join

    from pkg_resources import resource_filename as pkgrf

    if "4S" in atlas or atlas in ("Glasser", "Gordon"):
        # 1 mm3 atlases
        atlas_fname = f"tpl-MNI152NLin6Asym_atlas-{atlas}_res-01_dseg.nii.gz"
        tsv_fname = f"atlas-{atlas}_dseg.tsv"
    else:
        # 2 mm3 atlases
        atlas_fname = f"tpl-MNI152NLin6Asym_atlas-{atlas}_res-02_dseg.nii.gz"
        tsv_fname = f"atlas-{atlas}_dseg.tsv"

    if "4S" in atlas:
        atlas_file = join("/AtlasPack", atlas_fname)
        atlas_labels_file = join("/AtlasPack", tsv_fname)
        atlas_metadata_file = f"/AtlasPack/tpl-MNI152NLin6Asym_atlas-{atlas}_dseg.json"
    else:
        atlas_file = pkgrf("xcp_d", f"data/atlases/{atlas_fname}")
        atlas_labels_file = pkgrf("xcp_d", f"data/atlases/{tsv_fname}")
        atlas_metadata_file = pkgrf(
            "xcp_d",
            f"data/atlases/tpl-MNI152NLin6Asym_atlas-{atlas}_dseg.json",
        )

    if not (isfile(atlas_file) and isfile(atlas_labels_file) and isfile(atlas_metadata_file)):
        raise FileNotFoundError(
            f"File(s) DNE:\n\t{atlas_file}\n\t{atlas_labels_file}\n\t{atlas_metadata_file}"
        )

    return atlas_file, atlas_labels_file, atlas_metadata_file


def get_atlas_cifti(atlas):
    """Select atlas by name from xcp_d/data.

    All atlases are in 91K space.

    NOTE: This is a Node function.

    Parameters
    ----------
    atlas : {"4S156Parcels", "4S256Parcels", "4S356Parcels", "4S456Parcels", \
             "4S556Parcels", "4S656Parcels", "4S756Parcels", "4S856Parcels", \
             "4S956Parcels", "4S1056Parcels", "Glasser", "Gordon", \
             "Tian", "HCP"}
        The name of the CIFTI atlas to fetch.

    Returns
    -------
    atlas_file : :obj:`str`
        Path to the atlas file.
    atlas_labels_file : :obj:`str`
        The labels TSV file associated with the atlas.
    atlas_metadata_file : :obj:`str`
        The metadata JSON file associated with the atlas.
    """
    from os.path import isfile

    from pkg_resources import resource_filename as pkgrf

    if "4S" in atlas:
        atlas_file = f"/AtlasPack/tpl-fsLR_atlas-{atlas}_den-91k_dseg.dlabel.nii"
        atlas_labels_file = f"/AtlasPack/atlas-{atlas}_dseg.tsv"
        atlas_metadata_file = f"/AtlasPack/tpl-fsLR_atlas-{atlas}_dseg.json"
    else:
        atlas_file = pkgrf(
            "xcp_d",
            f"data/atlases/tpl-fsLR_atlas-{atlas}_den-32k_dseg.dlabel.nii",
        )
        atlas_labels_file = pkgrf("xcp_d", f"data/atlases/atlas-{atlas}_dseg.tsv")
        atlas_metadata_file = pkgrf("xcp_d", f"data/atlases/tpl-fsLR_atlas-{atlas}_dseg.json")

    if not (isfile(atlas_file) and isfile(atlas_labels_file) and isfile(atlas_metadata_file)):
        raise FileNotFoundError(
            f"File(s) DNE:\n\t{atlas_file}\n\t{atlas_labels_file}\n\t{atlas_metadata_file}"
        )

    return atlas_file, atlas_labels_file, atlas_metadata_file


def copy_atlas(name_source, in_file, output_dir, atlas):
    """Copy atlas file to output directory.

    Parameters
    ----------
    name_source : :obj:`str`
        The source name of the atlas file.
    in_file : :obj:`str`
        The atlas file to copy.
    output_dir : :obj:`str`
        The output directory.
    atlas : :obj:`str`
        The name of the atlas.

    Returns
    -------
    out_file : :obj:`str`
        The path to the copied atlas file.

    Notes
    -----
    I can't use DerivativesDataSink because it has a problem with dlabel CIFTI files.
    It gives the following error:
    "AttributeError: 'Cifti2Header' object has no attribute 'set_data_dtype'"

    I can't override the CIFTI atlas's data dtype ahead of time because setting it to int8 or int16
    somehow converts all of the values in the data array to weird floats.
    This could be a version-specific nibabel issue.

    I've also updated this function to handle JSON and TSV files as well.
    """
    import os
    import shutil

    from xcp_d.utils.bids import get_entity

<<<<<<< HEAD
    extension = ".nii.gz" if name_source.endswith(".nii.gz") else ".dlabel.nii"
    space = get_entity(name_source, "space")
    res = get_entity(name_source, "res")
    den = get_entity(name_source, "den")
    cohort = get_entity(name_source, "cohort")

    cohort_str = f"_cohort-{cohort}" if cohort else ""
    res_str = f"_res-{res}" if res else ""
    den_str = f"_den-{den}" if den else ""
    if extension == ".dlabel.nii":
        atlas_basename = f"atlas-{atlas}_space-{space}{den_str}{cohort_str}_dseg{extension}"
    elif extension == ".nii.gz":
        atlas_basename = f"atlas-{atlas}_space-{space}{res_str}{cohort_str}_dseg{extension}"
=======
    if in_file.endswith(".json"):
        out_basename = f"atlas-{atlas}_dseg.json"
    elif in_file.endswith(".tsv"):
        out_basename = f"atlas-{atlas}_dseg.tsv"
    else:
        extension = ".nii.gz" if name_source.endswith(".nii.gz") else ".dlabel.nii"
        space = get_entity(name_source, "space")
        res = get_entity(name_source, "res")
        den = get_entity(name_source, "den")
        cohort = get_entity(name_source, "cohort")

        cohort_str = f"_cohort-{cohort}" if cohort else ""
        res_str = f"_res-{res}" if res else ""
        den_str = f"_den-{den}" if den else ""
        if extension == ".dlabel.nii":
            out_basename = f"space-{space}_atlas-{atlas}{den_str}{cohort_str}_dseg{extension}"
        elif extension == ".nii.gz":
            out_basename = f"space-{space}_atlas-{atlas}{res_str}{cohort_str}_dseg{extension}"
>>>>>>> b2d16c17

    atlas_out_dir = os.path.join(output_dir, f"xcp_d/atlases/atlas-{atlas}")
    os.makedirs(atlas_out_dir, exist_ok=True)
    out_file = os.path.join(atlas_out_dir, out_basename)
    # Don't copy the file if it exists, to prevent any race conditions between parallel processes.
    if not os.path.isfile(out_file):
        shutil.copyfile(in_file, out_file)

    return out_file<|MERGE_RESOLUTION|>--- conflicted
+++ resolved
@@ -193,21 +193,6 @@
 
     from xcp_d.utils.bids import get_entity
 
-<<<<<<< HEAD
-    extension = ".nii.gz" if name_source.endswith(".nii.gz") else ".dlabel.nii"
-    space = get_entity(name_source, "space")
-    res = get_entity(name_source, "res")
-    den = get_entity(name_source, "den")
-    cohort = get_entity(name_source, "cohort")
-
-    cohort_str = f"_cohort-{cohort}" if cohort else ""
-    res_str = f"_res-{res}" if res else ""
-    den_str = f"_den-{den}" if den else ""
-    if extension == ".dlabel.nii":
-        atlas_basename = f"atlas-{atlas}_space-{space}{den_str}{cohort_str}_dseg{extension}"
-    elif extension == ".nii.gz":
-        atlas_basename = f"atlas-{atlas}_space-{space}{res_str}{cohort_str}_dseg{extension}"
-=======
     if in_file.endswith(".json"):
         out_basename = f"atlas-{atlas}_dseg.json"
     elif in_file.endswith(".tsv"):
@@ -223,10 +208,9 @@
         res_str = f"_res-{res}" if res else ""
         den_str = f"_den-{den}" if den else ""
         if extension == ".dlabel.nii":
-            out_basename = f"space-{space}_atlas-{atlas}{den_str}{cohort_str}_dseg{extension}"
+            out_basename = f"atlas-{atlas}_space-{space}{den_str}{cohort_str}_dseg{extension}"
         elif extension == ".nii.gz":
-            out_basename = f"space-{space}_atlas-{atlas}{res_str}{cohort_str}_dseg{extension}"
->>>>>>> b2d16c17
+            out_basename = f"atlas-{atlas}_space-{space}{res_str}{cohort_str}_dseg{extension}"
 
     atlas_out_dir = os.path.join(output_dir, f"xcp_d/atlases/atlas-{atlas}")
     os.makedirs(atlas_out_dir, exist_ok=True)
