--- conflicted
+++ resolved
@@ -979,32 +979,7 @@
         figure = None
         return output_file
 
-<<<<<<< HEAD
     return (ax0, ax1, ax2), grid_specification
-=======
-    return (ax0, ax1, ax2), grid_specification
-
-
-def _get_tr(img):
-    """Attempt to extract repetition time from NIfTI/CIFTI header.
-
-    Examples
-    --------
-    _get_tr(nb.load(Path(test_data) /
-    ...    'sub-ds205s03_task-functionallocalizer_run-01_bold_volreg.nii.gz'))
-    2.2
-     _get_tr(nb.load(Path(test_data) /
-    ...    'sub-01_task-mixedgamblestask_run-02_space-fsLR_den-91k_bold.dtseries.nii'))
-    2.0
-    """
-    if isinstance(img, str):
-        img = nb.load(img)
-
-    try:
-        return img.header.matrix.get_index_map(0).series_step  # Get TR
-    except AttributeError:  # Error out if not in cifti
-        return img.header.get_zooms()[-1]
-    raise RuntimeError("Could not extract TR - unknown data structure type")
 
 
 def plot_alff_reho_volumetric(output_path, filename, bold_file):
@@ -1184,5 +1159,4 @@
     axes[0, 1].set_title("Right Hemisphere", fontsize=10)
     fig.tight_layout()
     fig.savefig(output_path)
-    return output_path
->>>>>>> b9ceef22
+    return output_path