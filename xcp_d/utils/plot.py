--- conflicted
+++ resolved
@@ -1182,7 +1182,6 @@
     return output_path
 
 
-<<<<<<< HEAD
 def plot_design_matrix(design_matrix):
     """Plot design matrix TSV with Nilearn.
 
@@ -1206,7 +1205,8 @@
     plotting.plot_design_matrix(design_matrix_df, output_file=design_matrix_figure)
 
     return design_matrix_figure
-=======
+
+
 def plot_ribbon_svg(template, in_file):
     """Plot the anatomical template and ribbon in a static SVG file."""
     import os
@@ -1272,5 +1272,4 @@
 
     fig.savefig(plot_file, bbox_inches="tight", pad_inches=None)
     # return fig
-    return plot_file
->>>>>>> d92fc9bd
+    return plot_file