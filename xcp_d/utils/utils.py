--- conflicted
+++ resolved
@@ -9,12 +9,6 @@
 import nibabel as nb
 import numpy as np
 from nipype.interfaces.ants import ApplyTransforms
-<<<<<<< HEAD
-from pkg_resources import resource_filename as pkgrf
-=======
-from scipy.signal import butter, detrend, filtfilt
-from sklearn.linear_model import LinearRegression
->>>>>>> 8ce366ba
 from templateflow.api import get as get_template
 
 from xcp_d.utils.doc import fill_doc
