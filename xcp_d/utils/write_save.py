--- conflicted
+++ resolved
@@ -57,7 +57,6 @@
                                   nifti_header=template_file.nifti_header)
         elif data_matrix.shape[1] != template_file.shape[0]:
             fake_cifti1 = str(basedir + '/' + fileid + 'fake_niftix.nii.gz')
-<<<<<<< HEAD
             run_shell(['OMP_NUM_THREADS=2 wb_command -cifti-convert -to-nifti ',
                        template, fake_cifti1]) #fix
             fake_cifti0 = str(basedir + '/' + fileid + 'edited_cifti_nifti.nii.gz')
@@ -66,24 +65,6 @@
             run_shell(['OMP_NUM_THREADS=2 wb_command  -cifti-convert -from-nifti  ',
                        fake_cifti0, template,
                        orig_cifti0, '-reset-timepoints', str(tr), str(0)]) #fix
-=======
-            run_shell([
-                'OMP_NUM_THREADS=2 wb_command -cifti-convert -to-nifti ',
-                template, fake_cifti1
-            ])
-            fake_cifti0 = str(basedir + '/' + fileid +
-                              'edited_cifti_nifti.nii.gz')
-            fake_cifti0 = edit_ciftinifti(fake_cifti1, fake_cifti0,
-                                          data_matrix)
-            orig_cifti0 = str(basedir + '/' + fileid +
-                              'edited_nifti2cifti.dtseries.nii')
-            run_shell([
-                'OMP_NUM_THREADS=2 wb_command  -cifti-convert -from-nifti  ',
-                fake_cifti0, template, orig_cifti0, '-reset-timepoints',
-                str(tr),
-                str(0)
-            ])
->>>>>>> 4479ccea
             template_file2 = nb.load(orig_cifti0)
             dataimg = Cifti2Image(dataobj=data_matrix.T,
                                   header=template_file2.header,
