--- conflicted
+++ resolved
@@ -9,13 +9,9 @@
 iflogger = logging.getLogger("nipype.interface")
 
 
-<<<<<<< HEAD
 class _CiftiSeparateMetricInputSpec(CommandLineInputSpec):
-=======
-class CiftiSeparateMetricInputSpec(CommandLineInputSpec):
     """Input specification for the CiftiSeparateMetric command."""
 
->>>>>>> 9987e03f
     in_file = File(
         exists=True,
         mandatory=True,
@@ -48,13 +44,9 @@
     )
 
 
-<<<<<<< HEAD
 class _CiftiSeparateMetricOutputSpec(TraitedSpec):
-=======
-class CiftiSeparateMetricOutputSpec(TraitedSpec):
     """Input specification for the CiftiSeparateMetric command."""
 
->>>>>>> 9987e03f
     out_file = File(exists=True, desc="output CIFTI file")
 
 
