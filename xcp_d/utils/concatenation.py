--- conflicted
+++ resolved
@@ -13,416 +13,7 @@
 LOGGER = logging.getLogger("nipype.interface")
 
 
-<<<<<<< HEAD
-@fill_doc
-def concatenate_derivatives(
-    fmri_dir,
-    output_dir,
-    subjects,
-    cifti,
-    dcan_qc,
-    dummy_scans,
-    dummytime=0,
-):
-    """Concatenate derivatives.
-
-    This function does a lot more than concatenate derivatives.
-    It also makes DCAN QC files, creates figures, and copies figures from the preprocessed
-    dataset to the post-processed dataset.
-
-    TODO: Move concatenation to *inside* main workflow.
-    That way we can feed files in directly instead of searching for them,
-    and we can pass the already-initialized fMRIPrep BIDSLayout.
-
-    Parameters
-    ----------
-    fmri_dir : str
-        Path to preprocessed derivatives (not xcpd post-processed derivatives).
-    output_dir : str
-        Path to location of xcpd derivatives.
-    subjects : list of str
-        List of subjects to run concatenation on.
-    cifti : bool
-        Whether xcpd was run on CIFTI files or not.
-    dcan_qc : bool
-        Whether to perform DCAN QC or not.
-    %(dummy_scans)s
-    %(dummytime)s
-    """
-    LOGGER.debug("Starting concatenation workflow.")
-
-    # NOTE: The config has no effect when derivatives is True :(
-    # At least for pybids ~0.15.1.
-    # TODO: Find a way to support the xcpd config file in the BIDSLayout.
-    layout_xcpd = BIDSLayout(
-        output_dir,
-        validate=False,
-        derivatives=True,
-    )
-    layout_fmriprep = BIDSLayout(
-        fmri_dir,
-        validate=False,
-        derivatives=True,
-        config=["bids", "derivatives"],
-    )
-
-    if cifti:
-        tsv_extensions = [".ptseries.nii"]
-        img_extensions = [".dtseries.nii"]
-    else:
-        tsv_extensions = [".tsv"]
-        img_extensions = [".nii.gz"]
-
-    for subject in subjects:
-        if subject.startswith("sub-"):
-            subject = subject[4:]
-
-        LOGGER.debug(f"Concatenating subject {subject}")
-
-        sessions = layout_xcpd.get_sessions(subject=subject)
-        if not sessions:
-            sessions = [None]
-
-        for session in sessions:
-            LOGGER.debug(f"Concatenating session {session}")
-
-            base_entities = {
-                "subject": subject,
-                "session": session,
-                "datatype": "func",
-            }
-            tasks = layout_xcpd.get_tasks(
-                desc="denoised",
-                suffix="bold",
-                extension=img_extensions,
-                **base_entities,
-            )
-            for task in tasks:
-                LOGGER.debug(f"Concatenating task {task}")
-
-                task_entities = base_entities.copy()
-                task_entities["task"] = task
-
-                motion_files = layout_xcpd.get(
-                    run=Query.ANY,
-                    desc=["filtered", None],
-                    suffix="motion",
-                    extension=".tsv",
-                    **task_entities,
-                )
-                if len(motion_files) == 0:
-                    # No run-wise motion files exist, so task probably only has one run.
-                    motion_files = layout_xcpd.get(
-                        run=None,
-                        desc=["filtered", None],
-                        suffix="motion",
-                        extension=".tsv",
-                        **task_entities,
-                    )
-                    if len(motion_files) == 1:
-                        LOGGER.debug(f"Only one run found for task {task}")
-                        continue
-                    elif len(motion_files) == 0:
-                        LOGGER.warning(f"No motion files found for task {task}")
-                        continue
-                    else:
-                        raise ValueError(
-                            "Found multiple motion files when there should only be one: "
-                            f"{motion_files}"
-                        )
-
-                # Infer some entities from the detected files
-                runs = layout_xcpd.get_runs(absolute_paths=motion_files)
-
-                # Get TR from one of the preproc files
-                # NOTE: We're assuming that the TR is the same across runs.
-                preproc_files = layout_fmriprep.get(
-                    desc=["preproc", None],
-                    run=runs,
-                    suffix="bold",
-                    extension=img_extensions,
-                    **task_entities,
-                )
-                TR = _get_tr(preproc_files[0].path)
-
-                # Concatenate motion files
-                motion_file_names = ", ".join([motion_file.path for motion_file in motion_files])
-                LOGGER.debug(f"Concatenating motion files: {motion_file_names}")
-                concat_motion_file = _get_concat_name(layout_xcpd, motion_files[0])
-                concatenate_tsv_files(motion_files, concat_motion_file)
-
-                # Make DCAN HDF5 file from concatenated motion file
-                if dcan_qc:
-                    concat_dcan_df_file = concat_motion_file.replace(
-                        "desc-filtered_motion.tsv",
-                        "desc-dcan_qc.hdf5",
-                    ).replace(
-                        "_motion.tsv",
-                        "desc-dcan_qc.hdf5",
-                    )
-                    make_dcan_df(concat_motion_file, concat_dcan_df_file, TR)
-
-                # Concatenate outlier files
-                outlier_files = layout_xcpd.get(
-                    run=runs,
-                    desc=None,
-                    suffix="outliers",
-                    extension=".tsv",
-                    **task_entities,
-                )
-                outlier_file_names = ", ".join(
-                    [outlier_file.path for outlier_file in outlier_files]
-                )
-                LOGGER.debug(f"Concatenating outlier files: {outlier_file_names}")
-                concat_outlier_file = _get_concat_name(layout_xcpd, outlier_files[0])
-                concat_outlier_file = concatenate_tsv_files(outlier_files, concat_outlier_file)
-
-                # otherwise, concatenate stuff
-                output_spaces = layout_xcpd.get_spaces(
-                    run=runs,
-                    desc="denoised",
-                    suffix="bold",
-                    extension=img_extensions,
-                    **task_entities,
-                )
-
-                for space in output_spaces:
-                    LOGGER.debug(f"Concatenating files in {space} space")
-                    space_entities = task_entities.copy()
-                    space_entities["space"] = space
-
-                    # Concatenate denoised BOLD files
-                    denoised_files = layout_xcpd.get(
-                        run=runs,
-                        desc="denoised",
-                        suffix="bold",
-                        extension=img_extensions,
-                        **space_entities,
-                    )
-                    concat_denoised_file = _get_concat_name(layout_xcpd, denoised_files[0])
-                    LOGGER.debug(f"Concatenating postprocessed file: {concat_denoised_file}")
-                    _concatenate_niimgs(denoised_files, concat_denoised_file, dummy_scans=0)
-
-                    # Concatenate interpolated, denoised BOLD files
-                    interp_denoised_files = layout_xcpd.get(
-                        run=runs,
-                        desc="interpolated",
-                        suffix="bold",
-                        extension=img_extensions,
-                        **space_entities,
-                    )
-                    concat_interp_denoised_file = _get_concat_name(
-                        layout_xcpd,
-                        interp_denoised_files[0],
-                    )
-                    LOGGER.debug(
-                        "Concatenating interpolated postprocessed file: "
-                        f"{concat_interp_denoised_file}"
-                    )
-                    _concatenate_niimgs(
-                        interp_denoised_files,
-                        concat_interp_denoised_file,
-                        dummy_scans=0,
-                    )
-
-                    # Concatenate smoothed BOLD files if they exist
-                    smooth_denoised_files = layout_xcpd.get(
-                        run=runs,
-                        desc="denoisedSmoothed",
-                        suffix="bold",
-                        extension=img_extensions,
-                        **space_entities,
-                    )
-                    if len(smooth_denoised_files):
-                        concat_smooth_denoised_file = _get_concat_name(
-                            layout_xcpd,
-                            smooth_denoised_files[0],
-                        )
-                        LOGGER.debug(
-                            "Concatenating smoothed postprocessed file: "
-                            f"{concat_smooth_denoised_file}"
-                        )
-                        _concatenate_niimgs(
-                            smooth_denoised_files,
-                            concat_smooth_denoised_file,
-                            dummy_scans=0,
-                        )
-
-                    # Executive summary carpet plots
-                    if dcan_qc:
-                        tmpdir = tempfile.mkdtemp()
-
-                        # Concatenate preprocessed BOLD files
-                        preproc_files = layout_fmriprep.get(
-                            run=runs,
-                            desc=["preproc", None],
-                            suffix="bold",
-                            extension=img_extensions,
-                            **space_entities,
-                        )
-                        concat_preproc_file = os.path.join(
-                            tmpdir,
-                            f"rawdata{preproc_files[0].extension}",
-                        )
-                        preproc_files_str = "\n\t".join(
-                            [preproc_file.path for preproc_file in preproc_files]
-                        )
-                        LOGGER.debug(
-                            f"Concatenating preprocessed file ({concat_preproc_file}) from\n"
-                            f"{preproc_files_str}"
-                        )
-
-                        # Get TR for BOLD files in this query (e.g., task/acq/ses)
-                        # We assume that TR is the same across runs,
-                        # which isn't a solid assumption, since we don't account for "acq".
-                        TR = _get_tr(preproc_files[0].path)
-
-                        if dummy_scans == 0 and dummytime != 0:
-                            dummy_scans = int(np.ceil(dummytime / TR))
-
-                        if dummy_scans == "auto":
-                            runwise_dummy_scans = []
-                            for i_file, preproc_file in enumerate(preproc_files):
-                                confounds_file = get_confounds_tsv(preproc_file.path)
-                                if not os.path.isfile(confounds_file):
-                                    raise FileNotFoundError(
-                                        f"Confounds file not found: {confounds_file}"
-                                    )
-
-                                runwise_dummy_scans.append(
-                                    _infer_dummy_scans(dummy_scans, confounds_file)
-                                )
-
-                        elif isinstance(dummy_scans, int):
-                            runwise_dummy_scans = [dummy_scans] * len(preproc_files)
-
-                        # Concatenate preprocessed files, but drop dummy scans from each run
-                        _concatenate_niimgs(
-                            preproc_files,
-                            concat_preproc_file,
-                            dummy_scans=runwise_dummy_scans,
-                        )
-
-                        # Get mask and dseg files for loading data and calculating DVARS.
-                        if not cifti:
-                            mask_files = layout_fmriprep.get(
-                                run=1,
-                                desc=["brain"],
-                                suffix="mask",
-                                extension=[".nii.gz"],
-                                **space_entities,
-                            )
-                            if len(mask_files) == 0:
-                                raise ValueError(
-                                    f"No mask files found for {preproc_files[0].path}"
-                                )
-                            elif len(mask_files) != 1:
-                                LOGGER.warning(
-                                    f"More than one mask file found. Using first: {mask_files}"
-                                )
-
-                            mask = mask_files[0].path
-                            # TODO: Use layout_fmriprep for this
-                            segfile = get_segfile(preproc_files[0].path)
-                        else:
-                            mask = None
-                            segfile = None
-
-                        # Calculate DVARS from preprocessed BOLD
-                        raw_dvars = []
-                        for i_file, preproc_file in enumerate(preproc_files):
-                            dvar = compute_dvars(read_ndata(preproc_file.path, mask))
-                            dvar[0] = np.mean(dvar)
-                            dvar = dvar[runwise_dummy_scans[i_file] :]
-                            raw_dvars.append(dvar)
-
-                        raw_dvars = np.concatenate(raw_dvars)
-
-                        # Calculate DVARS from denoised BOLD
-                        denoised_dvars = []
-                        for interp_denoised_file in interp_denoised_files:
-                            dvar = compute_dvars(read_ndata(interp_denoised_file.path, mask))
-                            dvar[0] = np.mean(dvar)
-                            denoised_dvars.append(dvar)
-
-                        denoised_dvars = np.concatenate(denoised_dvars)
-
-                        # Start on carpet plots
-                        LOGGER.debug("Generating carpet plots")
-                        carpet_entities = denoised_files[0].get_entities()
-                        carpet_entities = _sanitize_entities(carpet_entities)
-                        carpet_entities["run"] = None
-                        carpet_entities["datatype"] = "figures"
-                        carpet_entities["extension"] = ".svg"
-
-                        carpet_entities["desc"] = "precarpetplot"
-                        precarpet = layout_xcpd.build_path(
-                            carpet_entities,
-                            path_patterns=path_patterns,
-                            strict=False,
-                            validate=False,
-                        )
-
-                        carpet_entities["desc"] = "postcarpetplot"
-                        postcarpet = layout_xcpd.build_path(
-                            carpet_entities,
-                            path_patterns=path_patterns,
-                            strict=False,
-                            validate=False,
-                        )
-
-                        LOGGER.debug("Starting plot_fmri_es")
-                        plot_fmri_es(
-                            preprocessed_bold=concat_preproc_file,
-                            uncensored_denoised_bold=concat_interp_denoised_file,
-                            filtered_denoised_bold=concat_interp_denoised_file,
-                            dummy_scans=0,
-                            filtered_motion=concat_motion_file,
-                            preprocessed_bold_dvars=raw_dvars,
-                            uncensored_denoised_bold_dvars=denoised_dvars,
-                            filtered_denoised_bold_dvars=denoised_dvars,
-                            preprocessed_bold_figure=precarpet,
-                            denoised_bold_figure=postcarpet,
-                            mask=mask,
-                            seg_data=segfile,
-                            TR=TR,
-                        )
-                        LOGGER.debug("plot_fmri_es done")
-
-                    # Now timeseries files
-                    atlases = layout_xcpd.get_atlases(
-                        suffix="timeseries",
-                        extension=tsv_extensions,
-                        **space_entities,
-                    )
-                    for atlas in atlases:
-                        LOGGER.debug(f"Concatenating time series files for atlas {atlas}")
-                        atlas_timeseries_files = layout_xcpd.get(
-                            run=runs,
-                            atlas=atlas,
-                            suffix="timeseries",
-                            extension=tsv_extensions,
-                            **space_entities,
-                        )
-                        concat_file = _get_concat_name(layout_xcpd, atlas_timeseries_files[0])
-                        if atlas_timeseries_files[0].extension == ".tsv":
-                            concatenate_tsv_files(atlas_timeseries_files, concat_file)
-                        elif atlas_timeseries_files[0].extension == ".ptseries.nii":
-                            _concatenate_niimgs(
-                                atlas_timeseries_files,
-                                concat_file,
-                                dummy_scans=0,
-                            )
-                        else:
-                            raise ValueError(
-                                f"Unknown extension for {atlas_timeseries_files[0].path}"
-                            )
-
-
-def concatenate_tsv_files(tsv_files, fileout):
-=======
 def concatenate_tsvs(tsv_files, out_file):
->>>>>>> 5aa474aa
     """Concatenate framewise displacement time series across files.
 
     This function doesn't return anything, but it writes out the ``out_file`` file.
