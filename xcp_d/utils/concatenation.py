# emacs: -*- mode: python; py-indent-offset: 4; indent-tabs-mode: nil -*-
# vi: set ft=python sts=4 ts=4 sw=4 et:
"""Functions for concatenating scans across runs."""
import os
import tempfile
from json import loads
from pathlib import Path

import h5py
import numpy as np
import pandas as pd
from bids.layout import BIDSLayout, Query
from nilearn.image import concat_imgs
from nipype import logging
from pkg_resources import resource_filename as _pkgres

from xcp_d.utils.bids import _get_tr
from xcp_d.utils.plot import plot_svgx
from xcp_d.utils.qcmetrics import compute_dvars
from xcp_d.utils.utils import get_segfile
from xcp_d.utils.write_save import read_ndata

_pybids_spec = loads(Path(_pkgres("xcp_d", "data/nipreps.json")).read_text())
path_patterns = _pybids_spec["default_path_patterns"]
LOGGER = logging.getLogger("nipype.interface")


def concatenate_derivatives(dummytime, fmridir, outputdir, work_dir, subjects, cifti, dcan_qc):
    """Concatenate derivatives.

    This function does a lot more than concatenate derivatives.
    It also makes DCAN QC files, creates figures, and copies figures from the preprocessed
    dataset to the post-processed dataset.

    TODO: Move concatenation to *inside* main workflow.
    That way we can feed files in directly instead of searching for them,
    and we can pass the already-initialized fMRIPrep BIDSLayout.

    Parameters
    ----------
    dummytime: float
        Amount of time to drop from the beginning of the scan
    fmridir : str
        Path to preprocessed derivatives (not xcpd post-processed derivatives).
    outputdir : str
        Path to location of xcpd derivatives.
    work_dir : str
        Working directory.
    subjects : list of str
        List of subjects to run concatenation on.
    cifti : bool
        Whether xcpd was run on CIFTI files or not.
    dcan_qc : bool
        Whether to perform DCAN QC or not.
    """
    LOGGER.debug("Starting concatenation workflow.")

    # NOTE: The config has no effect when derivatives is True :(
    # At least for pybids ~0.15.1.
    # TODO: Find a way to support the xcpd config file in the BIDSLayout.
    layout_xcpd = BIDSLayout(
        outputdir,
        validate=False,
        derivatives=True,
    )
    layout_fmriprep = BIDSLayout(
        fmridir,
        validate=False,
        derivatives=True,
        config=["bids", "derivatives"],
    )

    if cifti:
        tsv_extensions = [".ptseries.nii"]
        img_extensions = [".dtseries.nii"]
    else:
        tsv_extensions = [".tsv"]
        img_extensions = [".nii.gz"]

    for subject in subjects:
        if subject.startswith("sub-"):
            subject = subject[4:]

        LOGGER.debug(f"Concatenating subject {subject}")

        sessions = layout_xcpd.get_sessions(subject=subject)
        if not sessions:
            sessions = [None]

        for session in sessions:
            LOGGER.debug(f"Concatenating session {session}")

            base_entities = {
                "subject": subject,
                "session": session,
                "datatype": "func",
            }
            tasks = layout_xcpd.get_tasks(
                desc="denoised",
                suffix="bold",
                extension=img_extensions,
                **base_entities,
            )
            for task in tasks:
                LOGGER.debug(f"Concatenating task {task}")

                task_entities = base_entities.copy()
                task_entities["task"] = task

                motion_files = layout_xcpd.get(
                    run=Query.ANY,
                    desc=["filtered", None],
                    suffix="motion",
                    extension=".tsv",
                    **task_entities,
                )
                if len(motion_files) == 0:
                    # No run-wise motion files exist, so task probably only has one run.
                    motion_files = layout_xcpd.get(
                        run=None,
                        desc=["filtered", None],
                        suffix="motion",
                        extension=".tsv",
                        **task_entities,
                    )
                    if len(motion_files) == 1:
                        if dcan_qc:
                            # Make DCAN HDF5 file from single motion file
                            dcan_df_file = (
                                f"{'.'.join(motion_files[0].path.split('.')[:-1])}-DCAN.hdf5"
                            )

                            # Get TR from one of the preproc files
                            preproc_files = layout_fmriprep.get(
                                desc=["preproc", None],
                                suffix="bold",
                                extension=img_extensions,
                                **task_entities,
                            )
                            TR = _get_tr(preproc_files[0].path)

                            make_dcan_df([motion_files[0].path], dcan_df_file, TR)
                            LOGGER.debug(f"Only one run found for task {task}")

                        continue
                    elif len(motion_files) == 0:
                        LOGGER.warning(f"No motion files found for task {task}")
                        continue
                    else:
                        raise ValueError(
                            "Found multiple motion files when there should only be one: "
                            f"{motion_files}"
                        )

                # Get TR from one of the preproc files
                preproc_files = layout_fmriprep.get(
                    desc=["preproc", None],
                    run=Query.ANY,
                    suffix="bold",
                    extension=img_extensions,
                    **task_entities,
                )
                TR = _get_tr(preproc_files[0].path)

                # Make DCAN HDF5 file for each of the motion files
                if dcan_qc:
                    for motion_file in motion_files:
                        dcan_df_file = f"{'.'.join(motion_file.path.split('.')[:-1])}-DCAN.hdf5"
                        make_dcan_df([motion_file.path], dcan_df_file, TR)

                # Concatenate motion files
                motion_file_names = ", ".join([motion_file.path for motion_file in motion_files])
                LOGGER.debug(f"Concatenating motion files: {motion_file_names}")
                concat_motion_file = _get_concat_name(layout_xcpd, motion_files[0])
                concatenate_tsv_files(motion_files, concat_motion_file)

                # Make DCAN HDF5 file from concatenated motion file
                if dcan_qc:
                    concat_dcan_df_file = (
                        f"{'.'.join(concat_motion_file.split('.')[:-1])}-DCAN.hdf5"
                    )
                    make_dcan_df([concat_motion_file], concat_dcan_df_file, TR)

                # Concatenate outlier files
                outlier_files = layout_xcpd.get(
                    run=Query.ANY,
                    desc=None,
                    suffix="outliers",
                    extension=".tsv",
                    **task_entities,
                )
                outlier_file_names = ", ".join(
                    [outlier_file.path for outlier_file in outlier_files]
                )
                LOGGER.debug(f"Concatenating outlier files: {outlier_file_names}")
                concat_outlier_file = _get_concat_name(layout_xcpd, outlier_files[0])
                outfile = concatenate_tsv_files(outlier_files, concat_outlier_file)

                # otherwise, concatenate stuff
                output_spaces = layout_xcpd.get_spaces(
                    run=Query.ANY,
                    desc="denoised",
                    suffix="bold",
                    extension=img_extensions,
                    **task_entities,
                )

                for space in output_spaces:
                    LOGGER.debug(f"Concatenating files in {space} space")
                    space_entities = task_entities.copy()
                    space_entities["space"] = space

                    # Preprocessed BOLD files
                    preproc_files = layout_fmriprep.get(
                        run=Query.ANY,
                        desc=["preproc", None],
                        suffix="bold",
                        extension=img_extensions,
                        **space_entities,
                    )
                    concat_preproc_file = os.path.join(
                        tempfile.mkdtemp(),
                        f"rawdata{preproc_files[0].extension}",
                    )
                    preproc_files_str = "\n\t".join(
                        [preproc_file.path for preproc_file in preproc_files]
                    )
                    LOGGER.debug(
                        f"Concatenating preprocessed file ({concat_preproc_file}) from\n"
                        f"{preproc_files_str}"
                    )

                    _concatenate_niimgs(preproc_files, concat_preproc_file)

                    if not cifti:
                        # Mask file
                        mask_files = layout_fmriprep.get(
                            run=1,
                            desc=["brain"],
                            suffix="mask",
                            extension=[".nii.gz"],
                            **space_entities,
                        )
                        if len(mask_files) == 0:
                            raise ValueError(f"No mask files found for {preproc_files[0].path}")
                        elif len(mask_files) != 1:
                            LOGGER.warning(
                                f"More than one mask file found. Using first: {mask_files}"
                            )

                        mask = mask_files[0].path
                        # TODO: Use layout_fmriprep for this
                        segfile = get_segfile(preproc_files[0].path)
                    else:
                        mask = None
                        segfile = None

                    # Calculate DVARS from preprocessed BOLD
                    raw_dvars = []
                    for preproc_file in preproc_files:
                        dvar = compute_dvars(read_ndata(preproc_file.path, mask))
                        dvar[0] = np.mean(dvar)
                        raw_dvars.append(dvar)
                    raw_dvars = np.concatenate(raw_dvars)

                    TR = _get_tr(preproc_files[0].path)

                    # Denoised BOLD files
                    bold_files = layout_xcpd.get(
                        run=Query.ANY,
                        desc="denoised",
                        suffix="bold",
                        extension=img_extensions,
                        **space_entities,
                    )
                    concat_bold_file = _get_concat_name(layout_xcpd, bold_files[0])
                    LOGGER.debug(f"Concatenating postprocessed file: {concat_bold_file}")
                    _concatenate_niimgs(bold_files, concat_bold_file)

                    # Calculate DVARS from denoised BOLD
                    regressed_dvars = []
                    for bold_file in bold_files:
                        dvar = compute_dvars(read_ndata(bold_file.path, mask))
                        dvar[0] = np.mean(dvar)
                        regressed_dvars.append(dvar)
                    regressed_dvars = np.concatenate(regressed_dvars)

                    # Concatenate smoothed BOLD files if they exist
                    smooth_bold_files = layout_xcpd.get(
                        run=Query.ANY,
                        desc="denoisedSmoothed",
                        suffix="bold",
                        extension=img_extensions,
                        **space_entities,
                    )
                    if len(smooth_bold_files):
                        concat_file = _get_concat_name(layout_xcpd, smooth_bold_files[0])
                        LOGGER.debug(f"Concatenating smoothed postprocessed file: {concat_file}")
                        _concatenate_niimgs(smooth_bold_files, concat_file)

                    # Executive summary carpet plots
                    if dcan_qc:
                        LOGGER.debug("Generating carpet plots")
                        carpet_entities = bold_files[0].get_entities()
                        carpet_entities = _sanitize_entities(carpet_entities)
                        carpet_entities["run"] = None
                        carpet_entities["datatype"] = "figures"
                        carpet_entities["extension"] = ".svg"

                        carpet_entities["desc"] = "precarpetplot"
                        precarpet = layout_xcpd.build_path(
                            carpet_entities,
                            path_patterns=path_patterns,
                            strict=False,
                            validate=False,
                        )

                        carpet_entities["desc"] = "postcarpetplot"
                        postcarpet = layout_xcpd.build_path(
                            carpet_entities,
                            path_patterns=path_patterns,
                            strict=False,
                            validate=False,
                        )

<<<<<<< HEAD
                        # Build figures
                        initial_volumes_to_drop = 0
                        if dummytime > 0:
                            initial_volumes_to_drop = int(np.ceil(dummytime / TR))

                        LOGGER.debug("Starting plot_svgx")
                        plot_svgx(
                            dummyvols=initial_volumes_to_drop,
                            tmask=outfile,
                            rawdata=concat_preproc_file,
                            regressed_data=concat_bold_file,
                            residual_data=concat_bold_file,
                            filtered_motion=concat_motion_file,
                            raw_dvars=raw_dvars,
                            regressed_dvars=regressed_dvars,
                            filtered_dvars=regressed_dvars,
                            processed_filename=postcarpet,
                            unprocessed_filename=precarpet,
                            mask=mask,
                            seg_data=segfile,
                            TR=TR,
                            work_dir=work_dir,
                        )
                        LOGGER.debug("plot_svgx done")
=======
                    # Build figures
                    initial_volumes_to_drop = 0
                    if dummytime > 0:
                        initial_volumes_to_drop = int(np.ceil(dummytime / TR))

                    LOGGER.debug("Starting plot_svgx")
                    plot_svgx(
                        preprocessed_file=concat_preproc_file,
                        denoised_file=concat_bold_file,
                        denoised_filtered_file=concat_bold_file,
                        dummyvols=initial_volumes_to_drop,
                        tmask=outfile,
                        filtered_motion=concat_motion_file,
                        raw_dvars=raw_dvars,
                        regressed_dvars=regressed_dvars,
                        filtered_dvars=regressed_dvars,
                        processed_filename=postcarpet,
                        unprocessed_filename=precarpet,
                        mask=mask,
                        seg_data=segfile,
                        TR=TR,
                        work_dir=work_dir,
                    )
                    LOGGER.debug("plot_svgx done")
>>>>>>> d0bb5533

                    # Now timeseries files
                    atlases = layout_xcpd.get_atlases(
                        suffix="timeseries",
                        extension=tsv_extensions,
                        **space_entities,
                    )
                    for atlas in atlases:
                        LOGGER.debug(f"Concatenating time series files for atlas {atlas}")
                        atlas_timeseries_files = layout_xcpd.get(
                            run=Query.ANY,
                            atlas=atlas,
                            suffix="timeseries",
                            extension=tsv_extensions,
                            **space_entities,
                        )
                        concat_file = _get_concat_name(layout_xcpd, atlas_timeseries_files[0])
                        if atlas_timeseries_files[0].extension == ".tsv":
                            concatenate_tsv_files(atlas_timeseries_files, concat_file)
                        elif atlas_timeseries_files[0].extension == ".ptseries.nii":
                            _concatenate_niimgs(atlas_timeseries_files, concat_file)
                        else:
                            raise ValueError(
                                f"Unknown extension for {atlas_timeseries_files[0].path}"
                            )


def make_dcan_df(fds_files, name, TR):
    """Create an HDF5-format file containing a DCAN-format dataset.

    Parameters
    ----------
    fds_files : list of str
        List of files from which to extract information.
    name : str
        Name of the HDF5-format file to be created.
    TR : float
        Repetition time.

    Notes
    -----
    FD_threshold: a number >= 0 that represents the FD threshold used to calculate
    the metrics in this list.
    frame_removal: a binary vector/array the same length as the number of frames
    in the concatenated time series, indicates whether a frame is removed (1) or
    not (0)
    format_string (legacy): a string that denotes how the frames were excluded
    -- uses a notation devised by Avi Snyder
    total_frame_count: a whole number that represents the total number of frames
    in the concatenated series
    remaining_frame_count: a whole number that represents the number of remaining
    frames in the concatenated series
    remaining_seconds: a whole number that represents the amount of time remaining
    after thresholding
    remaining_frame_mean_FD: a number >= 0 that represents the mean FD of the
    remaining frames
    """
    LOGGER.debug(f"Generating DCAN file: {name}")

    # Load filtered framewise_displacement values from files and concatenate
    filtered_motion_dfs = [pd.read_table(fds_file) for fds_file in fds_files]
    filtered_motion_df = pd.concat(filtered_motion_dfs, axis=0)
    fd = filtered_motion_df["framewise_displacement"].values

    with h5py.File(name, "w") as dcan:
        for thresh in np.linspace(0, 1, 101):
            thresh = np.around(thresh, 2)

            dcan.create_dataset(f"/dcan_motion/fd_{thresh}/skip", data=0, dtype="float")
            dcan.create_dataset(
                f"/dcan_motion/fd_{thresh}/binary_mask",
                data=(fd > thresh).astype(int),
                dtype="float",
            )
            dcan.create_dataset(f"/dcan_motion/fd_{thresh}/threshold", data=thresh, dtype="float")
            dcan.create_dataset(
                f"/dcan_motion/fd_{thresh}/total_frame_count", data=len(fd), dtype="float"
            )
            dcan.create_dataset(
                f"/dcan_motion/fd_{thresh}/remaining_total_frame_count",
                data=len(fd[fd <= thresh]),
                dtype="float",
            )
            dcan.create_dataset(
                f"/dcan_motion/fd_{thresh}/remaining_seconds",
                data=len(fd[fd <= thresh]) * TR,
                dtype="float",
            )
            dcan.create_dataset(
                f"/dcan_motion/fd_{thresh}/remaining_frame_mean_FD",
                data=(fd[fd <= thresh]).mean(),
                dtype="float",
            )


def concatenate_tsv_files(tsv_files, fileout):
    """Concatenate framewise displacement time series across files.

    This function doesn't return anything, but it writes out the ``fileout`` file.

    Parameters
    ----------
    tsv_files : list of str
        Paths to TSV files to concatenate.
    fileout : str
        Path to the file that will be written out.
    """
    # TODO: Support headers in timeseries files
    if tsv_files[0].path.endswith("timeseries.tsv"):
        # timeseries files have no header
        data = [np.loadtxt(tsv_file.path, delimiter="\t") for tsv_file in tsv_files]
        data = np.vstack(data)
        np.savetxt(fileout, data, fmt="%.5f", delimiter="\t")
    else:
        # other tsv files have a header
        data = [pd.read_table(tsv_file.path) for tsv_file in tsv_files]
        data = pd.concat(data, axis=0)
        data.to_csv(fileout, sep="\t", index=False)
    return fileout


def _get_concat_name(layout_xcpd, in_file):
    """Drop run entity from filename to get concatenated version."""
    in_file_entities = in_file.get_entities()
    in_file_entities["run"] = None
    concat_file = layout_xcpd.build_path(
        in_file_entities,
        path_patterns=path_patterns,
        strict=False,
        validate=False,
    )
    return concat_file


def _sanitize_entities(dict_):
    """Ensure "description" isn't in dictionary keys."""
    dict_ = dict_.copy()
    if "description" in dict_.keys():
        dict_["desc"] = dict_["description"]
        del dict_["description"]

    return dict_


def _concatenate_niimgs(files, out_file):
    """Concatenate niimgs."""
    if files[0].extension == ".nii.gz":
        concat_preproc_img = concat_imgs([f.path for f in files])
        concat_preproc_img.to_filename(out_file)
    else:
        combinefile = " -cifti ".join([f.path for f in files])
        os.system("wb_command -cifti-merge " + out_file + " -cifti " + combinefile)<|MERGE_RESOLUTION|>--- conflicted
+++ resolved
@@ -323,7 +323,6 @@
                             validate=False,
                         )
 
-<<<<<<< HEAD
                         # Build figures
                         initial_volumes_to_drop = 0
                         if dummytime > 0:
@@ -348,32 +347,6 @@
                             work_dir=work_dir,
                         )
                         LOGGER.debug("plot_svgx done")
-=======
-                    # Build figures
-                    initial_volumes_to_drop = 0
-                    if dummytime > 0:
-                        initial_volumes_to_drop = int(np.ceil(dummytime / TR))
-
-                    LOGGER.debug("Starting plot_svgx")
-                    plot_svgx(
-                        preprocessed_file=concat_preproc_file,
-                        denoised_file=concat_bold_file,
-                        denoised_filtered_file=concat_bold_file,
-                        dummyvols=initial_volumes_to_drop,
-                        tmask=outfile,
-                        filtered_motion=concat_motion_file,
-                        raw_dvars=raw_dvars,
-                        regressed_dvars=regressed_dvars,
-                        filtered_dvars=regressed_dvars,
-                        processed_filename=postcarpet,
-                        unprocessed_filename=precarpet,
-                        mask=mask,
-                        seg_data=segfile,
-                        TR=TR,
-                        work_dir=work_dir,
-                    )
-                    LOGGER.debug("plot_svgx done")
->>>>>>> d0bb5533
 
                     # Now timeseries files
                     atlases = layout_xcpd.get_atlases(
