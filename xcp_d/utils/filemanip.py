# -*- coding: utf-8 -*-
# emacs: -*- mode: python; py-indent-offset: 4; indent-tabs-mode: nil -*-
# vi: set ft=python sts=4 ts=4 sw=4 et:
"""Miscellaneous file manipulation functions."""
import contextlib
import glob
import hashlib
import os
import os.path as op
import posixpath
import re
import shutil
import subprocess as sp
from hashlib import md5

<<<<<<< HEAD
import nibabel as nb
import numpy as np
import simplejson as json
from nipype import __version__ as version
=======
>>>>>>> 55df2245
from nipype import config, logging
from nipype.utils.misc import is_container

fmlogger = logging.getLogger("nipype.utils")

related_filetype_sets = [(".hdr", ".img", ".mat"), (".nii", ".mat"), (".BRIK", ".HEAD")]

# TODO: Fix non-binary mask bug in Nibabel 22.1.3


def check_binary_mask(mask_file):
    """Check if the mask is binary."""
    is_binary = 1
    if len(np.unique(nb.load(mask_file).get_fdata())) > 2:
        is_binary = 0
    if not is_binary:
        fmlogger.warning("Mask is being binarized.")
        bin_img = binarize_img(mask_file)
        out_file = os.path.abspath("binarized_mask.nii.gz")
        bin_img.to_filename(out_file)
    else:
        out_file = mask_file

    return out_file


def binarize_img(mask_file):
    """Binarize mask file."""
    img = nb.load(mask_file)
    data = img.get_fdata()
    data = (data > 0).astype(int)
    new_img = nb.Nifti1Image(data, img.affine, header=img.header)
    return new_img


def split_filename(fname):
    """Split a filename into parts: path, base filename and extension.

    Parameters
    ----------
    fname : str
        file or path name

    Returns
    -------
    pth : str
        base path from fname
    fname : str
        filename from fname, without extension
    ext : str
        file extension from fname

    Examples
    --------
    >>> from nipype.utils.filemanip import split_filename
    >>> pth, fname, ext = split_filename('/home/data/subject.nii.gz')
    >>> pth
    '/home/data'

    >>> fname
    'subject'

    >>> ext
    '.nii.gz'
    """
    # TM 07152022 - edited to add cifti and workbench extensions
    special_extensions = [
        ".nii.gz",
        ".tar.gz",
        ".niml.dset",
        ".dconn.nii",
        ".dlabel.nii",
        ".dpconn.nii",
        ".dscalar.nii",
        ".dtseries.nii",
        ".fiberTEMP.nii",
        ".trajTEMP.wbsparse",
        ".pconn.nii",
        ".pdconn.nii",
        ".plabel.nii",
        ".pscalar.nii",
        ".ptseries.nii",
        ".sdseries.nii",
        ".label.gii",
        ".label.gii",
        ".func.gii",
        ".shape.gii",
        ".rgba.gii",
        ".surf.gii",
        ".dpconn.nii",
        ".dtraj.nii",
        ".pconnseries.nii",
        ".pconnscalar.nii"
    ]

    pth = op.dirname(fname)
    fname = op.basename(fname)

    ext = None
    for special_ext in special_extensions:
        ext_len = len(special_ext)
        if (len(fname) > ext_len) and (fname[-ext_len:].lower() == special_ext.lower()):
            ext = fname[-ext_len:]
            fname = fname[:-ext_len]
            break
    if not ext:
        fname, ext = op.splitext(fname)

    return pth, fname, ext


def fname_presuffix(fname, prefix="", suffix="", newpath=None, use_ext=True):
    """Manipulate path and name of input filename.

    Parameters
    ----------
    fname : string
        A filename (may or may not include path)
    prefix : string
        Characters to prepend to the filename
    suffix : string
        Characters to append to the filename
    newpath : string
        Path to replace the path of the input fname
    use_ext : boolean
        If True (default), appends the extension of the original file
        to the output name.

    Returns
    -------
    str
        Absolute path of the modified filename

    Examples
    --------
    >>> from nipype.utils.filemanip import fname_presuffix
    >>> fname = 'foo.nii.gz'
    >>> fname_presuffix(fname,'pre','post','/tmp')
    '/tmp/prefoopost.nii.gz'

    >>> from nipype.interfaces.base import Undefined
    >>> fname_presuffix(fname, 'pre', 'post', Undefined) == \
            fname_presuffix(fname, 'pre', 'post')
    True
    """
    pth, fname, ext = split_filename(fname)
    if not use_ext:
        ext = ""

    # No need for isdefined: bool(Undefined) evaluates to False
    if newpath:
        pth = op.abspath(newpath)
    return op.join(pth, prefix + fname + suffix + ext)


def hash_infile(afile, chunk_len=8192, crypto=hashlib.md5, raise_notfound=False):
    """Compute hash of a file using 'crypto' module.

    Examples
    --------
    >>> hash_infile('smri_ants_registration_settings.json')
    'f225785dfb0db9032aa5a0e4f2c730ad'

    >>> hash_infile('surf01.vtk')
    'fdf1cf359b4e346034372cdeb58f9a88'

    >>> hash_infile('spminfo')
    '0dc55e3888c98a182dab179b976dfffc'

    >>> hash_infile('fsl_motion_outliers_fd.txt')
    'defd1812c22405b1ee4431aac5bbdd73'
    """
    if not op.isfile(afile):
        if raise_notfound:
            raise RuntimeError(f'File "{afile}" not found.')
        return None

    crypto_obj = crypto()
    with open(afile, "rb") as fp:
        while True:
            data = fp.read(chunk_len)
            if not data:
                break
            crypto_obj.update(data)
    return crypto_obj.hexdigest()


def hash_timestamp(afile):
    """Compute md5 hash of the timestamp of a file."""
    md5hex = None
    if op.isfile(afile):
        md5obj = md5()
        stat = os.stat(afile)
        md5obj.update(str(stat.st_size).encode())
        md5obj.update(str(stat.st_mtime).encode())
        md5hex = md5obj.hexdigest()
    return md5hex


def _parse_mount_table(exit_code, output):
    """Parse the output of ``mount`` to produce ``(path, fs_type)`` pairs.

    Separated from _generate_cifs_table to enable testing logic with real outputs.
    """
    # Not POSIX
    if exit_code != 0:
        return []

    # Linux mount example:  sysfs on /sys type sysfs (rw,nosuid,nodev,noexec)
    #                          <PATH>^^^^      ^^^^^<FSTYPE>
    # OSX mount example:    /dev/disk2 on / (hfs, local, journaled)
    #                               <PATH>^  ^^^<FSTYPE>
    pattern = re.compile(r".*? on (/.*?) (?:type |\()([^\s,\)]+)")

    # Keep line and match for error reporting (match == None on failure)
    # Ignore empty lines
    matches = [(line, pattern.match(line)) for line in output.strip().splitlines() if line]

    # (path, fstype) tuples, sorted by path length (longest first)
    mount_info = sorted(
        (match.groups() for _, match in matches if match is not None),
        key=lambda x: len(x[0]),
        reverse=True,
    )
    cifs_paths = [path for path, fstype in mount_info if fstype.lower() == "cifs"]

    # Report failures as warnings
    for line, match in matches:
        if match is None:
            fmlogger.debug("Cannot parse mount line: '%s'", line)

    return [
        mount
        for mount in mount_info
        if any(mount[0].startswith(path) for path in cifs_paths)
    ]


def _generate_cifs_table():
    """Construct a reverse-length-ordered list of mount points that fall under a CIFS mount.

    This precomputation allows efficient checking for whether a given path
    would be on a CIFS filesystem.

    On systems without a ``mount`` command, or with no CIFS mounts, returns an empty list.

    Returns
    -------
    list
        A list of mount points under a CIFS mount.
    """
    exit_code, output = sp.getstatusoutput("mount")
    return _parse_mount_table(exit_code, output)


_cifs_table = _generate_cifs_table()


def on_cifs(fname):
    """Check whether a file path is on a CIFS filesystem mounted in a POSIX host.

    On Windows, Docker mounts host directories into containers through CIFS
    shares, which has support for Minshall+French symlinks, or text files that
    the CIFS driver exposes to the OS as symlinks.
    We have found that under concurrent access to the filesystem, this feature
    can result in failures to create or read recently-created symlinks,
    leading to inconsistent behavior and ``FileNotFoundError``.

    This check is written to support disabling symlinks on CIFS shares.

    Parameters
    ----------
    fname : str
        The file to be checked.

    Returns
    -------
    bool or str
        Either returns "cifs" if the file is on a CIFS filesystem or False if not.
    """
    # Only the first match (most recent parent) counts
    for fspath, fstype in _cifs_table:
        if fname.startswith(fspath):
            return fstype == "cifs"
    return False


def copyfile(
    originalfile,
    newfile,
    copy=False,
    create_new=False,
    hashmethod=None,
    use_hardlink=False,
    copy_related_files=True,
):
    """Copy or link ``originalfile`` to ``newfile``.

    If ``use_hardlink`` is True, and the file can be hard-linked, then a
    link is created, instead of copying the file.

    If a hard link is not created and ``copy`` is False, then a symbolic
    link is created.

    Parameters
    ----------
    originalfile : str
        full path to original file
    newfile : str
        full path to new file
    copy : bool
        specifies whether to copy or symlink files
        (default=False) but only for POSIX systems
    use_hardlink : bool
        specifies whether to hard-link files, when able
        (Default=False), taking precedence over copy
    copy_related_files : bool
        specifies whether to also operate on related files, as defined in
        ``related_filetype_sets``

    Returns
    -------
    newfile : str
        The full path to the new file.
    """
    newhash = None
    orighash = None
    fmlogger.debug(newfile)

    if create_new:
        while op.exists(newfile):
            base, fname, ext = split_filename(newfile)
            s = re.search(r"_c[0-9]{4,4}$", fname)
            i = 0
            if s:
                i = int(s.group()[2:]) + 1
                fname = fname[:-6] + f"_c{i:04d}"
            else:
                fname += f"_c{i:04d}"
            newfile = base + os.sep + fname + ext

    if hashmethod is None:
        hashmethod = config.get("execution", "hash_method").lower()

    # Don't try creating symlinks on CIFS
    if copy is False and on_cifs(newfile):
        copy = True

    # Existing file
    # -------------
    # Options:
    #   symlink
    #       to regular file originalfile            (keep if symlinking)
    #       to same dest as symlink originalfile    (keep if symlinking)
    #       to other file                           (unlink)
    #   regular file
    #       hard link to originalfile               (keep)
    #       copy of file (same hash)                (keep)
    #       different file (diff hash)              (unlink)
    keep = False
    if op.lexists(newfile):
        if op.islink(newfile):
            if all(
                (
                    os.readlink(newfile) == op.realpath(originalfile),
                    not use_hardlink,
                    not copy,
                )
            ):
                keep = True
        elif posixpath.samefile(newfile, originalfile):
            keep = True
        else:
            if hashmethod == "timestamp":
                hashfn = hash_timestamp
            elif hashmethod == "content":
                hashfn = hash_infile
            else:
                raise AttributeError("Unknown hash method found:", hashmethod)
            newhash = hashfn(newfile)
            fmlogger.debug(
                "File: %s already exists,%s, copy:%d", newfile, newhash, copy
            )
            orighash = hashfn(originalfile)
            keep = newhash == orighash
        if keep:
            fmlogger.debug(
                "File: %s already exists, not overwriting, copy:%d", newfile, copy
            )
        else:
            os.unlink(newfile)

    # New file
    # --------
    # use_hardlink & can_hardlink => hardlink
    # ~hardlink & ~copy & can_symlink => symlink
    # ~hardlink & ~symlink => copy
    if not keep and use_hardlink:
        try:
            fmlogger.debug("Linking File: %s->%s", newfile, originalfile)
            # Use realpath to avoid hardlinking symlinks
            os.link(op.realpath(originalfile), newfile)
        except OSError:
            use_hardlink = False  # Disable hardlink for associated files
        else:
            keep = True

    if not keep and not copy and os.name == "posix":
        try:
            fmlogger.debug("Symlinking File: %s->%s", newfile, originalfile)
            os.symlink(originalfile, newfile)
        except OSError:
            copy = True  # Disable symlink for associated files
        else:
            keep = True

    if not keep:
        try:
            fmlogger.debug("Copying File: %s->%s", newfile, originalfile)
            shutil.copyfile(originalfile, newfile)
        except shutil.Error as e:
            fmlogger.warning(str(e))

    # Associated files
    if copy_related_files:
        related_file_pairs = (
            get_related_files(f, include_this_file=False)
            for f in (originalfile, newfile)
        )
        for alt_ofile, alt_nfile in zip(*related_file_pairs):
            if op.exists(alt_ofile):
                copyfile(
                    alt_ofile,
                    alt_nfile,
                    copy,
                    hashmethod=hashmethod,
                    use_hardlink=use_hardlink,
                    copy_related_files=False,
                )

    return newfile


def get_related_files(filename, include_this_file=True):
    """Return a list of related files, as defined in ``related_filetype_sets``, for a filename.

    For example, Nifti-Pair, Analyze (SPM), and AFNI files.

    Parameters
    ----------
    filename : str
        File name to find related filetypes of.
    include_this_file : bool
        If true, output includes the input filename.

    Returns
    -------
    related_files : list of str
        List of file related to ``filename``.
    """
    related_files = []
    path, name, this_type = split_filename(filename)
    for type_set in related_filetype_sets:
        if this_type in type_set:
            for related_type in type_set:
                if include_this_file or related_type != this_type:
                    related_files.append(op.join(path, name + related_type))
    if not len(related_files):
        related_files = [filename]
    return related_files


def copyfiles(filelist, dest, copy=False, create_new=False):
    """Copy or symlink files in ``filelist`` to ``dest`` directory.

    Parameters
    ----------
    filelist : list of str
        List of files to copy.
    dest : str or list of str
        full path to destination. If it is a list of length greater
        than 1, then it assumes that these are the names of the new
        files.
    copy : Bool
        specifies whether to copy or symlink files
        (default=False) but only for posix systems

    Returns
    -------
    newfiles : list of str
        List of new copied files.
    """
    outfiles = ensure_list(dest)
    newfiles = []
    for i, f in enumerate(ensure_list(filelist)):
        if isinstance(f, list):
            newfiles.insert(i, copyfiles(f, dest, copy=copy, create_new=create_new))
        else:
            if len(outfiles) > 1:
                destfile = outfiles[i]
            else:
                destfile = fname_presuffix(f, newpath=outfiles[0])
            destfile = copyfile(f, destfile, copy, create_new=create_new)
            newfiles.insert(i, destfile)
    return newfiles


def ensure_list(filename):
    """Return a list given either a string or a list."""
    if isinstance(filename, (str, bytes)):
        return [filename]
    elif isinstance(filename, list):
        return filename
    elif is_container(filename):
        return [x for x in filename]
    else:
        return None


def simplify_list(filelist):
    """Return a list from a list of length greater than 1 or the first element if not.

    Parameters
    ----------
    filelist : list
        A list to simplify.

    Returns
    -------
    list or str
        A list of ``filelist`` is longer than 1. Otherwise the first element from the list.
    """
    if len(filelist) > 1:
        return filelist
    else:
        return filelist[0]


filename_to_list = ensure_list
list_to_filename = simplify_list


def which(cmd, env=None, pathext=None):
    """Return the path to an executable which would be run if the given cmd was called.

    If no cmd would be called, return ``None``.

    Code for Python < 3.3 is based on a code snippet from
    http://orip.org/2009/08/python-checking-if-executable-exists-in.html
    """
    if pathext is None:
        pathext = os.getenv("PATHEXT", "").split(os.pathsep)
        pathext.insert(0, "")

    path = os.getenv("PATH", os.defpath)
    if env and "PATH" in env:
        path = env.get("PATH")

    for ext in pathext:
        filename = shutil.which(cmd + ext, path=path)
        if filename:
            return filename
    return None


def relpath(path, start=None):
    """Return a relative version of a path.

    Parameters
    ----------
    path : str
        Path to reformat.
    start : None or str, optional
        The starting location for the relative path.
        If None, use the current working directory.
        Default is None.

    Returns
    -------
    str
        Relative version of the path.
    """
    try:
        return op.relpath(path, start)
    except AttributeError:
        pass

    if start is None:
        start = os.curdir
    if not path:
        raise ValueError("no path specified")
    start_list = op.abspath(start).split(op.sep)
    path_list = op.abspath(path).split(op.sep)
    if start_list[0].lower() != path_list[0].lower():
        unc_path, rest = op.splitunc(path)
        unc_start, rest = op.splitunc(start)
        if bool(unc_path) ^ bool(unc_start):
            raise ValueError(
                ("Cannot mix UNC and non-UNC paths " "(%s and %s)") % (path, start)
            )
        else:
            raise ValueError(
                f"path is on drive {path_list[0]}, start on drive {start_list[0]}"
            )
    # Work out how much of the filepath is shared by start and path.
    for i in range(min(len(start_list), len(path_list))):
        if start_list[i].lower() != path_list[i].lower():
            break
    else:
        i += 1

    rel_list = [op.pardir] * (len(start_list) - i) + path_list[i:]
    if not rel_list:
        return os.curdir
    return op.join(*rel_list)


@contextlib.contextmanager
def indirectory(path):
    """Change working directory to path."""
    cwd = os.getcwd()
    os.chdir(str(path))
    try:
        yield
    finally:
        os.chdir(cwd)


def find_and_copy_files(seek_dir, pattern, output_dir):
    """Find all files within the directory specified that match the glob-style pattern.

    Copies each file to the output directory.

    Parameters
    ----------
    seek_dir : str
        Directory to be searched.
    pattern : str
        Unix shell pattern for finding files.
    output_dir : str
        Directory to which to copy files.

    Returns
    -------
    rel_paths : list of str
        List of relative paths of copied files (may be empty).
    """
    rel_paths = []

    glob_pattern = os.path.join(seek_dir, pattern)
    for found_file in glob.glob(glob_pattern):
        # TODO: change name to BIDS name?
        filename = os.path.basename(found_file)
        rel_path = os.path.relpath(os.path.join(output_dir, filename),
                                   os.getcwd())
        shutil.copy(found_file, rel_path)
        rel_paths.append(rel_path)

    return rel_paths


def find_one_file(seek_dir, pattern):
    """Find a single file within seek_dir, using the pattern.

    Parameters
    ----------
    seek_dir : str
        Directory to be searched.
    pattern : str
        Unix shell pattern for finding files.

    Returns
    -------
    one_file : str
        Path to the found file.
    """
    one_file = None

    # Try to find a file with the pattern given in the directory given.
    glob_pattern = os.path.join(seek_dir, pattern)
    filelist = glob.glob(glob_pattern)

    # Make sure we got exactly one file.
    # numfiles = len(filelist)
    # if numfiles is 1:
    # one_file = filelist[0]
    # else:
    # TODO: Log info in errorfile.
    # print('info: Found %s files with pattern: %s' % (numfiles, glob_pattern))
    one_file = filelist[0]
    return one_file<|MERGE_RESOLUTION|>--- conflicted
+++ resolved
@@ -13,13 +13,6 @@
 import subprocess as sp
 from hashlib import md5
 
-<<<<<<< HEAD
-import nibabel as nb
-import numpy as np
-import simplejson as json
-from nipype import __version__ as version
-=======
->>>>>>> 55df2245
 from nipype import config, logging
 from nipype.utils.misc import is_container
 
