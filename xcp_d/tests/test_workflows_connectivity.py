"""Tests for connectivity matrix calculation."""
import os
import sys

import nibabel as nb
import numpy as np
import pandas as pd
from nilearn.input_data import NiftiLabelsMasker

from xcp_d.tests.utils import get_nodes
from xcp_d.utils.bids import _get_tr
from xcp_d.utils.write_save import read_ndata, write_ndata
from xcp_d.workflows.connectivity import (
    init_cifti_functional_connectivity_wf,
    init_nifti_functional_connectivity_wf,
)

np.set_printoptions(threshold=sys.maxsize)


def test_nifti_conn(fmriprep_with_freesurfer_data, tmp_path_factory):
    """Test the nifti workflow."""
    tmpdir = tmp_path_factory.mktemp("test_nifti_conn")

    bold_file = fmriprep_with_freesurfer_data["nifti_file"]
    bold_mask = fmriprep_with_freesurfer_data["brain_mask_file"]
    template_to_t1w_xform = fmriprep_with_freesurfer_data["template_to_t1w_xform"]
    boldref = fmriprep_with_freesurfer_data["boldref"]
    t1w_to_native_xform = fmriprep_with_freesurfer_data["t1w_to_native_xform"]

    # Generate fake signal
    bold_data = read_ndata(bold_file, bold_mask)
    fake_signal = np.random.randint(1, 500, size=bold_data.shape)
    fake_bold_file = os.path.join(tmpdir, "fake_signal_file.nii.gz")
    write_ndata(
        fake_signal,
        template=bold_file,
        mask=bold_mask,
        TR=_get_tr(nb.load(bold_file)),
        filename=fake_bold_file,
    )
    assert os.path.isfile(fake_bold_file)

    # Let's define the inputs and create the node
    connectivity_wf = init_nifti_functional_connectivity_wf(
        output_dir=tmpdir,
        min_coverage=0.5,
        mem_gb=4,
        name="connectivity_wf",
        omp_nthreads=2,
    )
    connectivity_wf.inputs.inputnode.template_to_t1w = template_to_t1w_xform
    connectivity_wf.inputs.inputnode.t1w_to_native = t1w_to_native_xform
    connectivity_wf.inputs.inputnode.clean_bold = fake_bold_file
    connectivity_wf.inputs.inputnode.bold_file = bold_file
    connectivity_wf.inputs.inputnode.bold_mask = bold_mask
    connectivity_wf.inputs.inputnode.ref_file = boldref
    connectivity_wf.base_dir = tmpdir
    connectivity_wf_res = connectivity_wf.run()
    nodes = get_nodes(connectivity_wf_res)

    n_nodes, n_nodes_in_atlas = 1000, 1000

    # Let's find the correct time series file
<<<<<<< HEAD
    connect_dir = os.path.join(
        connectivity_wf.base_dir,
        "connectivity_wf/nifti_connect/mapflow/_nifti_connect9",
    )

    coverage = os.path.join(connect_dir, "coverage.tsv")
    assert os.path.isfile(coverage), os.listdir(connect_dir)
    timeseries = os.path.join(connect_dir, "timeseries.tsv")
    assert os.path.isfile(timeseries), os.listdir(connect_dir)
    correlations = os.path.join(connect_dir, "correlations.tsv")
    assert os.path.isfile(correlations), os.listdir(connect_dir)
=======
    timeseries_file = nodes["connectivity_wf.nifti_connect"].get_output(
        "time_series_tsv"
    )[3]
    assert os.path.isfile(timeseries_file)

    # Let's find the correct correlation matrix file
    corr_mat_file = nodes["connectivity_wf.nifti_connect"].get_output(
        "fcon_matrix_tsv"
    )[3]
    assert os.path.isfile(corr_mat_file)
>>>>>>> 8a72e5d5

    # Read that into a df
    coverage_df = pd.read_table(coverage, index_col="Node")
    coverage_arr = coverage_df.to_numpy()
    assert coverage_arr.shape[0] == n_nodes
    correlations_arr = pd.read_table(correlations, index_col="Node").to_numpy()
    assert correlations_arr.shape == (n_nodes, n_nodes)

    # Parcels with <50% coverage should have NaNs
    assert np.array_equal(np.squeeze(coverage_arr) < 0.5, np.isnan(np.diag(correlations_arr)))

    # Now let's get the ground truth. First, we should locate the atlas
<<<<<<< HEAD
    atlas_file = os.path.join(
        connectivity_wf.base_dir,
        "connectivity_wf/warp_atlases_to_bold_space/mapflow/_warp_atlases_to_bold_space9",
        "Schaefer2018_1000Parcels_17Networks_order_FSLMNI152_2mm_trans.nii.gz",
    )
=======
    atlas_file = nodes["connectivity_wf.warp_atlases_to_bold_space"].get_output(
        "output_image"
    )[3]
>>>>>>> 8a72e5d5
    assert os.path.isfile(atlas_file)

    # Masking img
    masker = NiftiLabelsMasker(
        labels_img=atlas_file,
        labels=coverage_df.index.tolist(),
        smoothing_fwhm=None,
        standardize=False,
    )
    masker.fit(fake_bold_file)
    signals = masker.transform(fake_bold_file)

    atlas_idx = np.arange(len(coverage_df.index.tolist()), dtype=int)
    idx_not_in_atlas = np.setdiff1d(atlas_idx + 1, masker.labels_)
    idx_in_atlas = np.array(masker.labels_, dtype=int) - 1
    n_partial_nodes = np.where(coverage_df["coverage"] >= 0.5)[0].size

    # Drop missing parcels
    correlations_arr = correlations_arr[idx_in_atlas, :]
    correlations_arr = correlations_arr[:, idx_in_atlas]
    assert correlations_arr.shape == (n_nodes_in_atlas, n_nodes_in_atlas)

    # The masker.labels_ attribute only contains the labels that were found
    assert idx_not_in_atlas.size == 0
    assert idx_in_atlas.size == n_nodes_in_atlas

    # The "ground truth" matrix
    calculated_correlations = np.corrcoef(signals.T)
    assert calculated_correlations.shape == (n_nodes_in_atlas, n_nodes_in_atlas)

    # If we replace the bad parcels' results in the "ground truth" matrix with NaNs,
    # the resulting matrix should match the workflow-generated one.
    bad_parcel_idx = np.where(np.isnan(np.diag(correlations_arr)))[0]
    assert bad_parcel_idx.size == n_nodes_in_atlas - n_partial_nodes
    calculated_correlations[bad_parcel_idx, :] = np.nan
    calculated_correlations[:, bad_parcel_idx] = np.nan

    # ds001419 data doesn't have complete coverage, so we must allow NaNs here.
    assert np.allclose(correlations_arr, calculated_correlations, atol=0.01, equal_nan=True)


def test_cifti_conn(fmriprep_with_freesurfer_data, tmp_path_factory):
    """Test the cifti workflow - only correlation, not parcellation."""
    tmpdir = tmp_path_factory.mktemp("test_cifti_conn")

    bold_file = fmriprep_with_freesurfer_data["cifti_file"]
    TR = _get_tr(nb.load(bold_file))

    # Generate fake signal
    bold_data = read_ndata(bold_file)
    fake_signal = np.random.randint(1, 500, size=bold_data.shape).astype(np.float32)
    # Make half the vertices all zeros
    fake_signal[:5000, :] = 0
    fake_bold_file = os.path.join(tmpdir, "fake_signal_file.dtseries.nii")
    write_ndata(
        fake_signal,
        template=bold_file,
        TR=TR,
        filename=fake_bold_file,
    )
    assert os.path.isfile(fake_bold_file)

    # Create the node and a tmpdir to write its results out to
    connectivity_wf = init_cifti_functional_connectivity_wf(
        output_dir=tmpdir,
        min_coverage=0.5,
        mem_gb=4,
        omp_nthreads=2,
        name="connectivity_wf",
    )
    connectivity_wf.inputs.inputnode.clean_bold = fake_bold_file
    connectivity_wf.inputs.inputnode.bold_file = bold_file
    connectivity_wf.base_dir = tmpdir
    connectivity_wf_res = connectivity_wf.run()
    nodes = get_nodes(connectivity_wf_res)

    # Let's find the correct parcellated file
<<<<<<< HEAD
    connect_dir = os.path.join(
        connectivity_wf.base_dir,
        "connectivity_wf/cifti_connect/mapflow/_cifti_connect9",
    )
=======
    parc_file = nodes["connectivity_wf.parcellate_data"].get_output("out_file")[3]
    assert os.path.isfile(parc_file)
>>>>>>> 8a72e5d5

    # Let's find the cifti files
    pscalar = os.path.join(connect_dir, "coverage.pscalar.nii")
    assert os.path.isfile(pscalar), os.listdir(connect_dir)

    ptseries = os.path.join(connect_dir, "timeseries.ptseries.nii")
    assert os.path.isfile(ptseries), os.listdir(connect_dir)

<<<<<<< HEAD
    pconn = os.path.join(connect_dir, "correlations.pconn.nii")
    assert os.path.isfile(pconn), os.listdir(connect_dir)

    # Let's find the tsv files
    coverage = os.path.join(connect_dir, "coverage.tsv")
    assert os.path.isfile(coverage), os.listdir(connect_dir)

    timeseries = os.path.join(connect_dir, "timeseries.tsv")
    assert os.path.isfile(timeseries), os.listdir(connect_dir)

    correlations = os.path.join(connect_dir, "correlations.tsv")
    assert os.path.isfile(correlations), os.listdir(connect_dir)
=======
    # Let's find the correct correlation matrix file
    pconn_file = nodes["connectivity_wf.correlate_data"].get_output("out_file")[3]
    assert os.path.isfile(pconn_file)
>>>>>>> 8a72e5d5

    # Let's read in the ciftis' data
    pscalar_arr = nb.load(pscalar).get_fdata().T
    assert pscalar_arr.shape == (1000, 1)
    ptseries_arr = nb.load(ptseries).get_fdata()
    assert ptseries_arr.shape == (60, 1000)
    pconn_arr = nb.load(pconn).get_fdata()
    assert pconn_arr.shape == (1000, 1000)

    # Read in the tsvs' data
    coverage_arr = pd.read_table(coverage, index_col="Node").to_numpy()
    timeseries_arr = pd.read_table(timeseries).to_numpy()
    correlations_arr = pd.read_table(correlations, index_col="Node").to_numpy()

    assert coverage_arr.shape == pscalar_arr.shape
    assert timeseries_arr.shape == ptseries_arr.shape
    assert correlations_arr.shape == pconn_arr.shape

    assert np.allclose(coverage_arr, pscalar_arr)
    assert np.allclose(timeseries_arr, ptseries_arr, equal_nan=True)
    assert np.allclose(correlations_arr, pconn_arr, equal_nan=True)

    # Calculate correlations from timeseries data
    calculated_correlations = np.corrcoef(ptseries_arr.T)
    assert calculated_correlations.shape == (1000, 1000)
    bad_parcels_idx = np.where(np.isnan(np.diag(calculated_correlations)))[0]
    good_parcels_idx = np.where(~np.isnan(np.diag(calculated_correlations)))[0]

    # Parcels with <50% coverage should have NaNs
    first_good_parcel_corrs = pconn_arr[good_parcels_idx[0], :]

    # The number of NaNs for a good parcel's correlations should match the number of bad parcels.
    assert np.sum(np.isnan(first_good_parcel_corrs)) == bad_parcels_idx.size

    # ds001419 data doesn't have complete coverage, so we must allow NaNs here.
    if not np.array_equal(np.isnan(pconn_arr), np.isnan(calculated_correlations)):
        mismatch_idx = np.vstack(
            np.where(np.isnan(pconn_arr) != np.isnan(calculated_correlations))
        ).T
        raise ValueError(f"{mismatch_idx}\n\n{np.where(np.isnan(pconn_arr))}")

    if not np.allclose(pconn_arr, calculated_correlations, atol=0.01, equal_nan=True):
        diff = pconn_arr - calculated_correlations
        raise ValueError(np.nanmax(np.abs(diff)))<|MERGE_RESOLUTION|>--- conflicted
+++ resolved
@@ -41,7 +41,7 @@
     )
     assert os.path.isfile(fake_bold_file)
 
-    # Let's define the inputs and create the node
+    # Let's define the inputs and create the workflow
     connectivity_wf = init_nifti_functional_connectivity_wf(
         output_dir=tmpdir,
         min_coverage=0.5,
@@ -59,58 +59,29 @@
     connectivity_wf_res = connectivity_wf.run()
     nodes = get_nodes(connectivity_wf_res)
 
-    n_nodes, n_nodes_in_atlas = 1000, 1000
-
-    # Let's find the correct time series file
-<<<<<<< HEAD
-    connect_dir = os.path.join(
-        connectivity_wf.base_dir,
-        "connectivity_wf/nifti_connect/mapflow/_nifti_connect9",
-    )
-
-    coverage = os.path.join(connect_dir, "coverage.tsv")
-    assert os.path.isfile(coverage), os.listdir(connect_dir)
-    timeseries = os.path.join(connect_dir, "timeseries.tsv")
-    assert os.path.isfile(timeseries), os.listdir(connect_dir)
-    correlations = os.path.join(connect_dir, "correlations.tsv")
-    assert os.path.isfile(correlations), os.listdir(connect_dir)
-=======
-    timeseries_file = nodes["connectivity_wf.nifti_connect"].get_output(
-        "time_series_tsv"
-    )[3]
-    assert os.path.isfile(timeseries_file)
-
-    # Let's find the correct correlation matrix file
-    corr_mat_file = nodes["connectivity_wf.nifti_connect"].get_output(
-        "fcon_matrix_tsv"
-    )[3]
-    assert os.path.isfile(corr_mat_file)
->>>>>>> 8a72e5d5
+    n_parcels, n_parcels_in_atlas = 1000, 1000
+
+    # Let's find the correct workflow outputs
+    atlas_file = nodes["connectivity_wf.warp_atlases_to_bold_space"].get_output("output_image")[9]
+    assert os.path.isfile(atlas_file)
+    coverage = nodes["connectivity_wf.nifti_connect"].get_output("coverage")[9]
+    assert os.path.isfile(coverage)
+    timeseries = nodes["connectivity_wf.nifti_connect"].get_output("timeseries")[9]
+    assert os.path.isfile(timeseries)
+    correlations = nodes["connectivity_wf.nifti_connect"].get_output("correlations")[9]
+    assert os.path.isfile(correlations)
 
     # Read that into a df
     coverage_df = pd.read_table(coverage, index_col="Node")
     coverage_arr = coverage_df.to_numpy()
-    assert coverage_arr.shape[0] == n_nodes
+    assert coverage_arr.shape[0] == n_parcels
     correlations_arr = pd.read_table(correlations, index_col="Node").to_numpy()
-    assert correlations_arr.shape == (n_nodes, n_nodes)
+    assert correlations_arr.shape == (n_parcels, n_parcels)
 
     # Parcels with <50% coverage should have NaNs
     assert np.array_equal(np.squeeze(coverage_arr) < 0.5, np.isnan(np.diag(correlations_arr)))
 
-    # Now let's get the ground truth. First, we should locate the atlas
-<<<<<<< HEAD
-    atlas_file = os.path.join(
-        connectivity_wf.base_dir,
-        "connectivity_wf/warp_atlases_to_bold_space/mapflow/_warp_atlases_to_bold_space9",
-        "Schaefer2018_1000Parcels_17Networks_order_FSLMNI152_2mm_trans.nii.gz",
-    )
-=======
-    atlas_file = nodes["connectivity_wf.warp_atlases_to_bold_space"].get_output(
-        "output_image"
-    )[3]
->>>>>>> 8a72e5d5
-    assert os.path.isfile(atlas_file)
-
+    # Now to get ground truth correlations
     # Masking img
     masker = NiftiLabelsMasker(
         labels_img=atlas_file,
@@ -124,25 +95,25 @@
     atlas_idx = np.arange(len(coverage_df.index.tolist()), dtype=int)
     idx_not_in_atlas = np.setdiff1d(atlas_idx + 1, masker.labels_)
     idx_in_atlas = np.array(masker.labels_, dtype=int) - 1
-    n_partial_nodes = np.where(coverage_df["coverage"] >= 0.5)[0].size
+    n_partial_parcels = np.where(coverage_df["coverage"] >= 0.5)[0].size
 
     # Drop missing parcels
     correlations_arr = correlations_arr[idx_in_atlas, :]
     correlations_arr = correlations_arr[:, idx_in_atlas]
-    assert correlations_arr.shape == (n_nodes_in_atlas, n_nodes_in_atlas)
+    assert correlations_arr.shape == (n_parcels_in_atlas, n_parcels_in_atlas)
 
     # The masker.labels_ attribute only contains the labels that were found
     assert idx_not_in_atlas.size == 0
-    assert idx_in_atlas.size == n_nodes_in_atlas
+    assert idx_in_atlas.size == n_parcels_in_atlas
 
     # The "ground truth" matrix
     calculated_correlations = np.corrcoef(signals.T)
-    assert calculated_correlations.shape == (n_nodes_in_atlas, n_nodes_in_atlas)
+    assert calculated_correlations.shape == (n_parcels_in_atlas, n_parcels_in_atlas)
 
     # If we replace the bad parcels' results in the "ground truth" matrix with NaNs,
     # the resulting matrix should match the workflow-generated one.
     bad_parcel_idx = np.where(np.isnan(np.diag(correlations_arr)))[0]
-    assert bad_parcel_idx.size == n_nodes_in_atlas - n_partial_nodes
+    assert bad_parcel_idx.size == n_parcels_in_atlas - n_partial_parcels
     calculated_correlations[bad_parcel_idx, :] = np.nan
     calculated_correlations[:, bad_parcel_idx] = np.nan
 
@@ -185,42 +156,21 @@
     connectivity_wf_res = connectivity_wf.run()
     nodes = get_nodes(connectivity_wf_res)
 
-    # Let's find the correct parcellated file
-<<<<<<< HEAD
-    connect_dir = os.path.join(
-        connectivity_wf.base_dir,
-        "connectivity_wf/cifti_connect/mapflow/_cifti_connect9",
-    )
-=======
-    parc_file = nodes["connectivity_wf.parcellate_data"].get_output("out_file")[3]
-    assert os.path.isfile(parc_file)
->>>>>>> 8a72e5d5
-
     # Let's find the cifti files
-    pscalar = os.path.join(connect_dir, "coverage.pscalar.nii")
-    assert os.path.isfile(pscalar), os.listdir(connect_dir)
-
-    ptseries = os.path.join(connect_dir, "timeseries.ptseries.nii")
-    assert os.path.isfile(ptseries), os.listdir(connect_dir)
-
-<<<<<<< HEAD
-    pconn = os.path.join(connect_dir, "correlations.pconn.nii")
-    assert os.path.isfile(pconn), os.listdir(connect_dir)
+    pscalar = nodes["connectivity_wf.cifti_connect"].get_output("coverage_pscalar")[9]
+    assert os.path.isfile(pscalar)
+    ptseries = nodes["connectivity_wf.cifti_connect"].get_output("ptseries")[9]
+    assert os.path.isfile(ptseries)
+    pconn = nodes["connectivity_wf.cifti_connect"].get_output("pconn")[9]
+    assert os.path.isfile(pconn)
 
     # Let's find the tsv files
-    coverage = os.path.join(connect_dir, "coverage.tsv")
-    assert os.path.isfile(coverage), os.listdir(connect_dir)
-
-    timeseries = os.path.join(connect_dir, "timeseries.tsv")
-    assert os.path.isfile(timeseries), os.listdir(connect_dir)
-
-    correlations = os.path.join(connect_dir, "correlations.tsv")
-    assert os.path.isfile(correlations), os.listdir(connect_dir)
-=======
-    # Let's find the correct correlation matrix file
-    pconn_file = nodes["connectivity_wf.correlate_data"].get_output("out_file")[3]
-    assert os.path.isfile(pconn_file)
->>>>>>> 8a72e5d5
+    coverage = nodes["connectivity_wf.cifti_connect"].get_output("coverage")[9]
+    assert os.path.isfile(coverage)
+    timeseries = nodes["connectivity_wf.cifti_connect"].get_output("timeseries")[9]
+    assert os.path.isfile(timeseries)
+    correlations = nodes["connectivity_wf.cifti_connect"].get_output("correlations")[9]
+    assert os.path.isfile(correlations)
 
     # Let's read in the ciftis' data
     pscalar_arr = nb.load(pscalar).get_fdata().T
