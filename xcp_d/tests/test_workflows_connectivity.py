--- conflicted
+++ resolved
@@ -136,8 +136,11 @@
 
         warped_atlases.append(warp_atlases_to_bold_space_results.outputs.output_image)
 
+    atlas_file = warped_atlases[0]
+    atlas_labels_file = atlas_labels_files[0]
+    n_parcels, n_parcels_in_atlas = 333, 333
+
     # Let's define the inputs and create the workflow
-<<<<<<< HEAD
     with mock_config():
         config.execution.xcp_d_dir = tmpdir
         config.workflow.bandpass_filter = False
@@ -159,10 +162,7 @@
 
         nodes = get_nodes(connectivity_wf_res)
 
-        n_parcels, n_parcels_in_atlas = 1056, 1056
-
         # Let's find the correct workflow outputs
-        atlas_file = warped_atlases[0]
         assert os.path.isfile(atlas_file)
         coverage = nodes["connectivity_wf.parcellate_data"].get_output("coverage")[0]
         assert os.path.isfile(coverage)
@@ -173,12 +173,17 @@
         ]
         assert os.path.isfile(correlations)
 
-        # Read that into a df
-        coverage_df = pd.read_table(coverage, index_col="Node")
-        coverage_arr = coverage_df.to_numpy()
-        assert coverage_arr.shape[0] == n_parcels
-        correlations_arr = pd.read_table(correlations, index_col="Node").to_numpy()
-        assert correlations_arr.shape == (n_parcels, n_parcels)
+        # Now to get ground truth correlations
+        labels_df = pd.read_table(atlas_labels_file, index_col="index")
+        atlas_img, _ = _sanitize_nifti_atlas(atlas_file, labels_df)
+        masker = NiftiLabelsMasker(
+            labels_img=atlas_img,
+            labels=["background"] + coverage_df.index.tolist(),
+            smoothing_fwhm=None,
+            standardize=False,
+        )
+        masker.fit(fake_bold_file)
+        signals = masker.transform(fake_bold_file)
 
         # Parcels with <50% coverage should have NaNs
         assert np.array_equal(np.squeeze(coverage_arr) < 0.5, np.isnan(np.diag(correlations_arr)))
@@ -193,61 +198,6 @@
         )
         masker.fit(fake_bold_file)
         signals = masker.transform(fake_bold_file)
-=======
-    connectivity_wf = init_functional_connectivity_nifti_wf(
-        output_dir=tmpdir,
-        min_coverage=0.5,
-        alff_available=False,
-        mem_gb=4,
-        name="connectivity_wf",
-    )
-    connectivity_wf.inputs.inputnode.denoised_bold = fake_bold_file
-    connectivity_wf.inputs.inputnode.temporal_mask = temporal_mask
-    connectivity_wf.inputs.inputnode.name_source = bold_file
-    connectivity_wf.inputs.inputnode.bold_mask = bold_mask
-    connectivity_wf.inputs.inputnode.reho = fake_bold_file
-    connectivity_wf.inputs.inputnode.atlases = atlas_names
-    connectivity_wf.inputs.inputnode.atlas_files = warped_atlases
-    connectivity_wf.inputs.inputnode.atlas_labels_files = atlas_labels_files
-    connectivity_wf.base_dir = tmpdir
-    connectivity_wf_res = connectivity_wf.run()
-    nodes = get_nodes(connectivity_wf_res)
-
-    atlas_file = warped_atlases[0]
-    atlas_labels_file = atlas_labels_files[0]
-    n_parcels, n_parcels_in_atlas = 333, 333
-
-    # Let's find the correct workflow outputs
-    assert os.path.isfile(atlas_file)
-    coverage = nodes["connectivity_wf.parcellate_data"].get_output("coverage")[0]
-    assert os.path.isfile(coverage)
-    timeseries = nodes["connectivity_wf.parcellate_data"].get_output("timeseries")[0]
-    assert os.path.isfile(timeseries)
-    correlations = nodes["connectivity_wf.functional_connectivity"].get_output("correlations")[0]
-    assert os.path.isfile(correlations)
-
-    # Read that into a df
-    coverage_df = pd.read_table(coverage, index_col="Node")
-    coverage_arr = coverage_df.to_numpy()
-    assert coverage_arr.shape[0] == n_parcels
-    correlations_arr = pd.read_table(correlations, index_col="Node").to_numpy()
-    assert correlations_arr.shape == (n_parcels, n_parcels)
-
-    # Parcels with <50% coverage should have NaNs
-    assert np.array_equal(np.squeeze(coverage_arr) < 0.5, np.isnan(np.diag(correlations_arr)))
-
-    # Now to get ground truth correlations
-    labels_df = pd.read_table(atlas_labels_file, index_col="index")
-    atlas_img, _ = _sanitize_nifti_atlas(atlas_file, labels_df)
-    masker = NiftiLabelsMasker(
-        labels_img=atlas_img,
-        labels=["background"] + coverage_df.index.tolist(),
-        smoothing_fwhm=None,
-        standardize=False,
-    )
-    masker.fit(fake_bold_file)
-    signals = masker.transform(fake_bold_file)
->>>>>>> 173606d3
 
         atlas_idx = np.arange(len(coverage_df.index.tolist()), dtype=int)
         idx_not_in_atlas = np.setdiff1d(atlas_idx + 1, masker.labels_)
