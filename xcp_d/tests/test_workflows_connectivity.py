--- conflicted
+++ resolved
@@ -59,24 +59,6 @@
     connectivity_wf_res = connectivity_wf.run()
     nodes = get_nodes(connectivity_wf_res)
 
-<<<<<<< HEAD
-    # Let's find the correct time series file
-    timeseries_file = nodes["connectivity_wf.nifti_connect"].get_output("time_series_tsv")[3]
-    assert os.path.isfile(timeseries_file)
-
-    # Let's find the correct correlation matrix file
-    corr_mat_file = nodes["connectivity_wf.nifti_connect"].get_output("fcon_matrix_tsv")[3]
-    assert os.path.isfile(corr_mat_file)
-
-    # Read that into a df
-    df = pd.read_table(corr_mat_file, header=None)
-    xcp_array = df.to_numpy()
-    assert xcp_array.shape == (400, 400)
-
-    # Now let's get the ground truth. First, we should locate the atlas
-    atlas_file = nodes["connectivity_wf.warp_atlases_to_bold_space"].get_output("output_image")[3]
-    assert os.path.isfile(atlas_file)
-=======
     n_parcels, n_parcels_in_atlas = 1000, 1000
 
     # Let's find the correct workflow outputs
@@ -98,7 +80,6 @@
 
     # Parcels with <50% coverage should have NaNs
     assert np.array_equal(np.squeeze(coverage_arr) < 0.5, np.isnan(np.diag(correlations_arr)))
->>>>>>> cc550266
 
     # Now to get ground truth correlations
     # Masking img
