--- conflicted
+++ resolved
@@ -41,12 +41,8 @@
     assert os.path.isfile(fake_bold_file)
 
     # Let's define the inputs and create the node
-<<<<<<< HEAD
     connectivity_wf = init_nifti_functional_connectivity_wf(
-=======
-    fcon_ts_wf = init_nifti_functional_connectivity_wf(
-        output_dir=tempdir,
->>>>>>> 93b56104
+        output_dir=tmpdir,
         mem_gb=4,
         name="connectivity_wf",
         omp_nthreads=2,
@@ -124,7 +120,6 @@
 
     # Generate fake signal
     bold_data = read_ndata(boldfile)
-<<<<<<< HEAD
     fake_signal = np.random.randint(1, 500, size=bold_data.shape).astype(np.float32)
     # Make half the vertices all zeros
     fake_signal[:5000, :] = 0
@@ -148,30 +143,6 @@
     connectivity_wf.base_dir = tmpdir
     connectivity_wf.run()
 
-=======
-    # get the shape so we can generate a matrix of random numbers with the same shape
-    shape = bold_data.shape
-    fake_signal = np.random.randint(bold_data.min(), bold_data.max(), size=shape)
-    # Let's write that out
-    tmpdir = tmp_path_factory.mktemp("fcon_cifti_test")
-    filename = os.path.join(tmpdir, "fake_signal_file.dtseries.nii")
-    write_ndata(fake_signal, template=boldfile, TR=_get_tr(nb.load(boldfile)), filename=filename)
-    assert os.path.isfile(filename)
-    fake_bold_file = filename
-    # Create the node and a tempdir to write its results out to
-    tmpdir = tmp_path_factory.mktemp("fcon_cifti_test_2")
-    cifti_conts_wf = init_cifti_functional_connectivity_wf(
-        output_dir=tmpdir,
-        mem_gb=4,
-        name="cifti_ts_con_wf",
-        omp_nthreads=2,
-    )
-    cifti_conts_wf.base_dir = tmpdir
-    # Run the node
-    cifti_conts_wf.inputs.inputnode.clean_bold = fake_bold_file
-    cifti_conts_wf.inputs.inputnode.bold_file = boldfile
-    cifti_conts_wf.run()
->>>>>>> 93b56104
     # Let's find the correct parcellated file
     parc_dir = os.path.join(
         connectivity_wf.base_dir,
