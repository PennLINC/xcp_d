"""Command-line interface tests."""

import os
import sys
from glob import glob
from unittest.mock import patch

import numpy as np
import pandas as pd
import pytest
from nipype import logging

from xcp_d.cli import combineqc, run
from xcp_d.cli.parser import parse_args
from xcp_d.cli.workflow import build_boilerplate, build_workflow
from xcp_d.reports.core import generate_reports
from xcp_d.tests.utils import (
    check_affines,
    check_generated_files,
    download_test_data,
    get_test_data_path,
    list_files,
)
from xcp_d.utils.bids import write_atlas_dataset_description, write_dataset_description

LOGGER = logging.getLogger("nipype.utils")


@pytest.mark.ds001419_nifti
def test_ds001419_nifti(data_dir, output_dir, working_dir):
    """Run xcp_d on ds001419 fMRIPrep derivatives, with nifti options."""
    test_name = "test_ds001419_nifti"

    dataset_dir = download_test_data("ds001419", data_dir)
    out_dir = os.path.join(output_dir, test_name)
    work_dir = os.path.join(working_dir, test_name)

    test_data_dir = get_test_data_path()
    filter_file = os.path.join(test_data_dir, "ds001419_nifti_filter.json")

    parameters = [
        dataset_dir,
        out_dir,
        "participant",
        "--mode=linc",
        f"-w={work_dir}",
        f"--bids-filter-file={filter_file}",
        "--nuisance-regressors=aroma_gsr",
        "--dummy-scans=4",
        "--fd-thresh=0.2",
        "--head_radius=40",
        "--motion-filter-type=lp",
        "--band-stop-min=6",
        "--skip-parcellation",
        "--min-time=100",
        "--combine-runs",
    ]
    _run_and_generate(
        test_name=test_name,
        parameters=parameters,
        input_type="nifti",
    )


@pytest.mark.ds001419_cifti
def test_ds001419_cifti(data_dir, output_dir, working_dir):
    """Run xcp_d on ds001419 fMRIPrep derivatives, with cifti options."""
    test_name = "test_ds001419_cifti"

    dataset_dir = download_test_data("ds001419", data_dir)
    out_dir = os.path.join(output_dir, test_name)
    work_dir = os.path.join(working_dir, test_name)

    test_data_dir = get_test_data_path()
    filter_file = os.path.join(test_data_dir, "ds001419_cifti_filter.json")
    fs_license_file = os.environ["FS_LICENSE"]

    parameters = [
        dataset_dir,
        out_dir,
        "participant",
        "--mode=abcd",
        f"-w={work_dir}",
        "--nthreads=2",
        "--omp-nthreads=2",
        f"--bids-filter-file={filter_file}",
        "--nuisance-regressors=acompcor_gsr",
        "--warp_surfaces_native2std=n",
        "--head_radius=40",
        "--motion-filter-type=notch",
        "--band-stop-min=12",
        "--band-stop-max=18",
        "--dummy-scans=auto",
        "--upper-bpf=0.0",
        "--min-time=100",
        "--create-matrices",
        "all",
        "80",
        "200",
        "--atlases",
        "4S156Parcels",
        "4S256Parcels",
        "4S356Parcels",
        "4S456Parcels",
        f"--fs-license-file={fs_license_file}",
        "--linc-qc",
    ]
    _run_and_generate(
        test_name=test_name,
        parameters=parameters,
        input_type="cifti",
    )


@pytest.mark.ukbiobank
def test_ukbiobank(data_dir, output_dir, working_dir):
    """Run xcp_d on UK Biobank derivatives."""
    test_name = "test_ukbiobank"

    dataset_dir = download_test_data("ukbiobank", data_dir)
    out_dir = os.path.join(output_dir, test_name)
    work_dir = os.path.join(working_dir, test_name)

    parameters = [
        dataset_dir,
        out_dir,
        "participant",
        "--mode=linc",
        "--file-format=nifti",
        "--warp-surfaces-native2std=n",
        "--combine-runs=n",
        f"-w={work_dir}",
        "--nthreads=2",
        "--omp-nthreads=2",
        "--input-type=ukb",
        "--nuisance-regressors=gsr_only",
        "--dummy-scans=4",
        "--fd-thresh=0.2",
        "--head_radius=40",
        "--motion-filter-type=lp",
        "--band-stop-min=6",
        "--min-coverage=0.1",
        "--random-seed=8675309",
        "--min-time=100",
    ]
    _run_and_generate(
        test_name=test_name,
        parameters=parameters,
        input_type="ukb",
    )


@pytest.mark.pnc_cifti
def test_pnc_cifti(data_dir, output_dir, working_dir):
    """Run xcp_d on pnc fMRIPrep derivatives, with cifti options."""
    test_name = "test_pnc_cifti"

    dataset_dir = download_test_data("pnc", data_dir)
    out_dir = os.path.join(output_dir, test_name)
    work_dir = os.path.join(working_dir, test_name)

    test_data_dir = get_test_data_path()
    filter_file = os.path.join(test_data_dir, "pnc_cifti_filter.json")

    # Make the last few volumes outliers to check https://github.com/PennLINC/xcp_d/issues/949
    motion_file = os.path.join(
        dataset_dir,
        "sub-1648798153/ses-PNC1/func/"
        "sub-1648798153_ses-PNC1_task-rest_acq-singleband_desc-confounds_timeseries.tsv",
    )
    motion_df = pd.read_table(motion_file)
    motion_df.loc[56:, "trans_x"] = np.arange(1, 5) * 20
    motion_df.to_csv(motion_file, sep="\t", index=False)
    LOGGER.warning(f"Overwrote confounds file at {motion_file}.")

    parameters = [
        dataset_dir,
        out_dir,
        "participant",
        "--mode=abcd",
        f"-w={work_dir}",
        "--nthreads=2",
        "--omp-nthreads=2",
        f"--bids-filter-file={filter_file}",
        "--min-time=60",
        "--nuisance-regressors=acompcor_gsr",
        "--head-radius=40",
        "--motion-filter-type=notch",
        "--band-stop-min=12",
        "--band-stop-max=18",
        "--dummy-scans=auto",
        "--upper-bpf=0.0",
        "--atlases",
        "Tian",
        "HCP",
        "MyersLabonte50",
        "--aggregate-session-reports=1",
        "--create-matrices",
        "300",
        "480",
        "all",
    ]
    _run_and_generate(
        test_name=test_name,
        parameters=parameters,
        input_type="cifti",
    )


@pytest.mark.pnc_cifti_t2wonly
def test_pnc_cifti_t2wonly(data_dir, output_dir, working_dir):
    """Run xcp_d on pnc fMRIPrep derivatives, with cifti options and a simulated T2w image."""
    test_name = "test_pnc_cifti_t2wonly"

    dataset_dir = download_test_data("pnc", data_dir)
    out_dir = os.path.join(output_dir, test_name)
    work_dir = os.path.join(working_dir, test_name)

    # Rename all T1w-related files in anat folder to T2w.
    # T1w-related files in func folder should not impact XCP-D.
    anat_dir = os.path.join(dataset_dir, "sub-1648798153/ses-PNC1/anat")
    files_to_copy = sorted(glob(os.path.join(anat_dir, "*T1w*")))
    for file_to_copy in files_to_copy:
        t2w_file = file_to_copy.replace("T1w", "T2w")
        if not os.path.isfile(t2w_file):
            os.rename(os.path.join(anat_dir, file_to_copy), t2w_file)

    tree = list_files(dataset_dir)
    LOGGER.info(f"Tree after adding T2w:\n{tree}")

    test_data_dir = get_test_data_path()
    filter_file = os.path.join(test_data_dir, "pnc_cifti_t2wonly_filter.json")

    parameters = [
        dataset_dir,
        out_dir,
        "participant",
        "--mode=abcd",
        f"-w={work_dir}",
        "--nthreads=2",
        "--omp-nthreads=2",
        f"--bids-filter-file={filter_file}",
        "--nuisance-regressors=none",
        "--head_radius=40",
        "--motion-filter-type=notch",
        "--band-stop-min=12",
        "--band-stop-max=18",
        "--dummy-scans=auto",
        "--lower-bpf=0.0",
<<<<<<< HEAD
        "--atlases",
        "4S156Parcels",
        "MIDB",
=======
        "--skip-parcellation",
>>>>>>> 5fb08774
        "--min-time=100",
        "--despike=n",
        "--disable-bandpass-filter",
        "--create-matrices=all",
    ]
    _run_and_generate(
        test_name=test_name,
        parameters=parameters,
        input_type="cifti",
        test_main=False,
    )


@pytest.mark.fmriprep_without_freesurfer
def test_fmriprep_without_freesurfer(data_dir, output_dir, working_dir):
    """Run xcp_d on fMRIPrep derivatives without FreeSurfer, with nifti options.

    Notes
    -----
    This test also mocks up custom confounds.

    This test uses a bash call to run XCP-D.
    This won't count toward coverage, but will help test the command-line interface.
    """
    test_name = "test_fmriprep_without_freesurfer"

    dataset_dir = download_test_data("fmriprepwithoutfreesurfer", data_dir)
    temp_dir = os.path.join(output_dir, test_name)
    out_dir = os.path.join(temp_dir, "xcp_d")
    work_dir = os.path.join(working_dir, test_name)
    custom_confounds_dir = os.path.join(temp_dir, "custom_confounds")
    os.makedirs(custom_confounds_dir, exist_ok=True)

    # Create custom confounds folder
    for run_number in [1, 2]:
        out_file = f"sub-01_task-mixedgamblestask_run-{run_number}_desc-confounds_timeseries.tsv"
        out_file = os.path.join(custom_confounds_dir, out_file)
        confounds_df = pd.DataFrame(
            columns=["a", "b"],
            data=np.random.random((16, 2)),
        )
        confounds_df.to_csv(out_file, sep="\t", index=False)
        LOGGER.warning(f"Created custom confounds file at {out_file}.")

    parameters = [
        dataset_dir,
        out_dir,
        "participant",
        "--mode=linc",
        f"-w={work_dir}",
        "--nthreads=2",
        "--omp-nthreads=2",
        "--head_radius=40",
        "-f=100",
        "--nuisance-regressors=27P",
        "--despike=n",
        "--disable-bandpass-filter",
        "--min-time=20",
        "--dummy-scans=1",
        f"--custom_confounds={custom_confounds_dir}",
        "--abcc-qc",
    ]

    _run_and_generate(
        test_name=test_name,
        parameters=parameters,
        input_type="nifti",
    )

    # Run combine-qc too
    combineqc.main([out_dir, "summary"])

    dm_file = os.path.join(
        out_dir,
        "sub-01/func/sub-01_task-mixedgamblestask_run-1_desc-preproc_design.tsv",
    )
    dm_df = pd.read_table(dm_file)
    assert all(c in dm_df.columns for c in confounds_df.columns)


@pytest.mark.fmriprep_without_freesurfer_with_main
def test_fmriprep_without_freesurfer_with_main(data_dir, output_dir, working_dir):
    """Run xcp_d on fMRIPrep derivatives without FreeSurfer, with nifti options.

    Notes
    -----
    This test also mocks up custom confounds.

    This test uses a bash call to run XCP-D.
    This won't count toward coverage, but will help test the command-line interface.
    """
    test_name = "test_fmriprep_without_freesurfer"

    dataset_dir = download_test_data("fmriprepwithoutfreesurfer", data_dir)
    temp_dir = os.path.join(output_dir, f"{test_name}_with_main")
    out_dir = os.path.join(temp_dir, "xcp_d")
    work_dir = os.path.join(working_dir, f"{test_name}_with_main")
    custom_confounds_dir = os.path.join(temp_dir, "custom_confounds")
    os.makedirs(custom_confounds_dir, exist_ok=True)

    # Create custom confounds folder
    for run_number in [1, 2]:
        out_file = f"sub-01_task-mixedgamblestask_run-{run_number}_desc-confounds_timeseries.tsv"
        out_file = os.path.join(custom_confounds_dir, out_file)
        confounds_df = pd.DataFrame(
            columns=["a", "b"],
            data=np.random.random((16, 2)),
        )
        confounds_df.to_csv(out_file, sep="\t", index=False)
        LOGGER.warning(f"Created custom confounds file at {out_file}.")

    parameters = [
        dataset_dir,
        out_dir,
        "participant",
        "--mode=linc",
        f"-w={work_dir}",
        "--nthreads=2",
        "--omp-nthreads=2",
        "--head_radius=40",
        "-f=100",
        "--nuisance-regressors=27P",
        "--despike=n",
        "--disable-bandpass-filter",
        "--min-time=20",
        "--dummy-scans=1",
        f"--custom_confounds={custom_confounds_dir}",
        "--abcc-qc",
    ]

    _run_and_generate(
        test_name=test_name,
        parameters=parameters,
        input_type="nifti",
        test_main=True,
    )

    # Run combine-qc too
    combineqc.main([out_dir, "summary"])

    dm_file = os.path.join(
        out_dir,
        "sub-01/func/sub-01_task-mixedgamblestask_run-1_desc-preproc_design.tsv",
    )
    dm_df = pd.read_table(dm_file)
    assert all(c in dm_df.columns for c in confounds_df.columns)


@pytest.mark.nibabies
def test_nibabies(data_dir, output_dir, working_dir):
    """Run xcp_d on Nibabies derivatives, with nifti options."""
    test_name = "test_nibabies"
    input_type = "nibabies"

    dataset_dir = download_test_data("nibabies", data_dir)
    dataset_dir = os.path.join(dataset_dir, "derivatives", "nibabies")
    out_dir = os.path.join(output_dir, test_name)
    work_dir = os.path.join(working_dir, test_name)

    parameters = [
        dataset_dir,
        out_dir,
        "participant",
        "--mode=hbcd",
        "--file-format=nifti",
        "--warp-surfaces-native2std=n",
        f"-w={work_dir}",
        f"--input-type={input_type}",
        "--nuisance-regressors=27P",
        "--head_radius=auto",
        "--smoothing=0",
        "--fd-thresh=0",
        "--create-matrices=all",
        "--motion-filter-type=none",
    ]
    _run_and_generate(
        test_name=test_name,
        parameters=parameters,
        input_type="nibabies",
    )


def _run_and_generate(test_name, parameters, input_type, test_main=False):
    from xcp_d import config

    parameters.append("--clean-workdir")
    parameters.append("--stop-on-first-crash")
    parameters.append("--notrack")
    parameters.append("-v")

    if test_main:
        # This runs, but for some reason doesn't count toward coverage.
        argv = ["xcp-d"] + parameters
        with patch.object(sys, "argv", argv):
            with pytest.raises(SystemExit) as e:
                run.main()

            assert e.value.code == 0
    else:
        # XXX: I want to drop this option and use the main function,
        # but the main function doesn't track coverage correctly.
        parse_args(parameters)
        config_file = config.execution.work_dir / f"config-{config.execution.run_uuid}.toml"
        config.loggers.cli.warning(f"Saving config file to {config_file}")
        config.to_filename(config_file)

        retval = build_workflow(config_file, retval={})
        xcpd_wf = retval["workflow"]
        xcpd_wf.run()
        write_dataset_description(config.execution.fmri_dir, config.execution.xcp_d_dir)
        if config.execution.atlases:
            write_atlas_dataset_description(config.execution.xcp_d_dir / "atlases")

        build_boilerplate(str(config_file), xcpd_wf)
        session_list = (
            config.execution.bids_filters.get("bold", {}).get("session")
            if config.execution.bids_filters
            else None
        )
        generate_reports(
            subject_list=config.execution.participant_label,
            output_dir=config.execution.xcp_d_dir,
            abcc_qc=config.workflow.abcc_qc,
            run_uuid=config.execution.run_uuid,
            session_list=session_list,
        )

    output_list_file = os.path.join(get_test_data_path(), f"{test_name}_outputs.txt")
    check_generated_files(config.execution.xcp_d_dir, output_list_file)
    check_affines(config.execution.fmri_dir, config.execution.xcp_d_dir, input_type=input_type)<|MERGE_RESOLUTION|>--- conflicted
+++ resolved
@@ -247,13 +247,9 @@
         "--band-stop-max=18",
         "--dummy-scans=auto",
         "--lower-bpf=0.0",
-<<<<<<< HEAD
         "--atlases",
         "4S156Parcels",
         "MIDB",
-=======
-        "--skip-parcellation",
->>>>>>> 5fb08774
         "--min-time=100",
         "--despike=n",
         "--disable-bandpass-filter",
