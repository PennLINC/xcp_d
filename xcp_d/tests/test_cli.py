"""Command-line interface tests."""
import os
import shutil

import numpy as np
import pandas as pd
import pytest
from pkg_resources import resource_filename as pkgrf

from xcp_d.cli import combineqc
from xcp_d.cli.run import build_workflow, get_parser
from xcp_d.interfaces.report_core import generate_reports
<<<<<<< HEAD
from xcp_d.tests.utils import check_affines, check_generated_files, get_test_data_path
=======
from xcp_d.tests.utils import (
    check_affines,
    check_generated_files,
    download_test_data,
    get_test_data_path,
    run_command,
)
>>>>>>> bb3e7162


@pytest.mark.ds001419_nifti
def test_ds001419_nifti(data_dir, output_dir, working_dir):
    """Run xcp_d on ds001419 fMRIPrep derivatives, with nifti options."""
    test_name = "test_ds001419_nifti"
<<<<<<< HEAD
    input_type = "nifti"
    data_dir = datasets["ds001419"]
=======

    dataset_dir = download_test_data("ds001419-fmriprep", data_dir)
>>>>>>> bb3e7162
    out_dir = os.path.join(output_dir, test_name)
    work_dir = os.path.join(working_dir, test_name)

    test_data_dir = get_test_data_path()
    filter_file = os.path.join(test_data_dir, "ds001419-fmriprep_nifti_filter.json")

    parameters = [
        dataset_dir,
        out_dir,
        "participant",
        f"-w={work_dir}",
        "--nthreads=2",
        "--omp-nthreads=2",
        f"--bids-filter-file={filter_file}",
        "--nuisance-regressors=aroma_gsr",
        "--despike",
        "--dummy-scans=4",
        "--fd-thresh=0.3",
        "--head_radius=40",
        "--smoothing=6",
        "--motion-filter-type=lp",
        "--band-stop-min=6",
        "--min-coverage=1",
    ]
<<<<<<< HEAD
    _run_and_generate(
        test_name=test_name,
        participant_label="01",
        parameters=parameters,
        data_dir=data_dir,
        work_dir=work_dir,
        out_dir=out_dir,
        input_type=input_type,
    )

=======
    opts = get_parser().parse_args(parameters)

    retval = {}
    retval = build_workflow(opts, retval=retval)
    run_uuid = retval.get("run_uuid", None)
    xcpd_wf = retval.get("workflow", None)
    plugin_settings = retval["plugin_settings"]
    xcpd_wf.run(**plugin_settings)

    generate_reports(
        subject_list=["01"],
        fmri_dir=dataset_dir,
        work_dir=work_dir,
        output_dir=out_dir,
        run_uuid=run_uuid,
        config=pkgrf("xcp_d", "data/reports.yml"),
        packagename="xcp_d",
    )

    output_list_file = os.path.join(test_data_dir, "ds001419-fmriprep_nifti_outputs.txt")
    check_generated_files(out_dir, output_list_file)

    check_affines(dataset_dir, out_dir, input_type="nifti")

>>>>>>> bb3e7162

@pytest.mark.ds001419_cifti
def test_ds001419_cifti(data_dir, output_dir, working_dir):
    """Run xcp_d on ds001419 fMRIPrep derivatives, with cifti options."""
    test_name = "test_ds001419_cifti"
<<<<<<< HEAD
    input_type = "cifti"
    data_dir = datasets["ds001419"]
    out_dir = os.path.join(output_dir, test_name)
    work_dir = os.path.join(working_dir, test_name)

=======

    dataset_dir = download_test_data("ds001419-fmriprep", data_dir)
    out_dir = os.path.join(output_dir, test_name)
    work_dir = os.path.join(working_dir, test_name)

    # Copy shape files to test ability to transfer them to XCP-D derivatives.
    anat_dir = os.path.join(dataset_dir, "sub-01/anat")
    for hemi in ["L", "R"]:
        base_file = os.path.join(anat_dir, f"sub-01_hemi-{hemi}_smoothwm.surf.gii")
        for shape in ["curv", "sulc", "thickness"]:
            out_file = os.path.join(
                anat_dir,
                f"sub-01_space-fsLR_den-32k_hemi-{hemi}_{shape}.shape.gii",
            )
            if not os.path.isfile(out_file):
                shutil.copyfile(base_file, out_file)

>>>>>>> bb3e7162
    test_data_dir = get_test_data_path()
    filter_file = os.path.join(test_data_dir, "ds001419-fmriprep_cifti_filter.json")

    parameters = [
        dataset_dir,
        out_dir,
        "participant",
        f"-w={work_dir}",
        "--nthreads=2",
        "--omp-nthreads=2",
        f"--bids-filter-file={filter_file}",
        "--nuisance-regressors=acompcor_gsr",
        "--despike",
        "--head_radius=40",
        "--smoothing=6",
        "--motion-filter-type=notch",
        "--band-stop-min=12",
        "--band-stop-max=18",
        "--warp-surfaces-native2std",
        "--cifti",
        "--combineruns",
        "--dcan-qc",
        "--dummy-scans=auto",
        "--fd-thresh=0.3",
        "--upper-bpf=0.0",
    ]
<<<<<<< HEAD
    _run_and_generate(
        test_name=test_name,
        participant_label="01",
        parameters=parameters,
        data_dir=data_dir,
        work_dir=work_dir,
        out_dir=out_dir,
        input_type=input_type,
    )

=======
    opts = get_parser().parse_args(parameters)
    retval = {}
    retval = build_workflow(opts, retval=retval)
    run_uuid = retval.get("run_uuid", None)
    xcpd_wf = retval.get("workflow", None)
    plugin_settings = retval["plugin_settings"]
    xcpd_wf.run(**plugin_settings)

    generate_reports(
        subject_list=["01"],
        fmri_dir=dataset_dir,
        work_dir=work_dir,
        output_dir=out_dir,
        run_uuid=run_uuid,
        config=pkgrf("xcp_d", "data/reports.yml"),
        packagename="xcp_d",
    )

    output_list_file = os.path.join(test_data_dir, "ds001419-fmriprep_cifti_outputs.txt")
    check_generated_files(out_dir, output_list_file)

    check_affines(dataset_dir, out_dir, input_type="cifti")

>>>>>>> bb3e7162

@pytest.mark.ds001419_cifti_t2wonly
def test_ds001419_cifti_t2wonly(data_dir, output_dir, working_dir):
    """Run xcp_d on ds001419 fMRIPrep derivatives, with cifti options and a simulated T2w image."""
    test_name = "test_ds001419_cifti_t2wonly"
<<<<<<< HEAD
    input_type = "cifti"
    data_dir = datasets["ds001419"]
    out_dir = os.path.join(output_dir, test_name)
    work_dir = os.path.join(working_dir, test_name)

    # Simulate T2w images
    anat_dir = os.path.join(data_dir, "sub-01/anat")
=======

    dataset_dir = download_test_data("ds001419-fmriprep", data_dir)
    out_dir = os.path.join(output_dir, test_name)
    work_dir = os.path.join(working_dir, test_name)

    # Copy shape files to test ability to transfer them to XCP-D derivatives.
    anat_dir = os.path.join(dataset_dir, "sub-01/anat")
    for hemi in ["L", "R"]:
        base_file = os.path.join(anat_dir, f"sub-01_hemi-{hemi}_smoothwm.surf.gii")
        for shape in ["curv", "sulc", "thickness"]:
            out_file = os.path.join(
                anat_dir,
                f"sub-01_space-fsLR_den-32k_hemi-{hemi}_{shape}.shape.gii",
            )
            if not os.path.isfile(out_file):
                shutil.copyfile(base_file, out_file)

    # Simulate a T2w image
>>>>>>> bb3e7162
    files_to_copy = [
        "sub-01_desc-preproc_T1w.nii.gz",
        "sub-01_desc-preproc_T1w.json",
        "sub-01_space-MNI152NLin2009cAsym_res-2_desc-preproc_T1w.nii.gz",
        "sub-01_space-MNI152NLin2009cAsym_res-2_desc-preproc_T1w.json",
        "sub-01_from-T1w_to-MNI152NLin2009cAsym_mode-image_xfm.h5",
        "sub-01_from-T1w_to-MNI152NLin6Asym_mode-image_xfm.h5",
        "sub-01_from-MNI152NLin2009cAsym_to-T1w_mode-image_xfm.h5",
        "sub-01_from-MNI152NLin6Asym_to-T1w_mode-image_xfm.h5",
    ]
    for file_to_copy in files_to_copy:
        t2w_file = os.path.join(anat_dir, file_to_copy.replace("T1w", "T2w"))
        if not os.path.isfile(t2w_file):
            shutil.copyfile(os.path.join(anat_dir, file_to_copy), t2w_file)

    test_data_dir = get_test_data_path()
    filter_file = os.path.join(test_data_dir, "ds001419-fmriprep_cifti_t2wonly_filter.json")

    parameters = [
        dataset_dir,
        out_dir,
        "participant",
        f"-w={work_dir}",
        "--nthreads=2",
        "--omp-nthreads=2",
        f"--bids-filter-file={filter_file}",
        "--nuisance-regressors=acompcor_gsr",
        "--despike",
        "--head_radius=40",
        "--smoothing=6",
        "--motion-filter-type=notch",
        "--band-stop-min=12",
        "--band-stop-max=18",
        "--warp-surfaces-native2std",
        "--cifti",
        "--combineruns",
        "--dcan-qc",
        "--dummy-scans=auto",
        "--fd-thresh=0.3",
        "--lower-bpf=0.0",
    ]
<<<<<<< HEAD
    _run_and_generate(
        test_name=test_name,
        participant_label="01",
        parameters=parameters,
        data_dir=data_dir,
        work_dir=work_dir,
        out_dir=out_dir,
        input_type=input_type,
    )

=======
    opts = get_parser().parse_args(parameters)
    retval = {}
    retval = build_workflow(opts, retval=retval)
    run_uuid = retval.get("run_uuid", None)
    xcpd_wf = retval.get("workflow", None)
    plugin_settings = retval["plugin_settings"]
    xcpd_wf.run(**plugin_settings)

    generate_reports(
        subject_list=["01"],
        fmri_dir=dataset_dir,
        work_dir=work_dir,
        output_dir=out_dir,
        run_uuid=run_uuid,
        config=pkgrf("xcp_d", "data/reports.yml"),
        packagename="xcp_d",
    )

    output_list_file = os.path.join(test_data_dir, "ds001419-fmriprep_cifti_t2wonly_outputs.txt")
    check_generated_files(out_dir, output_list_file)

    check_affines(dataset_dir, out_dir, input_type="cifti")

>>>>>>> bb3e7162

@pytest.mark.fmriprep_without_freesurfer
def test_fmriprep_without_freesurfer(data_dir, output_dir, working_dir):
    """Run xcp_d on fMRIPrep derivatives without FreeSurfer, with nifti options.

    Notes
    -----
    This test also mocks up custom confounds.
    """
    test_name = "test_fmriprep_without_freesurfer"
<<<<<<< HEAD
    input_type = "nifti"
    data_dir = datasets["fmriprep_without_freesurfer"]
=======

    dataset_dir = download_test_data("fmriprepwithoutfreesurfer", data_dir)
>>>>>>> bb3e7162
    out_dir = os.path.join(output_dir, test_name)
    work_dir = os.path.join(working_dir, test_name)
    custom_confounds_dir = os.path.join(out_dir, "custom_confounds")
    os.makedirs(custom_confounds_dir, exist_ok=True)

    # Create custom confounds folder
    for run in [1, 2]:
        out_file = f"sub-01_task-mixedgamblestask_run-{run}_desc-confounds_timeseries.tsv"
        out_file = os.path.join(custom_confounds_dir, out_file)
        confounds_df = pd.DataFrame(
            columns=["a", "b"],
            data=np.random.random((16, 2)),
        )
        confounds_df.to_csv(out_file, sep="\t", index=False)

<<<<<<< HEAD
    parameters = [
        data_dir,
        out_dir,
        "participant",
        f"-w={work_dir}",
        "--nthreads=2",
        "--omp-nthreads=2",
        "--despike",
        "--head_radius=40",
        "--smoothing=6",
        "-f=100",
        "--nuisance-regressors=27P",
        "--disable-bandpass-filter",
        "--min-time=20",
        "--dcan-qc",
        "--dummy-scans=1",
        f"--custom_confounds={custom_confounds_dir}",
    ]
    _run_and_generate(
        test_name=test_name,
        participant_label="01",
        parameters=parameters,
        data_dir=data_dir,
        work_dir=work_dir,
        out_dir=out_dir,
        input_type=input_type,
=======
    cmd = (
        f"xcp_d {dataset_dir} {out_dir} participant "
        f"-w {work_dir} "
        "--nthreads 2 "
        "--omp-nthreads 2 "
        "--despike "
        "--head_radius 40 "
        "--smoothing 6 "
        "-f 100 "
        "--nuisance-regressors 27P "
        "--disable-bandpass-filter "
        "--min-time 20 "
        "--dcan-qc "
        "--dummy-scans 1 "
        f"--custom_confounds={custom_confounds_dir}"
>>>>>>> bb3e7162
    )

    # Run combine-qc too
    xcpd_dir = os.path.join(out_dir, "xcp_d")
<<<<<<< HEAD
    combineqc.main([xcpd_dir, "summary"])
=======
    cmd = f"cd {xcpd_dir};xcp_d-combineqc {xcpd_dir} summary"
    run_command(cmd)

    output_list_file = os.path.join(test_data_dir, "nifti_without_freesurfer_outputs.txt")
    check_generated_files(out_dir, output_list_file)

    check_affines(dataset_dir, out_dir, input_type="nifti")
>>>>>>> bb3e7162

    dm_file = os.path.join(
        xcpd_dir,
        "sub-01/func/sub-01_task-mixedgamblestask_run-1_desc-preproc_design.tsv",
    )
    dm_df = pd.read_table(dm_file)
    assert all(c in dm_df.columns for c in confounds_df.columns)


@pytest.mark.nibabies
def test_nibabies(data_dir, output_dir, working_dir):
    """Run xcp_d on Nibabies derivatives, with nifti options."""
    test_name = "test_nibabies"
<<<<<<< HEAD
    input_type = "nibabies"
    data_dir = datasets["nibabies"]
=======

    dataset_dir = download_test_data("nibabies", data_dir)
    dataset_dir = os.path.join(dataset_dir, "derivatives", "nibabies")
>>>>>>> bb3e7162
    out_dir = os.path.join(output_dir, test_name)
    work_dir = os.path.join(working_dir, test_name)

    parameters = [
        dataset_dir,
        out_dir,
        "participant",
        f"-w={work_dir}",
        f"--input-type={input_type}",
        "--nuisance-regressors=27P",
        "--despike",
        "--head_radius=auto",
        "--smoothing=0",
        "--fd-thresh=0",
        "--dcan-qc",
    ]
    _run_and_generate(
        test_name=test_name,
        participant_label="01",
        parameters=parameters,
        data_dir=data_dir,
        work_dir=work_dir,
        out_dir=out_dir,
        input_type=input_type,
    )


def _run_and_generate(
    test_name,
    participant_label,
    parameters,
    data_dir,
    work_dir,
    out_dir,
    input_type,
):
    opts = get_parser().parse_args(parameters)
    retval = {}
    retval = build_workflow(opts, retval=retval)
    run_uuid = retval.get("run_uuid", None)
    xcpd_wf = retval["workflow"]

    xcpd_wf.run()
    generate_reports(
<<<<<<< HEAD
        subject_list=[participant_label],
        fmri_dir=data_dir,
=======
        subject_list=["01"],
        fmri_dir=dataset_dir,
>>>>>>> bb3e7162
        work_dir=work_dir,
        output_dir=out_dir,
        run_uuid=run_uuid,
        config=pkgrf("xcp_d", "data/reports.yml"),
        packagename="xcp_d",
    )

    output_list_file = os.path.join(get_test_data_path(), f"{test_name}_outputs.txt")
    check_generated_files(out_dir, output_list_file)
<<<<<<< HEAD
    check_affines(data_dir, out_dir, input_type=input_type)
=======

    check_affines(dataset_dir, out_dir, input_type="nibabies")
>>>>>>> bb3e7162
<|MERGE_RESOLUTION|>--- conflicted
+++ resolved
@@ -10,9 +10,6 @@
 from xcp_d.cli import combineqc
 from xcp_d.cli.run import build_workflow, get_parser
 from xcp_d.interfaces.report_core import generate_reports
-<<<<<<< HEAD
-from xcp_d.tests.utils import check_affines, check_generated_files, get_test_data_path
-=======
 from xcp_d.tests.utils import (
     check_affines,
     check_generated_files,
@@ -20,20 +17,14 @@
     get_test_data_path,
     run_command,
 )
->>>>>>> bb3e7162
 
 
 @pytest.mark.ds001419_nifti
 def test_ds001419_nifti(data_dir, output_dir, working_dir):
     """Run xcp_d on ds001419 fMRIPrep derivatives, with nifti options."""
     test_name = "test_ds001419_nifti"
-<<<<<<< HEAD
-    input_type = "nifti"
-    data_dir = datasets["ds001419"]
-=======
 
     dataset_dir = download_test_data("ds001419-fmriprep", data_dir)
->>>>>>> bb3e7162
     out_dir = os.path.join(output_dir, test_name)
     work_dir = os.path.join(working_dir, test_name)
 
@@ -58,18 +49,6 @@
         "--band-stop-min=6",
         "--min-coverage=1",
     ]
-<<<<<<< HEAD
-    _run_and_generate(
-        test_name=test_name,
-        participant_label="01",
-        parameters=parameters,
-        data_dir=data_dir,
-        work_dir=work_dir,
-        out_dir=out_dir,
-        input_type=input_type,
-    )
-
-=======
     opts = get_parser().parse_args(parameters)
 
     retval = {}
@@ -94,19 +73,11 @@
 
     check_affines(dataset_dir, out_dir, input_type="nifti")
 
->>>>>>> bb3e7162
 
 @pytest.mark.ds001419_cifti
 def test_ds001419_cifti(data_dir, output_dir, working_dir):
     """Run xcp_d on ds001419 fMRIPrep derivatives, with cifti options."""
     test_name = "test_ds001419_cifti"
-<<<<<<< HEAD
-    input_type = "cifti"
-    data_dir = datasets["ds001419"]
-    out_dir = os.path.join(output_dir, test_name)
-    work_dir = os.path.join(working_dir, test_name)
-
-=======
 
     dataset_dir = download_test_data("ds001419-fmriprep", data_dir)
     out_dir = os.path.join(output_dir, test_name)
@@ -124,7 +95,6 @@
             if not os.path.isfile(out_file):
                 shutil.copyfile(base_file, out_file)
 
->>>>>>> bb3e7162
     test_data_dir = get_test_data_path()
     filter_file = os.path.join(test_data_dir, "ds001419-fmriprep_cifti_filter.json")
 
@@ -151,18 +121,6 @@
         "--fd-thresh=0.3",
         "--upper-bpf=0.0",
     ]
-<<<<<<< HEAD
-    _run_and_generate(
-        test_name=test_name,
-        participant_label="01",
-        parameters=parameters,
-        data_dir=data_dir,
-        work_dir=work_dir,
-        out_dir=out_dir,
-        input_type=input_type,
-    )
-
-=======
     opts = get_parser().parse_args(parameters)
     retval = {}
     retval = build_workflow(opts, retval=retval)
@@ -186,21 +144,11 @@
 
     check_affines(dataset_dir, out_dir, input_type="cifti")
 
->>>>>>> bb3e7162
 
 @pytest.mark.ds001419_cifti_t2wonly
 def test_ds001419_cifti_t2wonly(data_dir, output_dir, working_dir):
     """Run xcp_d on ds001419 fMRIPrep derivatives, with cifti options and a simulated T2w image."""
     test_name = "test_ds001419_cifti_t2wonly"
-<<<<<<< HEAD
-    input_type = "cifti"
-    data_dir = datasets["ds001419"]
-    out_dir = os.path.join(output_dir, test_name)
-    work_dir = os.path.join(working_dir, test_name)
-
-    # Simulate T2w images
-    anat_dir = os.path.join(data_dir, "sub-01/anat")
-=======
 
     dataset_dir = download_test_data("ds001419-fmriprep", data_dir)
     out_dir = os.path.join(output_dir, test_name)
@@ -219,7 +167,6 @@
                 shutil.copyfile(base_file, out_file)
 
     # Simulate a T2w image
->>>>>>> bb3e7162
     files_to_copy = [
         "sub-01_desc-preproc_T1w.nii.gz",
         "sub-01_desc-preproc_T1w.json",
@@ -261,18 +208,6 @@
         "--fd-thresh=0.3",
         "--lower-bpf=0.0",
     ]
-<<<<<<< HEAD
-    _run_and_generate(
-        test_name=test_name,
-        participant_label="01",
-        parameters=parameters,
-        data_dir=data_dir,
-        work_dir=work_dir,
-        out_dir=out_dir,
-        input_type=input_type,
-    )
-
-=======
     opts = get_parser().parse_args(parameters)
     retval = {}
     retval = build_workflow(opts, retval=retval)
@@ -296,7 +231,6 @@
 
     check_affines(dataset_dir, out_dir, input_type="cifti")
 
->>>>>>> bb3e7162
 
 @pytest.mark.fmriprep_without_freesurfer
 def test_fmriprep_without_freesurfer(data_dir, output_dir, working_dir):
@@ -307,13 +241,8 @@
     This test also mocks up custom confounds.
     """
     test_name = "test_fmriprep_without_freesurfer"
-<<<<<<< HEAD
-    input_type = "nifti"
-    data_dir = datasets["fmriprep_without_freesurfer"]
-=======
 
     dataset_dir = download_test_data("fmriprepwithoutfreesurfer", data_dir)
->>>>>>> bb3e7162
     out_dir = os.path.join(output_dir, test_name)
     work_dir = os.path.join(working_dir, test_name)
     custom_confounds_dir = os.path.join(out_dir, "custom_confounds")
@@ -329,34 +258,6 @@
         )
         confounds_df.to_csv(out_file, sep="\t", index=False)
 
-<<<<<<< HEAD
-    parameters = [
-        data_dir,
-        out_dir,
-        "participant",
-        f"-w={work_dir}",
-        "--nthreads=2",
-        "--omp-nthreads=2",
-        "--despike",
-        "--head_radius=40",
-        "--smoothing=6",
-        "-f=100",
-        "--nuisance-regressors=27P",
-        "--disable-bandpass-filter",
-        "--min-time=20",
-        "--dcan-qc",
-        "--dummy-scans=1",
-        f"--custom_confounds={custom_confounds_dir}",
-    ]
-    _run_and_generate(
-        test_name=test_name,
-        participant_label="01",
-        parameters=parameters,
-        data_dir=data_dir,
-        work_dir=work_dir,
-        out_dir=out_dir,
-        input_type=input_type,
-=======
     cmd = (
         f"xcp_d {dataset_dir} {out_dir} participant "
         f"-w {work_dir} "
@@ -372,14 +273,10 @@
         "--dcan-qc "
         "--dummy-scans 1 "
         f"--custom_confounds={custom_confounds_dir}"
->>>>>>> bb3e7162
     )
 
     # Run combine-qc too
     xcpd_dir = os.path.join(out_dir, "xcp_d")
-<<<<<<< HEAD
-    combineqc.main([xcpd_dir, "summary"])
-=======
     cmd = f"cd {xcpd_dir};xcp_d-combineqc {xcpd_dir} summary"
     run_command(cmd)
 
@@ -387,7 +284,6 @@
     check_generated_files(out_dir, output_list_file)
 
     check_affines(dataset_dir, out_dir, input_type="nifti")
->>>>>>> bb3e7162
 
     dm_file = os.path.join(
         xcpd_dir,
@@ -401,14 +297,9 @@
 def test_nibabies(data_dir, output_dir, working_dir):
     """Run xcp_d on Nibabies derivatives, with nifti options."""
     test_name = "test_nibabies"
-<<<<<<< HEAD
-    input_type = "nibabies"
-    data_dir = datasets["nibabies"]
-=======
 
     dataset_dir = download_test_data("nibabies", data_dir)
     dataset_dir = os.path.join(dataset_dir, "derivatives", "nibabies")
->>>>>>> bb3e7162
     out_dir = os.path.join(output_dir, test_name)
     work_dir = os.path.join(working_dir, test_name)
 
@@ -453,13 +344,8 @@
 
     xcpd_wf.run()
     generate_reports(
-<<<<<<< HEAD
-        subject_list=[participant_label],
-        fmri_dir=data_dir,
-=======
         subject_list=["01"],
         fmri_dir=dataset_dir,
->>>>>>> bb3e7162
         work_dir=work_dir,
         output_dir=out_dir,
         run_uuid=run_uuid,
@@ -469,9 +355,5 @@
 
     output_list_file = os.path.join(get_test_data_path(), f"{test_name}_outputs.txt")
     check_generated_files(out_dir, output_list_file)
-<<<<<<< HEAD
-    check_affines(data_dir, out_dir, input_type=input_type)
-=======
-
-    check_affines(dataset_dir, out_dir, input_type="nibabies")
->>>>>>> bb3e7162
+
+    check_affines(dataset_dir, out_dir, input_type="nibabies")