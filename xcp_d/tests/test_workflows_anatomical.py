"""Tests for the xcp_d.workflows.anatomical module."""
import os
import shutil

import pytest

from xcp_d.tests.utils import get_nodes
from xcp_d.workflows import anatomical


@pytest.fixture
def surface_files(datasets, tmp_path_factory):
    """Collect real and fake surface files to test the anatomical workflow."""
    tmpdir = tmp_path_factory.mktemp("surface_files")
    anat_dir = os.path.join(datasets["ds001419"], "sub-01", "anat")

    files = {
        "native_lh_pial": os.path.join(anat_dir, "sub-01_hemi-L_pial.surf.gii"),
        "native_lh_wm": os.path.join(anat_dir, "sub-01_hemi-L_smoothwm.surf.gii"),
        "native_rh_pial": os.path.join(anat_dir, "sub-01_hemi-R_pial.surf.gii"),
        "native_rh_wm": os.path.join(anat_dir, "sub-01_hemi-R_smoothwm.surf.gii"),
    }
    final_files = files.copy()
    for fref, fpath in files.items():
        std_fref = fref.replace("native_", "fsLR_")
        std_fname = os.path.basename(fpath)
        std_fname = std_fname.replace("sub-01_", "sub-01_space-fsLR_den-32k_")
        std_fpath = os.path.join(tmpdir, std_fname)
        shutil.copyfile(fpath, std_fpath)
        final_files[std_fref] = std_fpath

    return final_files


<<<<<<< HEAD
def test_init_warp_surfaces_to_template_wf_01(
    datasets,
    fmriprep_with_freesurfer_data,
    surface_files,
    tmp_path_factory,
):
    """Test surface-warping workflow with mesh surfaces are available in standard space."""
    tmpdir = tmp_path_factory.mktemp("test_init_warp_surfaces_to_template_wf_01")

    subject_id = "01"

    wf = anatomical.init_warp_surfaces_to_template_wf(
        fmri_dir=datasets["ds001419"],
        subject_id=subject_id,
        output_dir=tmpdir,
        warp_to_standard=False,
        omp_nthreads=1,
        mem_gb=0.1,
    )

    wf.inputs.inputnode.lh_pial_surf = surface_files["fsLR_lh_pial"]
    wf.inputs.inputnode.rh_pial_surf = surface_files["fsLR_rh_pial"]
    wf.inputs.inputnode.lh_wm_surf = surface_files["fsLR_lh_wm"]
    wf.inputs.inputnode.rh_wm_surf = surface_files["fsLR_rh_wm"]
    # transforms (only used if warp_to_standard is True)
    wf.inputs.inputnode.anat_to_template_xfm = fmriprep_with_freesurfer_data[
        "anat_to_template_xfm"
    ]
    wf.inputs.inputnode.template_to_anat_xfm = fmriprep_with_freesurfer_data[
        "template_to_anat_xfm"
    ]

    wf.base_dir = tmpdir
    wf.run()

    # All of the possible fsLR surfaces should be available.
    out_anat_dir = os.path.join(tmpdir, "xcp_d", "sub-01", "anat")
    for key, filename in surface_files.items():
        if "fsLR" in key:
            out_fname = os.path.basename(filename)
            out_file = os.path.join(out_anat_dir, out_fname)
            assert os.path.isfile(out_file)


def test_init_warp_surfaces_to_template_wf_02(
=======
def test_warp_surfaces_to_template_wf(
>>>>>>> eecc40ef
    datasets,
    fmriprep_with_freesurfer_data,
    surface_files,
    tmp_path_factory,
):
    """Test surface-warping workflow with mesh surfaces available, but not in standard space.

    The transforms should be applied and all of the standard-space outputs should be generated.
    """
    tmpdir = tmp_path_factory.mktemp("test_warp_surfaces_to_template_wf")

    subject_id = "01"

    wf = anatomical.init_warp_surfaces_to_template_wf(
        fmri_dir=datasets["ds001419"],
        subject_id=subject_id,
        output_dir=tmpdir,
        omp_nthreads=1,
        mem_gb=0.1,
    )

    wf.inputs.inputnode.lh_pial_surf = surface_files["native_lh_pial"]
    wf.inputs.inputnode.rh_pial_surf = surface_files["native_rh_pial"]
    wf.inputs.inputnode.lh_wm_surf = surface_files["native_lh_wm"]
    wf.inputs.inputnode.rh_wm_surf = surface_files["native_rh_wm"]
    # transforms (only used if warp_to_standard is True)
    wf.inputs.inputnode.anat_to_template_xfm = fmriprep_with_freesurfer_data[
        "anat_to_template_xfm"
    ]
    wf.inputs.inputnode.template_to_anat_xfm = fmriprep_with_freesurfer_data[
        "template_to_anat_xfm"
    ]

    wf.base_dir = tmpdir
    wf.run()

    # All of the possible fsLR surfaces should be available.
    out_anat_dir = os.path.join(tmpdir, "xcp_d", "sub-01", "anat")
    for key, filename in surface_files.items():
        if "fsLR" in key:
            out_fname = os.path.basename(filename)
            out_file = os.path.join(out_anat_dir, out_fname)
            assert os.path.isfile(out_file), "\n".join(sorted(os.listdir(out_anat_dir)))


def test_postprocess_anat_wf(fmriprep_with_freesurfer_data, tmp_path_factory):
    """Test xcp_d.workflows.anatomical.init_postprocess_anat_wf."""
    tmpdir = tmp_path_factory.mktemp("test_postprocess_anat_wf")

    anat_to_template_xfm = fmriprep_with_freesurfer_data["anat_to_template_xfm"]
    t1w = fmriprep_with_freesurfer_data["t1w"]
    anat_dseg = fmriprep_with_freesurfer_data["anat_dseg"]
    t2w = os.path.join(tmpdir, "sub-01_desc-preproc_T2w.nii.gz")  # pretend t1w is t2w
    shutil.copyfile(t1w, t2w)

    wf = anatomical.init_postprocess_anat_wf(
        output_dir=tmpdir,
        input_type="fmriprep",
        t1w_available=True,
        t2w_available=True,
        target_space="MNI152NLin2009cAsym",
        dcan_qc=False,
        omp_nthreads=1,
        mem_gb=0.1,
        name="postprocess_anat_wf",
    )
    wf.inputs.inputnode.anat_to_template_xfm = anat_to_template_xfm
    wf.inputs.inputnode.t1w = t1w
    wf.inputs.inputnode.anat_dseg = anat_dseg
    wf.inputs.inputnode.t2w = t2w
    wf.base_dir = tmpdir
    wf_res = wf.run()
    wf_nodes = get_nodes(wf_res)

    out_anat_dir = os.path.join(tmpdir, "xcp_d", "sub-01", "anat")
    out_t1w = wf_nodes["postprocess_anat_wf.ds_t1w_std"].get_output("out_file")
    assert os.path.isfile(out_t1w), os.listdir(out_anat_dir)

    out_t2w = wf_nodes["postprocess_anat_wf.ds_t2w_std"].get_output("out_file")
    assert os.path.isfile(out_t2w), os.listdir(out_anat_dir)

    out_t1w_seg = wf_nodes["postprocess_anat_wf.ds_t1w_seg_std"].get_output("out_file")
    assert os.path.isfile(out_t1w_seg), os.listdir(out_anat_dir)<|MERGE_RESOLUTION|>--- conflicted
+++ resolved
@@ -32,55 +32,7 @@
     return final_files
 
 
-<<<<<<< HEAD
-def test_init_warp_surfaces_to_template_wf_01(
-    datasets,
-    fmriprep_with_freesurfer_data,
-    surface_files,
-    tmp_path_factory,
-):
-    """Test surface-warping workflow with mesh surfaces are available in standard space."""
-    tmpdir = tmp_path_factory.mktemp("test_init_warp_surfaces_to_template_wf_01")
-
-    subject_id = "01"
-
-    wf = anatomical.init_warp_surfaces_to_template_wf(
-        fmri_dir=datasets["ds001419"],
-        subject_id=subject_id,
-        output_dir=tmpdir,
-        warp_to_standard=False,
-        omp_nthreads=1,
-        mem_gb=0.1,
-    )
-
-    wf.inputs.inputnode.lh_pial_surf = surface_files["fsLR_lh_pial"]
-    wf.inputs.inputnode.rh_pial_surf = surface_files["fsLR_rh_pial"]
-    wf.inputs.inputnode.lh_wm_surf = surface_files["fsLR_lh_wm"]
-    wf.inputs.inputnode.rh_wm_surf = surface_files["fsLR_rh_wm"]
-    # transforms (only used if warp_to_standard is True)
-    wf.inputs.inputnode.anat_to_template_xfm = fmriprep_with_freesurfer_data[
-        "anat_to_template_xfm"
-    ]
-    wf.inputs.inputnode.template_to_anat_xfm = fmriprep_with_freesurfer_data[
-        "template_to_anat_xfm"
-    ]
-
-    wf.base_dir = tmpdir
-    wf.run()
-
-    # All of the possible fsLR surfaces should be available.
-    out_anat_dir = os.path.join(tmpdir, "xcp_d", "sub-01", "anat")
-    for key, filename in surface_files.items():
-        if "fsLR" in key:
-            out_fname = os.path.basename(filename)
-            out_file = os.path.join(out_anat_dir, out_fname)
-            assert os.path.isfile(out_file)
-
-
-def test_init_warp_surfaces_to_template_wf_02(
-=======
 def test_warp_surfaces_to_template_wf(
->>>>>>> eecc40ef
     datasets,
     fmriprep_with_freesurfer_data,
     surface_files,
