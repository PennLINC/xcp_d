--- conflicted
+++ resolved
@@ -215,19 +215,6 @@
     return files
 
 
-<<<<<<< HEAD
-@pytest.fixture(scope="session", autouse=True)
-def fslicense(working_dir):
-    """Set the FreeSurfer license as an environment variable."""
-    FS_LICENSE = os.path.join(working_dir, "license.txt")
-    os.environ["FS_LICENSE"] = FS_LICENSE
-    LICENSE_CODE = (
-        "c2Fsb3RAcGVubm1lZGljaW5lLnVwZW5uLmVkdQo3NjYxMwogKkM5ZzRCU1p5akN3UQogRlNpdDd3Vm0xYUdXYwog"
-        "cGR5TU93ZDFFYytLR3l0b1M5ZkVjbWJuNGx4YllYTWIrajI3c1E3TDYwQWtKb3Y2dkFDSEpMWkdEQ1Z0M2t6ZwoK"
-    )
-    with open(FS_LICENSE, "w") as f:
-        f.write(base64.b64decode(LICENSE_CODE).decode())
-=======
 # @pytest.fixture(scope="session", autouse=True)
 # def fslicense(working_dir):
 #     """Set the FreeSurfer license as an environment variable."""
@@ -238,7 +225,6 @@
 #     )
 #     with open(FS_LICENSE, "w") as f:
 #         f.write(base64.b64decode(LICENSE_CODE).decode())
->>>>>>> 388e15c3
 
 
 @pytest.fixture(scope="session")
