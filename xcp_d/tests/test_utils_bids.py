--- conflicted
+++ resolved
@@ -310,19 +310,11 @@
 def test_make_xcpd_uri():
     """Test _make_xcpd_uri."""
     out_file = "/path/to/dset/xcp_d/sub-01/func/sub-01_task-rest_bold.nii.gz"
-<<<<<<< HEAD
     uri = xbids._make_xcpd_uri(out_file, output_dir="/path/to/dset/xcp_d")
-    assert uri == ["bids:xcp_d:sub-01/func/sub-01_task-rest_bold.nii.gz"]
+    assert uri == ["bids::sub-01/func/sub-01_task-rest_bold.nii.gz"]
 
     xbids._make_xcpd_uri([out_file], output_dir="/path/to/dset/xcp_d")
-    assert uri == ["bids:xcp_d:sub-01/func/sub-01_task-rest_bold.nii.gz"]
-=======
-    uri = xbids._make_xcpd_uri(out_file, output_dir="/path/to/dset")
     assert uri == ["bids::sub-01/func/sub-01_task-rest_bold.nii.gz"]
-
-    xbids._make_xcpd_uri([out_file], output_dir="/path/to/dset")
-    assert uri == ["bids::sub-01/func/sub-01_task-rest_bold.nii.gz"]
->>>>>>> 1ac42187
 
 
 def test_make_xcpd_uri_lol():
