"""Test functions in xcp_d.utils.utils."""
import os

import numpy as np
import pandas as pd
import pytest
from nilearn import masking

from xcp_d.utils import utils


def test_estimate_brain_radius(fmriprep_with_freesurfer_data):
    """Ensure that the brain radius estimation function returns the right value."""
    bold_mask = fmriprep_with_freesurfer_data["brain_mask_file"]

    radius = utils.estimate_brain_radius(bold_mask, head_radius="auto")
    assert radius == 78.12350298308195

    radius = utils.estimate_brain_radius(bold_mask, head_radius=50)
    assert radius == 50


def test_butter_bandpass():
    """Test butter_bandpass."""
    n_volumes, n_voxels = 100, 1000
    data = np.random.random((n_volumes, n_voxels))
    sampling_rate = 0.5  # TR of 2 seconds
    filters = [
        {"low_pass": 0.1, "high_pass": 0.01},
        {"low_pass": 0.1, "high_pass": 0},
        {"low_pass": 0, "high_pass": 0.01},
    ]
    for filter in filters:
        filtered_data = utils.butter_bandpass(
            data=data,
            sampling_rate=sampling_rate,
            **filter,
        )
        assert filtered_data.shape == (n_volumes, n_voxels)

    with pytest.raises(ValueError, match="Filter parameters are not valid."):
        utils.butter_bandpass(
            data=data,
            sampling_rate=sampling_rate,
            low_pass=0,
            high_pass=0,
        )


def test_denoise_with_nilearn(fmriprep_with_freesurfer_data, tmp_path_factory):
    """Test xcp_d.utils.utils.denoise_with_nilearn."""
    tmpdir = tmp_path_factory.mktemp("test_denoise_with_nilearn")

    high_pass, low_pass, filter_order, TR = 0.01, 0.08, 2, 2

    preprocessed_bold = fmriprep_with_freesurfer_data["nifti_file"]
    confounds_file = fmriprep_with_freesurfer_data["confounds_file"]
    bold_mask = fmriprep_with_freesurfer_data["brain_mask_file"]

    preprocessed_bold_arr = masking.apply_mask(preprocessed_bold, bold_mask)
    # Reduce the size of the data for the test
    preprocessed_bold_arr = preprocessed_bold_arr[:, ::3]
    n_volumes, n_voxels = preprocessed_bold_arr.shape

    # Select some confounds to use for denoising
    confounds_df = pd.read_table(confounds_file)
    reduced_confounds_df = confounds_df[["csf", "white_matter"]]
    reduced_confounds_df["linear_trend"] = np.arange(reduced_confounds_df.shape[0])
    reduced_confounds_df["intercept"] = np.ones(reduced_confounds_df.shape[0])
    reduced_confounds_file = os.path.join(tmpdir, "confounds.tsv")
    reduced_confounds_df.to_csv(reduced_confounds_file, sep="\t", index=False)

    # Create the censoring file
    censoring_df = confounds_df[["framewise_displacement"]]
    censoring_df["framewise_displacement"] = censoring_df["framewise_displacement"] > 0.3
    n_censored_volumes = censoring_df["framewise_displacement"].sum()
    assert n_censored_volumes > 0
    temporal_mask = os.path.join(tmpdir, "censoring.tsv")
    censoring_df.to_csv(temporal_mask, sep="\t", index=False)

    # First, try out filtering
    (
        uncensored_denoised_bold,
        interpolated_filtered_bold,
    ) = utils.denoise_with_nilearn(
        preprocessed_bold=preprocessed_bold_arr,
        confounds_file=reduced_confounds_file,
        temporal_mask=temporal_mask,
        low_pass=low_pass,
        high_pass=high_pass,
        filter_order=filter_order,
        TR=TR,
    )

    assert uncensored_denoised_bold.shape == (n_volumes, n_voxels)
    assert interpolated_filtered_bold.shape == (n_volumes, n_voxels)

    # Now, no filtering
    (
        uncensored_denoised_bold,
        interpolated_filtered_bold,
    ) = utils.denoise_with_nilearn(
        preprocessed_bold=preprocessed_bold_arr,
        confounds_file=reduced_confounds_file,
        temporal_mask=temporal_mask,
        low_pass=None,
        high_pass=None,
        filter_order=None,
        TR=TR,
    )

    assert uncensored_denoised_bold.shape == (n_volumes, n_voxels)
    assert interpolated_filtered_bold.shape == (n_volumes, n_voxels)

    # Next, do the orthogonalization
    reduced_confounds_df["signal__test"] = confounds_df["global_signal"]

    # Move intercept to end of dataframe
    reduced_confounds_df = reduced_confounds_df[
        [c for c in reduced_confounds_df.columns if c not in ["intercept"]] + ["intercept"]
    ]
    orth_confounds_file = os.path.join(tmpdir, "orth_confounds.tsv")
    reduced_confounds_df.to_csv(orth_confounds_file, sep="\t", index=False)
    (
        uncensored_denoised_bold,
        interpolated_filtered_bold,
    ) = utils.denoise_with_nilearn(
        preprocessed_bold=preprocessed_bold_arr,
        confounds_file=orth_confounds_file,
        temporal_mask=temporal_mask,
        low_pass=low_pass,
        high_pass=high_pass,
        filter_order=filter_order,
        TR=TR,
    )
    assert uncensored_denoised_bold.shape == (n_volumes, n_voxels)
    assert interpolated_filtered_bold.shape == (n_volumes, n_voxels)

    # Finally, run without denoising
    (
        uncensored_denoised_bold,
        interpolated_filtered_bold,
    ) = utils.denoise_with_nilearn(
        preprocessed_bold=preprocessed_bold_arr,
        confounds_file=None,
        temporal_mask=temporal_mask,
        low_pass=low_pass,
        high_pass=high_pass,
        filter_order=filter_order,
        TR=TR,
    )
    assert uncensored_denoised_bold.shape == (n_volumes, n_voxels)
    assert interpolated_filtered_bold.shape == (n_volumes, n_voxels)


<<<<<<< HEAD
def test_list_to_str():
    """Test the list_to_str function."""
    lst = ["a"]
    string = utils.list_to_str(lst)
    assert string == "a"

    lst = ["a", "b"]
    string = utils.list_to_str(lst)
    assert string == "a and b"

    lst = ["a", "b", "c"]
    string = utils.list_to_str(lst)
    assert string == "a, b, and c"
=======
def test_get_bold2std_and_t1w_xfms(fmriprep_with_freesurfer_data):
    """Test get_bold2std_and_t1w_xfms."""
    bold_file_nlin2009c = fmriprep_with_freesurfer_data["nifti_file"]
    nlin2009c_to_anat_xfm = fmriprep_with_freesurfer_data["template_to_anat_xfm"]
    anat_to_native_xfm = fmriprep_with_freesurfer_data["anat_to_native_xfm"]

    # MNI152NLin2009cAsym --> MNI152NLin2009cAsym/T1w
    (
        xforms_to_mni,
        xforms_to_mni_invert,
        xforms_to_t1w,
        xforms_to_t1w_invert,
    ) = utils.get_bold2std_and_t1w_xfms(
        bold_file_nlin2009c,
        nlin2009c_to_anat_xfm,
        anat_to_native_xfm,
    )
    assert len(xforms_to_mni) == 1
    assert len(xforms_to_mni_invert) == 1
    assert len(xforms_to_t1w) == 1
    assert len(xforms_to_t1w_invert) == 1

    # MNI152NLin6Asym --> MNI152NLin2009cAsym/T1w
    bold_file_nlin6asym = bold_file_nlin2009c.replace(
        "space-MNI152NLin2009cAsym_",
        "space-MNI152NLin6Asym_",
    )
    nlin6asym_to_anat_xfm = nlin2009c_to_anat_xfm.replace(
        "from-MNI152NLin2009cAsym_",
        "from-MNI152NLin6Asym_",
    )
    (
        xforms_to_mni,
        xforms_to_mni_invert,
        xforms_to_t1w,
        xforms_to_t1w_invert,
    ) = utils.get_bold2std_and_t1w_xfms(
        bold_file_nlin6asym,
        nlin6asym_to_anat_xfm,
        anat_to_native_xfm,
    )
    assert len(xforms_to_mni) == 1
    assert len(xforms_to_mni_invert) == 1
    assert len(xforms_to_t1w) == 1
    assert len(xforms_to_t1w_invert) == 1

    # MNIInfant --> MNI152NLin2009cAsym/T1w
    bold_file_infant = bold_file_nlin2009c.replace(
        "space-MNI152NLin2009cAsym_",
        "space-MNIInfant_cohort-1_",
    )
    infant_to_anat_xfm = nlin2009c_to_anat_xfm.replace(
        "from-MNI152NLin2009cAsym_",
        "from-MNIInfant+1_",
    )
    (
        xforms_to_mni,
        xforms_to_mni_invert,
        xforms_to_t1w,
        xforms_to_t1w_invert,
    ) = utils.get_bold2std_and_t1w_xfms(
        bold_file_infant,
        infant_to_anat_xfm,
        anat_to_native_xfm,
    )
    assert len(xforms_to_mni) == 1
    assert len(xforms_to_mni_invert) == 1
    assert len(xforms_to_t1w) == 1
    assert len(xforms_to_t1w_invert) == 1

    # T1w --> MNI152NLin2009cAsym/T1w
    bold_file_t1w = bold_file_nlin2009c.replace("space-MNI152NLin2009cAsym_", "space-T1w_")
    (
        xforms_to_mni,
        xforms_to_mni_invert,
        xforms_to_t1w,
        xforms_to_t1w_invert,
    ) = utils.get_bold2std_and_t1w_xfms(
        bold_file_t1w,
        nlin2009c_to_anat_xfm,
        anat_to_native_xfm,
    )
    assert len(xforms_to_mni) == 1
    assert len(xforms_to_mni_invert) == 1
    assert len(xforms_to_t1w) == 1
    assert len(xforms_to_t1w_invert) == 1

    # T1w --> MNI152NLin6Asym --> MNI152NLin2009cAsym/T1w
    bold_file_t1w = bold_file_nlin2009c.replace("space-MNI152NLin2009cAsym_", "space-T1w_")
    (
        xforms_to_mni,
        xforms_to_mni_invert,
        xforms_to_t1w,
        xforms_to_t1w_invert,
    ) = utils.get_bold2std_and_t1w_xfms(
        bold_file_t1w,
        nlin6asym_to_anat_xfm,
        anat_to_native_xfm,
    )
    assert len(xforms_to_mni) == 2
    assert len(xforms_to_mni_invert) == 2
    assert len(xforms_to_t1w) == 1
    assert len(xforms_to_t1w_invert) == 1

    # native --> MNI152NLin2009cAsym/T1w
    bold_file_native = bold_file_nlin2009c.replace("space-MNI152NLin2009cAsym_", "")
    (
        xforms_to_mni,
        xforms_to_mni_invert,
        xforms_to_t1w,
        xforms_to_t1w_invert,
    ) = utils.get_bold2std_and_t1w_xfms(
        bold_file_native,
        nlin2009c_to_anat_xfm,
        anat_to_native_xfm,
    )
    assert len(xforms_to_mni) == 2
    assert len(xforms_to_mni_invert) == 2
    assert len(xforms_to_t1w) == 1
    assert len(xforms_to_t1w_invert) == 1

    # native --> MNI152NLin6Asym --> MNI152NLin2009cAsym/T1w
    bold_file_native = bold_file_nlin2009c.replace("space-MNI152NLin2009cAsym_", "")
    (
        xforms_to_mni,
        xforms_to_mni_invert,
        xforms_to_t1w,
        xforms_to_t1w_invert,
    ) = utils.get_bold2std_and_t1w_xfms(
        bold_file_native,
        nlin6asym_to_anat_xfm,
        anat_to_native_xfm,
    )
    assert len(xforms_to_mni) == 3
    assert len(xforms_to_mni_invert) == 3
    assert len(xforms_to_t1w) == 1
    assert len(xforms_to_t1w_invert) == 1

    # tofail --> MNI152NLin2009cAsym/T1w
    bold_file_tofail = bold_file_nlin2009c.replace("space-MNI152NLin2009cAsym_", "space-tofail_")
    with pytest.raises(ValueError, match="Transform does not match BOLD space"):
        utils.get_bold2std_and_t1w_xfms(
            bold_file_tofail,
            nlin2009c_to_anat_xfm,
            anat_to_native_xfm,
        )

    tofail_to_anat_xfm = nlin2009c_to_anat_xfm.replace("from-MNI152NLin2009cAsym_", "from-tofail_")
    with pytest.raises(ValueError, match="Space 'tofail'"):
        utils.get_bold2std_and_t1w_xfms(
            bold_file_tofail,
            tofail_to_anat_xfm,
            anat_to_native_xfm,
        )


def test_get_std2bold_xfms(fmriprep_with_freesurfer_data):
    """Test get_std2bold_xfms.

    get_std2bold_xfms finds transforms to go from the input file's space to MNI152NLin6Asym.
    """
    bold_file_nlin2009c = fmriprep_with_freesurfer_data["nifti_file"]

    # MNI152NLin2009cAsym --> MNI152NLin6Asym
    xforms_to_mni = utils.get_std2bold_xfms(bold_file_nlin2009c)
    assert len(xforms_to_mni) == 1

    # MNI152NLin6Asym --> MNI152NLin6Asym
    bold_file_nlin6asym = bold_file_nlin2009c.replace(
        "space-MNI152NLin2009cAsym_",
        "space-MNI152NLin6Asym_",
    )
    xforms_to_mni = utils.get_std2bold_xfms(bold_file_nlin6asym)
    assert len(xforms_to_mni) == 1

    # MNIInfant --> MNI152NLin6Asym
    bold_file_infant = bold_file_nlin2009c.replace(
        "space-MNI152NLin2009cAsym_",
        "space-MNIInfant_cohort-1_",
    )
    xforms_to_mni = utils.get_std2bold_xfms(bold_file_infant)
    assert len(xforms_to_mni) == 2

    # tofail --> MNI152NLin6Asym
    bold_file_tofail = bold_file_nlin2009c.replace("space-MNI152NLin2009cAsym_", "space-tofail_")
    with pytest.raises(ValueError, match="Space 'tofail'"):
        utils.get_std2bold_xfms(bold_file_tofail)


def test_fwhm2sigma():
    """Test fwhm2sigma."""
    fwhm = 8
    sigma = utils.fwhm2sigma(fwhm)
    assert np.allclose(sigma, 3.39728)


def test_select_first():
    """Test _select_first."""
    lst = ["a", "b", "c"]
    assert utils._select_first(lst) == "a"

    lst = "abc"
    assert utils._select_first(lst) == "a"
>>>>>>> fa8e587d
<|MERGE_RESOLUTION|>--- conflicted
+++ resolved
@@ -153,7 +153,6 @@
     assert interpolated_filtered_bold.shape == (n_volumes, n_voxels)
 
 
-<<<<<<< HEAD
 def test_list_to_str():
     """Test the list_to_str function."""
     lst = ["a"]
@@ -167,7 +166,8 @@
     lst = ["a", "b", "c"]
     string = utils.list_to_str(lst)
     assert string == "a, b, and c"
-=======
+
+
 def test_get_bold2std_and_t1w_xfms(fmriprep_with_freesurfer_data):
     """Test get_bold2std_and_t1w_xfms."""
     bold_file_nlin2009c = fmriprep_with_freesurfer_data["nifti_file"]
@@ -370,5 +370,4 @@
     assert utils._select_first(lst) == "a"
 
     lst = "abc"
-    assert utils._select_first(lst) == "a"
->>>>>>> fa8e587d
+    assert utils._select_first(lst) == "a"