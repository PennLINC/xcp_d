--- conflicted
+++ resolved
@@ -40,11 +40,9 @@
 def get_parser():
     """Build parser object"""
 
-    from packaging.version import Version
     from ..__about__ import __version__
 
     verstr = 'xcp_d v{}'.format(__version__)
-    currentv = Version(__version__)
 
     parser = ArgumentParser(
         description='xcp_d postprocessing workflow of fMRI data',
@@ -125,11 +123,6 @@
 
     g_outputoption = parser.add_argument_group('Input flags')
 
-<<<<<<< HEAD
-    g_outputoption.add_argument('--input-type', required=False, default='fmriprep',type=str,
-                      choices=['fmriprep', 'dcan', 'hcp'],
-                       help='fMRIprep/nibabies are default structures, DCAN and HCP are optional')
-=======
     g_outputoption.add_argument(
         '--input-type',
         required=False,
@@ -137,7 +130,6 @@
         type=str,
         choices=['fmirprep', 'dcan', 'hpc'],
         help='fMRIPprep/nibabies are default structures, DCAN and HCP are optional')
->>>>>>> 44c43d46
 
     g_param = parser.add_argument_group('Parameters for postprocessing')
 
