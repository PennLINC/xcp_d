"""
The workflow builder factory method.

All the checks and the construction of the workflow are done
inside this function that has pickleable inputs and output
dictionary (``retval``) to allow isolation using a
``multiprocessing.Process`` that allows XCP-D to enforce
a hard-limited memory-scope.

"""


def build_workflow(config_file, retval):
    """Create the Nipype Workflow that supports the whole execution graph."""
    from xcp_d import config, data
    from xcp_d.reports.core import generate_reports
    from xcp_d.utils.bids import check_pipeline_version, collect_participants
    from xcp_d.utils.utils import check_deps
    from xcp_d.workflows.base import init_xcpd_wf

    config.load(config_file)
    build_log = config.loggers.workflow

    version = config.environment.version

    retval['return_code'] = 1
    retval['workflow'] = None

    banner = [f'Running XCP-D version {version}']
    notice_path = data.load.readable('NOTICE')
    if notice_path.exists():
        banner[0] += '\n'
        banner += [f'License NOTICE {"#" * 50}']
        banner += [f'XCP-D {version}']
        banner += notice_path.read_text().splitlines(keepends=False)[1:]
        banner += ['#' * len(banner[1])]
    build_log.log(25, f'\n{" " * 9}'.join(banner))

    # warn if older results exist: check for dataset_description.json in output folder
    msg = check_pipeline_version(
        'XCP-D',
        version,
        config.execution.output_dir / 'dataset_description.json',
    )
    if msg is not None:
        build_log.warning(msg)

    # Please note this is the input folder's dataset_description.json
    dset_desc_path = config.execution.fmri_dir / 'dataset_description.json'
    if dset_desc_path.exists():
        from hashlib import sha256

        desc_content = dset_desc_path.read_bytes()
        config.execution.bids_description_hash = sha256(desc_content).hexdigest()

    # First check that fmri_dir looks like a BIDS folder
    subject_list = collect_participants(
        layout=config.execution.layout,
        participant_label=config.execution.participant_label,
    )

    # Called with reports only
    if config.execution.reports_only:
        build_log.log(25, 'Running --reports-only on participants %s', ', '.join(subject_list))
        failed_reports = generate_reports(
<<<<<<< HEAD
            processing_list=config.execution.processing_list,
            output_dir=config.execution.output_dir,
=======
            output_level=config.execution.report_output_level,
            dataset_dir=config.execution.output_dir,
>>>>>>> 03ce5c6b
            abcc_qc=config.workflow.abcc_qc,
            run_uuid=config.execution.run_uuid,
        )
        if failed_reports:
            config.loggers.cli.error(
                'Report generation was not successful for the following participants : %s.',
                ', '.join(failed_reports),
            )

        retval['return_code'] = len(failed_reports)
        return retval

    # Build main workflow
    init_msg = [
        "Building XCP-D's workflow:",
        f'Preprocessing derivatives path: {config.execution.fmri_dir}.',
        f'Participant list: {subject_list}.',
        f'Run identifier: {config.execution.run_uuid}.',
    ]

    if config.execution.datasets:
        init_msg += [f'Searching for derivatives and atlases: {config.execution.datasets}.']

    build_log.log(25, f'\n{" " * 11}* '.join(init_msg))

    retval['workflow'] = init_xcpd_wf()

    # Check workflow for missing commands
    missing = check_deps(retval['workflow'])
    if missing:
        build_log.critical(
            'Cannot run XCP-D. Missing dependencies:%s',
            '\n\t* '.join([''] + [f'{cmd} (Interface: {iface})' for iface, cmd in missing]),
        )
        retval['return_code'] = 127  # 127 == command not found.
        return retval

    config.to_filename(config_file)
    build_log.info(
        'XCP-D workflow graph with %d nodes built successfully.',
        len(retval['workflow']._get_all_nodes()),
    )
    retval['return_code'] = 0
    return retval


def build_boilerplate(config_file, workflow):
    """Write boilerplate in an isolated process."""
    from xcp_d import config

    config.load(config_file)
    logs_path = config.execution.output_dir / 'logs'
    boilerplate = workflow.visit_desc()
    citation_files = {ext: logs_path / f'CITATION.{ext}' for ext in ('bib', 'tex', 'md', 'html')}

    if boilerplate:
        # To please git-annex users and also to guarantee consistency
        # among different renderings of the same file, first remove any
        # existing one
        for citation_file in citation_files.values():
            try:
                citation_file.unlink()
            except FileNotFoundError:
                pass

    citation_files['md'].write_text(boilerplate)

    if not config.execution.md_only_boilerplate and citation_files['md'].exists():
        from shutil import copyfile
        from subprocess import CalledProcessError, TimeoutExpired, check_call

        from xcp_d.data import load as load_data

        # Generate HTML file resolving citations
        cmd = [
            'pandoc',
            '-s',
            '--bibliography',
            str(load_data('boilerplate.bib')),
            '--filter',
            'pandoc-citeproc',
            '--metadata',
            'pagetitle="XCP-D citation boilerplate"',
            str(citation_files['md']),
            '-o',
            str(citation_files['html']),
        ]

        config.loggers.cli.info('Generating an HTML version of the citation boilerplate...')
        try:
            check_call(cmd, timeout=10)
        except (FileNotFoundError, CalledProcessError, TimeoutExpired):
            config.loggers.cli.warning('Could not generate CITATION.html file:\n%s', ' '.join(cmd))

        # Generate LaTex file resolving citations
        cmd = [
            'pandoc',
            '-s',
            '--bibliography',
            str(load_data('boilerplate.bib')),
            '--natbib',
            str(citation_files['md']),
            '-o',
            str(citation_files['tex']),
        ]
        config.loggers.cli.info('Generating a LaTeX version of the citation boilerplate...')
        try:
            check_call(cmd, timeout=10)
        except (FileNotFoundError, CalledProcessError, TimeoutExpired):
            config.loggers.cli.warning('Could not generate CITATION.tex file:\n%s', ' '.join(cmd))
        else:
            copyfile(load_data('boilerplate.bib'), citation_files['bib'])<|MERGE_RESOLUTION|>--- conflicted
+++ resolved
@@ -63,13 +63,9 @@
     if config.execution.reports_only:
         build_log.log(25, 'Running --reports-only on participants %s', ', '.join(subject_list))
         failed_reports = generate_reports(
-<<<<<<< HEAD
             processing_list=config.execution.processing_list,
-            output_dir=config.execution.output_dir,
-=======
             output_level=config.execution.report_output_level,
             dataset_dir=config.execution.output_dir,
->>>>>>> 03ce5c6b
             abcc_qc=config.workflow.abcc_qc,
             run_uuid=config.execution.run_uuid,
         )
