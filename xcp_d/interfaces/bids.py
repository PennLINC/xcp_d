--- conflicted
+++ resolved
@@ -138,7 +138,6 @@
                 )
             )
 
-<<<<<<< HEAD
             # Load the fsaverage-to-fsLR warp sphere.
             self._results["sphere_to_sphere"] = str(
                 get_template(
@@ -148,15 +147,6 @@
                     density="164k",
                     desc=None,
                     suffix="sphere",
-=======
-            # TODO: Collect from templateflow once it's uploaded.
-            # FreeSurfer: fs_?/fs_?-to-fs_LR_fsaverage.?_LR.spherical_std.164k_fs_?.surf.gii
-            self._results["sphere_to_sphere"] = str(
-                load_data(
-                    f"standard_mesh_atlases/fs_{hemisphere}/"
-                    f"fs_{hemisphere}-to-fs_LR_fsaverage.{hemisphere}_LR.spherical_std."
-                    f"164k_fs_{hemisphere}.surf.gii"
->>>>>>> 3f75b538
                 )
             )
 
