"""Adapted interfaces from Niworkflows.

This module contains code from the niworkflows library
(https://github.com/nipreps/niworkflows).
The code has been modified for xcp_d's purposes.

License
-------
Copyright 2020 The NiPreps Developers

Licensed under the Apache License, Version 2.0 (the "License");
you may not use this file except in compliance with the License.
You may obtain a copy of the License at

    http://www.apache.org/licenses/LICENSE-2.0

Unless required by applicable law or agreed to in writing, software
distributed under the License is distributed on an "AS IS" BASIS,
WITHOUT WARRANTIES OR CONDITIONS OF ANY KIND, either express or implied.
See the License for the specific language governing permissions and
limitations under the License.
"""
import re
from collections import defaultdict
from json import dumps, loads
from pathlib import Path

import nibabel as nb
import numpy as np
import templateflow as tf
from nipype import logging
from nipype.interfaces.base import (
    BaseInterfaceInputSpec,
    DynamicTraitedSpec,
    File,
    InputMultiObject,
    OutputMultiObject,
    SimpleInterface,
    Str,
    TraitedSpec,
    isdefined,
    traits,
)
from nipype.interfaces.io import add_traits
from niworkflows.utils.bids import relative_to_root
from niworkflows.utils.images import set_consumables, unsafe_write_nifti_header_and_data
from niworkflows.utils.misc import _copy_any, unlink
from pkg_resources import resource_filename as _pkgres
from templateflow.api import templates as _get_template_list

regz = re.compile(r"\.gz$")
# NOTE: Modified for xcpd's purposes
_pybids_spec = loads(Path(_pkgres("xcp_d", "data/nipreps.json")).read_text())
BIDS_DERIV_ENTITIES = frozenset({e["name"] for e in _pybids_spec["entities"]})
BIDS_DERIV_PATTERNS = tuple(_pybids_spec["default_path_patterns"])
STANDARD_SPACES = _get_template_list()
LOGGER = logging.getLogger("nipype.interface")


def _none():
    return None


def _get_tf_resolution(space: str, resolution: str) -> str:
    """Query templateflow template information to elaborate on template resolution.

    Examples
    --------
    >>> _get_tf_resolution('MNI152NLin2009cAsym', '01') # doctest: +ELLIPSIS
    'Template MNI152NLin2009cAsym (1.0x1.0x1.0 mm^3)...'
    >>> _get_tf_resolution('MNI152NLin2009cAsym', '1') # doctest: +ELLIPSIS
    'Template MNI152NLin2009cAsym (1.0x1.0x1.0 mm^3)...'
    >>> _get_tf_resolution('MNI152NLin2009cAsym', '10')
    'Unknown'
    """
    metadata = tf.api.get_metadata(space)
    resolutions = metadata.get('res', {})
    res_meta = None

    # Due to inconsistencies, resolution keys may or may not be zero-padded
    padded_res = f'{str(resolution):0>2}'
    for r in (resolution, padded_res):
        if r in resolutions:
            res_meta = resolutions[r]
    if res_meta is None:
        return "Unknown"

    def _fmt_xyz(coords: list) -> str:
        xyz = "x".join([str(c) for c in coords])
        return f"{xyz} mm^3"

    return (
        f"Template {space} ({_fmt_xyz(res_meta['zooms'])}),"
        f" curated by TemplateFlow {tf.__version__}"
    )


# Automatically coerce certain suffixes (DerivativesDataSink)
DEFAULT_DTYPES = defaultdict(
    _none,
    (
        ("mask", "uint8"),
        ("dseg", "int16"),
        ("probseg", "float32"),
        ("boldref", "source"),
    ),
)


class _DerivativesDataSinkInputSpec(DynamicTraitedSpec, BaseInterfaceInputSpec):
    base_directory = traits.Directory(desc="Path to the base directory for storing data.")
    check_hdr = traits.Bool(True, usedefault=True, desc="fix headers of NIfTI outputs")
    compress = InputMultiObject(
        traits.Either(None, traits.Bool),
        usedefault=True,
        desc="whether ``in_file`` should be compressed (True), uncompressed (False) "
        "or left unmodified (None, default).",
    )
    data_dtype = Str(
        desc="NumPy datatype to coerce NIfTI data to, or `source` to match the input file dtype"
    )
    dismiss_entities = InputMultiObject(
        traits.Either(None, Str),
        usedefault=True,
        desc="a list entities that will not be propagated from the source file",
    )
    in_file = InputMultiObject(File(exists=True), mandatory=True, desc="the object to be saved")
    meta_dict = traits.DictStrAny(desc="an input dictionary containing metadata")
    source_file = InputMultiObject(
        File(exists=False), mandatory=True, desc="the source file(s) to extract entities from")


class _DerivativesDataSinkOutputSpec(TraitedSpec):
    out_file = OutputMultiObject(File(exists=True, desc="written file path"))
    out_meta = OutputMultiObject(File(exists=True, desc="written JSON sidecar path"))
    compression = OutputMultiObject(
        traits.Either(None, traits.Bool),
        desc="whether ``in_file`` should be compressed (True), uncompressed (False) "
        "or left unmodified (None).",
    )
    fixed_hdr = traits.List(traits.Bool, desc="whether derivative header was fixed")


class DerivativesDataSink(SimpleInterface):
    """
    Store derivative files.

    Saves the ``in_file`` into a BIDS-Derivatives folder provided
    by ``base_directory``, given the input reference ``source_file``.

    When multiple source files are passed, only common entities are passed down.
    For example, if two T1w images from different sessions are used to generate
    a single image, the session entity is removed automatically.
    """

    input_spec = _DerivativesDataSinkInputSpec
    output_spec = _DerivativesDataSinkOutputSpec
    # NOTE: Modified for xcpd's purposes
    out_path_base = "xcp_d"
    _always_run = True
    _allowed_entities = set(BIDS_DERIV_ENTITIES)

    def __init__(self, allowed_entities=None, out_path_base=None, **inputs):
        """Initialize the SimpleInterface and extend inputs with custom entities."""
        self._allowed_entities = set(allowed_entities or []).union(self._allowed_entities)
        if out_path_base:
            self.out_path_base = out_path_base

        self._metadata = {}
        self._static_traits = self.input_spec.class_editable_traits() + sorted(
            self._allowed_entities
        )
        for dynamic_input in set(inputs) - set(self._static_traits):
            self._metadata[dynamic_input] = inputs.pop(dynamic_input)

        # First regular initialization (constructs InputSpec object)
        super().__init__(**inputs)
        add_traits(self.inputs, self._allowed_entities)
        for k in self._allowed_entities.intersection(list(inputs.keys())):
            # Add additional input fields (self.inputs is an object)
            setattr(self.inputs, k, inputs[k])

    def _run_interface(self, runtime):
        from bids.layout import parse_file_entities
        from bids.layout.writing import build_path
        from bids.utils import listify

        # Ready the output folder
        base_directory = runtime.cwd
        if isdefined(self.inputs.base_directory):
            base_directory = self.inputs.base_directory
        base_directory = Path(base_directory).absolute()
        out_path = base_directory / self.out_path_base
        out_path.mkdir(exist_ok=True, parents=True)

        # Ensure we have a list
        in_file = listify(self.inputs.in_file)

        # Read in the dictionary of metadata
        if isdefined(self.inputs.meta_dict):
            meta = self.inputs.meta_dict
            # inputs passed in construction take priority
            meta.update(self._metadata)
            self._metadata = meta

        # Initialize entities with those from the source file.
        in_entities = [
            parse_file_entities(str(relative_to_root(source_file)))
            for source_file in self.inputs.source_file
        ]
        out_entities = {k: v for k, v in in_entities[0].items()
                        if all(ent.get(k) == v for ent in in_entities[1:])}
        for drop_entity in listify(self.inputs.dismiss_entities or []):
            out_entities.pop(drop_entity, None)

        # Override extension with that of the input file(s)
        out_entities["extension"] = [
            # _splitext does not accept .surf.gii (for instance)
            "".join(Path(orig_file).suffixes).lstrip(".")
            for orig_file in in_file
        ]

        compress = listify(self.inputs.compress) or [None]
        if len(compress) == 1:
            compress = compress * len(in_file)
        for i, ext in enumerate(out_entities["extension"]):
            if compress[i] is not None:
                ext = regz.sub("", ext)
                out_entities["extension"][i] = f"{ext}.gz" if compress[i] else ext

        # Override entities with those set as inputs
        for key in self._allowed_entities:
            value = getattr(self.inputs, key)
            if value is not None and isdefined(value):
                out_entities[key] = value

        # Clean up native resolution with space
        if out_entities.get("resolution") == "native" and out_entities.get("space"):
            out_entities.pop("resolution", None)

        # Expand templateflow resolutions
        resolution = out_entities.get("resolution")
        space = out_entities.get("space")
        if resolution:
            # Standard spaces
            if space in STANDARD_SPACES:
                res = _get_tf_resolution(space, resolution)
            else:  # TODO: Nonstandard?
                res = "Unknown"
            self._metadata['Resolution'] = res

        if len(set(out_entities["extension"])) == 1:
            out_entities["extension"] = out_entities["extension"][0]

        # Insert custom (non-BIDS) entities from allowed_entities.
        custom_entities = set(out_entities.keys()) - set(BIDS_DERIV_ENTITIES)
        patterns = BIDS_DERIV_PATTERNS
        if custom_entities:
            # Example: f"{key}-{{{key}}}" -> "task-{task}"
            custom_pat = "_".join(f"{key}-{{{key}}}" for key in sorted(custom_entities))
            patterns = [
                pat.replace("_{suffix", "_".join(("", custom_pat, "{suffix"))) for pat in patterns
            ]

        # Prepare SimpleInterface outputs object
        self._results["out_file"] = []
        self._results["compression"] = []
        self._results["fixed_hdr"] = [False] * len(in_file)

        dest_files = build_path(out_entities, path_patterns=patterns)
        if not dest_files:
            raise ValueError(f"Could not build path with entities {out_entities}.")

        # Make sure the interpolated values is embedded in a list, and check
        dest_files = listify(dest_files)
        if len(in_file) != len(dest_files):
            raise ValueError(
                f"Input files ({len(in_file)}) not matched "
                f"by interpolated patterns ({len(dest_files)})."
            )

        for i, (orig_file, dest_file) in enumerate(zip(in_file, dest_files)):
            out_file = out_path / dest_file
            out_file.parent.mkdir(exist_ok=True, parents=True)
            self._results["out_file"].append(str(out_file))
            self._results["compression"].append(str(dest_file).endswith(".gz"))

            # Set data and header iff changes need to be made. If these are
            # still None when it's time to write, just copy.
            new_data, new_header = None, None

            is_nifti = out_file.name.endswith((".nii", ".nii.gz")) and not out_file.name.endswith(
                (".dtseries.nii", ".dtseries.nii.gz")
            )
            data_dtype = self.inputs.data_dtype or DEFAULT_DTYPES[self.inputs.suffix]
            if is_nifti and any((self.inputs.check_hdr, data_dtype)):
                nii = nb.load(orig_file)

                if self.inputs.check_hdr:
                    hdr = nii.header
                    curr_units = tuple(
                        [None if u == "unknown" else u for u in hdr.get_xyzt_units()]
                    )
                    curr_codes = (int(hdr["qform_code"]), int(hdr["sform_code"]))

                    # Default to mm, use sec if data type is bold
                    units = (
                        curr_units[0] or "mm",
                        "sec" if out_entities["suffix"] == "bold" else None,
                    )
                    xcodes = (1, 1)  # Derivative in its original scanner space
                    if self.inputs.space:
                        xcodes = (4, 4) if self.inputs.space in STANDARD_SPACES else (2, 2)

                    curr_zooms = zooms = hdr.get_zooms()
                    if "RepetitionTime" in self.inputs.get():
                        zooms = curr_zooms[:3] + (self.inputs.RepetitionTime,)

                    if (curr_codes, curr_units, curr_zooms) != (xcodes, units, zooms):
                        self._results["fixed_hdr"][i] = True
                        new_header = hdr.copy()
                        new_header.set_qform(nii.affine, xcodes[0])
                        new_header.set_sform(nii.affine, xcodes[1])
                        new_header.set_xyzt_units(*units)
                        new_header.set_zooms(zooms)

                if data_dtype == "source":  # match source dtype
                    try:
                        data_dtype = nb.load(self.inputs.source_file[0]).get_data_dtype()
                    except Exception:
                        LOGGER.warning(
                            f"Could not get data type of file {self.inputs.source_file[0]}"
                        )
                        data_dtype = None

                if data_dtype:
                    data_dtype = np.dtype(data_dtype)
                    orig_dtype = nii.get_data_dtype()
                    if orig_dtype != data_dtype:
                        LOGGER.warning(
                            f"Changing {out_file} dtype from {orig_dtype} to {data_dtype}"
                        )
                        # coerce dataobj to new data dtype
                        if np.issubdtype(data_dtype, np.integer):
                            new_data = np.rint(nii.dataobj).astype(data_dtype)
                        else:
                            new_data = np.asanyarray(nii.dataobj, dtype=data_dtype)
                        # and set header to match
                        if new_header is None:
                            new_header = nii.header.copy()
                        new_header.set_data_dtype(data_dtype)
                del nii

            unlink(out_file, missing_ok=True)
            if new_data is new_header is None:
                _copy_any(orig_file, str(out_file))
            else:
                orig_img = nb.load(orig_file)
                if new_data is None:
                    set_consumables(new_header, orig_img.dataobj)
                    new_data = orig_img.dataobj.get_unscaled()
                else:
                    # Without this, we would be writing nans
                    # This is our punishment for hacking around nibabel defaults
                    new_header.set_slope_inter(slope=1., inter=0.)
                unsafe_write_nifti_header_and_data(
                    fname=out_file,
                    header=new_header,
                    data=new_data
                )
                del orig_img

        if len(self._results["out_file"]) == 1:
            meta_fields = self.inputs.copyable_trait_names()
            self._metadata.update(
                {k: getattr(self.inputs, k) for k in meta_fields if k not in self._static_traits}
            )
            if self._metadata:
<<<<<<< HEAD
=======
                out_file = Path(self._results["out_file"][0])
                # 1.3.x hack
                # For dtseries, we have been generating weird non-BIDS JSON files.
                # We can safely keep producing them to avoid breaking derivatives, but
                # only the existing keys should keep going into them.
                if out_file.name.endswith(".dtseries.nii"):
                    legacy_metadata = {}
                    for key in (
                        "grayordinates",
                        "space",
                        "surface",
                        "surface_density",
                        "volume",
                    ):
                        if key in self._metadata:
                            legacy_metadata[key] = self._metadata.pop(key)
                    if legacy_metadata:
                        sidecar = out_file.parent / f"{_splitext(str(out_file))[0]}.json"
                        sidecar.write_text(dumps(legacy_metadata, sort_keys=True, indent=2))
                # The future: the extension is the first . and everything after
>>>>>>> c47c92ec
                sidecar = out_file.parent / f"{out_file.name.split('.', 1)[0]}.json"
                unlink(sidecar, missing_ok=True)
                sidecar.write_text(dumps(self._metadata, sort_keys=True, indent=2))
                self._results["out_meta"] = str(sidecar)
        return runtime<|MERGE_RESOLUTION|>--- conflicted
+++ resolved
@@ -376,29 +376,6 @@
                 {k: getattr(self.inputs, k) for k in meta_fields if k not in self._static_traits}
             )
             if self._metadata:
-<<<<<<< HEAD
-=======
-                out_file = Path(self._results["out_file"][0])
-                # 1.3.x hack
-                # For dtseries, we have been generating weird non-BIDS JSON files.
-                # We can safely keep producing them to avoid breaking derivatives, but
-                # only the existing keys should keep going into them.
-                if out_file.name.endswith(".dtseries.nii"):
-                    legacy_metadata = {}
-                    for key in (
-                        "grayordinates",
-                        "space",
-                        "surface",
-                        "surface_density",
-                        "volume",
-                    ):
-                        if key in self._metadata:
-                            legacy_metadata[key] = self._metadata.pop(key)
-                    if legacy_metadata:
-                        sidecar = out_file.parent / f"{_splitext(str(out_file))[0]}.json"
-                        sidecar.write_text(dumps(legacy_metadata, sort_keys=True, indent=2))
-                # The future: the extension is the first . and everything after
->>>>>>> c47c92ec
                 sidecar = out_file.parent / f"{out_file.name.split('.', 1)[0]}.json"
                 unlink(sidecar, missing_ok=True)
                 sidecar.write_text(dumps(self._metadata, sort_keys=True, indent=2))
