import numpy as np
import os
import pandas as pd
import nibabel as nb
from ..utils import (drop_tseconds_volume, read_ndata, write_ndata, compute_FD,
                     generate_mask, interpolate_masked_data)
from nipype.interfaces.base import (traits, TraitedSpec,
                                    BaseInterfaceInputSpec, File,
                                    SimpleInterface)
from nipype.utils.filemanip import fname_presuffix


class _removeTRInputSpec(BaseInterfaceInputSpec):
    bold_file = File(exists=True,
                     mandatory=True,
                     desc=" either bold or nifti ")
    mask_file = File(exists=False, mandatory=False, desc="required for nifti")

    initial_volumes_to_drop = traits.Int(mandatory=True,
                                         desc="number of volumes to drop from the beginning,"
                                              "calculated in an earlier workflow from dummytime "
                                              "and repetition time.")
    fmriprep_confounds_file = File(exists=True,
                                   mandatory=False,
                                   desc="confound selected from fmriprep confound matrix")


class _removeTROutputSpec(TraitedSpec):
    fmriprep_confounds_file_dropped_TR = File(exists=True,
                                              mandatory=True,
                                              desc="fmriprep confound after removing TRs,")

    bold_file_dropped_TR = File(exists=True,
                                mandatory=True,
                                desc=" either bold or nifti modified")


class removeTR(SimpleInterface):
    """Removes initial volumes from a nifti or cifti file.

    A bold file and its corresponding confounds TSV (fmriprep format)
    are adjusted to remove the first n seconds of data.

    If 0, the bold file and confounds are returned as-is. If dummytime
    is larger than the repetition time, the corresponding rows are removed
    from the confounds TSV and the initial volumes are removed from the
    nifti or cifti file.

    If the dummy time is less than the repetition time, it will
    be rounded up. (i.e. dummytime=3, TR=2 will remove the first 2 volumes).

    The  number of volumes to be removed has been calculated in a previous
    workflow.
    """
    input_spec = _removeTRInputSpec
    output_spec = _removeTROutputSpec

    def _run_interface(self, runtime):
        volumes_to_drop = self.inputs.initial_volumes_to_drop
        # Check if we need to do anything
        if self.inputs.initial_volumes_to_drop == 0:
            # write the output out
            self._results['bold_file_dropped_TR'] = self.inputs.bold_file
            self._results['fmriprep_confounds_file_dr'
                          'opped_TR'] = self.inputs.fmriprep_confounds_file
            return runtime

        # get the file names to output to
        dropped_bold_file = fname_presuffix(
            self.inputs.bold_file,
            newpath=runtime.cwd,
            suffix="_dropped",
            use_ext=True)
        dropped_confounds_file = fname_presuffix(
            self.inputs.fmriprep_confounds_file,
            newpath=runtime.cwd,
            suffix="_dropped",
            use_ext=True)

        # read the bold file
        bold_image = nb.load(self.inputs.bold_file)
        data = bold_image.get_fdata()

        # If it's a Cifti Image:
        if bold_image.ndim == 2:
<<<<<<< HEAD
            dropped_data = data[volumes_to_drop:, ...] #time series is the first element
            time_axis, brain_model_axis = [bold_image.header.get_axis(i) for i in range(bold_image.ndim)]
            new_total_volumes = dropped_data.shape[0]
            dropped_time_axis = time_axis[:new_total_volumes]
            dropped_header = nb.cifti2.Cifti2Header.from_axes((dropped_time_axis, brain_model_axis))
=======
            dropped_data = data[..., volumes_to_drop:]
>>>>>>> 492dd7fb
            dropped_image = nb.Cifti2Image(
                dropped_data, 
                header = dropped_header,
                nifti_header=bold_image.nifti_header)

        # If it's a Nifti Image:
        else:
            dropped_data = data[..., volumes_to_drop:]
            dropped_image = nb.Nifti1Image(
                dropped_data,
                affine=bold_image.affine,
                header=bold_image.header)

        # Write the file
        dropped_image.to_filename(dropped_bold_file)

        # Drop the first N rows from the pandas dataframe
        confounds_df = pd.read_csv(self.inputs.fmriprep_confounds_file, sep="\t")
        dropped_confounds_df = confounds_df.drop(np.arange(volumes_to_drop))

        # Save out results
        dropped_confounds_df.to_csv(dropped_confounds_file, sep="\t", index=False)
        # Write to output node
        self._results['bold_file_dropped_TR'] = dropped_bold_file
        self._results['fmriprep_confounds_file_dropped_TR'] = dropped_confounds_file

        return runtime


class _censorscrubInputSpec(BaseInterfaceInputSpec):
    bold_file = File(exists=True,
                     mandatory=True,
                     desc=" raw bold or nifti real")
    in_file = File(exists=True, mandatory=True, desc=" bold or nifti")
    fd_thresh = traits.Float(exists=True, mandatory=True, desc="fd_threshold")
    mask_file = File(exists=False, mandatory=False, desc="required for nifti")
    TR = traits.Float(exists=True,
                      mandatory=True,
                      desc="repetition time in TR")
    custom_conf = traits.Either(traits.Undefined,
                                File,
                                desc="name of output file with field or true",
                                exists=False,
                                mandatory=False)
    # custom_conf = File(exists=False,mandatory=False,desc=" custom confound")
    fmriprep_confounds_file = File(
        exists=True,
        mandatory=True,
        desc=" confound selected from fmriprep confound matrix ")
    head_radius = traits.Float(exists=False,
                               mandatory=False,
                               default_value=50,
                               desc="head radius in mm  ")
    filtertype = traits.Float(exists=False, mandatory=False)
    time_todrop = traits.Float(exists=False,
                               mandatory=False,
                               default_value=0,
                               desc="time in seconds to drop")
    low_freq = traits.Float(
        exit=False,
        mandatory=False,
        desc=' low frequency band for nortch filterin breathe per min (bpm)')
    high_freq = traits.Float(
        exit=False,
        mandatory=False,
        desc=' high frequency for nortch filter in breathe per min (bpm)')


class _censorscrubOutputSpec(TraitedSpec):
    bold_censored = File(exists=True,
                         manadatory=True,
                         desc=" fmriprep censored")
    fmriprepconf_censored = File(exists=True,
                                 mandatory=True,
                                 desc=" fmriprep_confounds_file censored")
    customconf_censored = File(exists=False,
                               mandatory=False,
                               desc="custom conf censored")
    tmask = File(exists=True, mandatory=True, desc="temporal mask")
    fd_timeseries = File(exists=True, mandatory=True, desc="fd timeseries")


class censorscrub(SimpleInterface):
    r"""
    generate temporal masking with volumes above fd threshold
    .. testsetup::
    >>> from tempfile import TemporaryDirectory
    >>> tmpdir = TemporaryDirectory()
    >>> os.chdir(tmpdir.name)
    .. doctest::
    >>> cscrub = censorscrub()
    >>> cscrub.inputs.bold_file = cleanbold
    >>> cscrub.inputs.in_file = datafile
    >>> cscrub.inputs.TR = TR
    >>> cscrub.inputs.fd_thresh = fd_thresh
    >>> cscrub.inputs.fmriprep_confounds_file = fmriprepconf
    >>> cscrub.inputs.mask_file = mask
    >>> cscrub.inputs.time_todrop = dummytime
    >>> cscrub.run()
    .. testcleanup::
    >>> tmpdir.cleanup()

    """
    input_spec = _censorscrubInputSpec
    output_spec = _censorscrubOutputSpec

    def _run_interface(self, runtime):

        # get the raw confound matrix  and compute

        # conf_matrix = load_confound(datafile=self.inputs.bold_file)
        # fd_timeseries = compute_FD(confound=conf_matrix[0],
        #                    head_radius=self.inputs.head_radius)

        from ..utils.confounds import (load_confound, load_motion)
        conf_matrix = load_confound(datafile=self.inputs.bold_file)[0]
        motion_conf = load_motion(
            conf_matrix.copy(),
            TR=self.inputs.TR,
            filtertype=self.inputs.filtertype,
            freqband=[self.inputs.low_freq, self.inputs.high_freq])
        motion_df = pd.DataFrame(data=motion_conf.values,
                                 columns=[
                                     "rot_x", "rot_y", "rot_z", "trans_x",
                                     "trans_y", "trans_z"
                                 ])
        fd_timeseries = compute_FD(confound=motion_df,
                                   head_radius=self.inputs.head_radius)

        # read confound

        dataxx = read_ndata(datafile=self.inputs.in_file,
                            maskfile=self.inputs.mask_file)
        fmriprepx_conf = pd.read_csv(self.inputs.fmriprep_confounds_file, header=None)

        if self.inputs.custom_conf:
            customx_conf = pd.read_csv(self.inputs.custom_conf, header=None)

        if self.inputs.time_todrop == 0:
            # do censoring staright
            tmask = generate_mask(fd_res=fd_timeseries,
                                  fd_thresh=self.inputs.fd_thresh)
            if np.sum(tmask) > 0:
                datax_censored = dataxx[:, tmask == 0]
                fmriprepx_censored = fmriprepx_conf.drop(
                    fmriprepx_conf.index[np.where(tmask == 1)])
                if self.inputs.custom_conf:
                    customx_censored = customx_conf.drop(
                        customx_conf.index[np.where(tmask == 1)])
            else:
                datax_censored = dataxx
                fmriprepx_censored = fmriprepx_conf
                if self.inputs.custom_conf:
                    customx_censored = customx_conf
            fd_timeseries2 = fd_timeseries
        else:
            num_vol = np.int(np.divide(self.inputs.time_todrop,
                                       self.inputs.TR))
            fd_timeseries2 = fd_timeseries
            fd_timeseries2 = fd_timeseries2[num_vol:]
            tmask = generate_mask(fd_res=fd_timeseries2,
                                  fd_thresh=self.inputs.fd_thresh)

            if np.sum(tmask) > 0:
                datax_censored = dataxx[:, tmask == 0]
                fmriprepx_censored = fmriprepx_conf.drop(
                    fmriprepx_conf.index[np.where(tmask == 1)])
                if self.inputs.custom_conf:
                    customx_censored = customx_conf.drop(
                        customx_conf.index[np.where(tmask == 1)])
            else:
                datax_censored = dataxx
                fmriprepx_censored = fmriprepx_conf
                if self.inputs.custom_conf:
                    customx_censored = customx_conf

        # get the output
        self._results['bold_censored'] = fname_presuffix(self.inputs.in_file,
                                                         newpath=os.getcwd(),
                                                         use_ext=True)
        self._results['fmriprepconf_censored'] = fname_presuffix(
            self.inputs.in_file,
            suffix='fmriprepconf_censored.csv',
            newpath=os.getcwd(),
            use_ext=False)
        self._results['customconf_censored'] = fname_presuffix(
            self.inputs.in_file,
            suffix='customconf_censored.txt',
            newpath=os.getcwd(),
            use_ext=False)
        self._results['tmask'] = fname_presuffix(self.inputs.in_file,
                                                 suffix='temporalmask.tsv',
                                                 newpath=os.getcwd(),
                                                 use_ext=False)
        self._results['fd_timeseries'] = fname_presuffix(
            self.inputs.in_file,
            suffix='fd_timeseries.tsv',
            newpath=os.getcwd(),
            use_ext=False)

        write_ndata(data_matrix=datax_censored,
                    template=self.inputs.in_file,
                    mask=self.inputs.mask_file,
                    filename=self._results['bold_censored'],
                    tr=self.inputs.TR)

        fmriprepx_censored.to_csv(self._results['fmriprepconf_censored'],
                                  index=False,
                                  header=False)
        np.savetxt(self._results['tmask'], tmask, fmt="%d", delimiter=',')
        np.savetxt(self._results['fd_timeseries'],
                   fd_timeseries2,
                   fmt="%1.4f",
                   delimiter=',')
        if self.inputs.custom_conf:
            customx_censored.to_csv(self._results['customconf_censored'],
                                    index=False,
                                    header=False)
        return runtime


# interpolation


class _interpolateInputSpec(BaseInterfaceInputSpec):
    in_file = File(exists=True, mandatory=True, desc=" censored or clean bold")
    bold_file = File(exists=True,
                     mandatory=True,
                     desc=" censored or clean bold")
    tmask = File(exists=True, mandatory=True, desc="temporal mask")
    mask_file = File(exists=False, mandatory=False, desc="required for nifti")
    TR = traits.Float(exists=True,
                      mandatory=True,
                      desc="repetition time in TR")


class _interpolateOutputSpec(TraitedSpec):
    bold_interpolated = File(exists=True,
                             manadatory=True,
                             desc=" fmriprep censored")


class interpolate(SimpleInterface):
    r"""
    interpolate data over the clean bold
    .. testsetup::
    >>> from tempfile import TemporaryDirectory
    >>> tmpdir = TemporaryDirectory()
    >>> os.chdir(tmpdir.name)
    .. doctest::
    >>> interpolatewf = interpolate()
    >>> interpolatewf.inputs.in_file = datafile
    >>> interpolatewf.inputs.bold_file = rawbold
    >>> interpolatewf.inputs.TR = TR
    >>> interpolatewf.inputs.tmask = temporalmask
    >>> interpolatewf.inputs.mask_file = mask
    >>> interpolatewf.run()
    .. testcleanup::
    >>> tmpdir.cleanup()

    """
    input_spec = _interpolateInputSpec
    output_spec = _interpolateOutputSpec

    def _run_interface(self, runtime):
        datax = read_ndata(datafile=self.inputs.in_file,
                           maskfile=self.inputs.mask_file)

        tmask = np.loadtxt(self.inputs.tmask)

        if datax.shape[1] != len(tmask):
            fulldata = np.zeros([datax.shape[0], len(tmask)])
            fulldata[:, tmask == 0] = datax
        else:
            fulldata = datax

        recon_data = interpolate_masked_data(img_datax=fulldata,
                                             tmask=tmask,
                                             TR=self.inputs.TR)

        self._results['bold_interpolated'] = fname_presuffix(
            self.inputs.in_file, newpath=os.getcwd(), use_ext=True)

        write_ndata(data_matrix=recon_data,
                    template=self.inputs.bold_file,
                    mask=self.inputs.mask_file,
                    tr=self.inputs.TR,
                    filename=self._results['bold_interpolated'])

        return runtime<|MERGE_RESOLUTION|>--- conflicted
+++ resolved
@@ -83,15 +83,11 @@
 
         # If it's a Cifti Image:
         if bold_image.ndim == 2:
-<<<<<<< HEAD
             dropped_data = data[volumes_to_drop:, ...] #time series is the first element
             time_axis, brain_model_axis = [bold_image.header.get_axis(i) for i in range(bold_image.ndim)]
             new_total_volumes = dropped_data.shape[0]
             dropped_time_axis = time_axis[:new_total_volumes]
             dropped_header = nb.cifti2.Cifti2Header.from_axes((dropped_time_axis, brain_model_axis))
-=======
-            dropped_data = data[..., volumes_to_drop:]
->>>>>>> 492dd7fb
             dropped_image = nb.Cifti2Image(
                 dropped_data, 
                 header = dropped_header,
