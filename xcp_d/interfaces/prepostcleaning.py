"""Interfaces for the post-processing workflows."""
import os

import nibabel as nb
import numpy as np
import pandas as pd
from nipype.interfaces.base import (
    BaseInterfaceInputSpec,
    File,
    SimpleInterface,
    TraitedSpec,
    traits,
)

from xcp_d.utils.confounds import load_motion
from xcp_d.utils.filemanip import fname_presuffix
from xcp_d.utils.modified_data import compute_fd, generate_mask, interpolate_masked_data
from xcp_d.utils.write_save import read_ndata, write_ndata


class _RemoveTRInputSpec(BaseInterfaceInputSpec):
    bold_file = File(exists=True,
                     mandatory=True,
                     desc="Either cifti or nifti ")
    initial_volumes_to_drop = traits.Int(mandatory=True,
                                         desc="Number of volumes to drop from the beginning,"
                                              "calculated in an earlier workflow from dummytime "
                                              "and repetition time.")
    fmriprep_confounds_file = File(exists=True,
                                   mandatory=False,
                                   desc="fmriprep confounds tsv")
    custom_confounds = traits.Either(traits.Undefined,
                                     File,
                                     desc="Name of custom confounds file, or True",
                                     exists=False,
                                     mandatory=False)


class _RemoveTROutputSpec(TraitedSpec):
    fmriprep_confounds_file_dropped_TR = File(exists=True,
                                              mandatory=True,
                                              desc="fmriprep confounds tsv after removing TRs,")

    bold_file_dropped_TR = File(exists=True,
                                mandatory=True,
                                desc="bold or cifti with volumes dropped")

    custom_confounds_dropped = File(exists=False,
                                    mandatory=False,
                                    desc="custom_confounds_tsv dropped")


class RemoveTR(SimpleInterface):
    """Removes initial volumes from a nifti or cifti file.

    A bold file and its corresponding confounds TSV (fmriprep format)
    are adjusted to remove the first n seconds of data.

    If 0, the bold file and confounds are returned as-is. If dummytime
    is larger than the repetition time, the corresponding rows are removed
    from the confounds TSV and the initial volumes are removed from the
    nifti or cifti file.

    If the dummy time is less than the repetition time, it will
    be rounded up. (i.e. dummytime=3, TR=2 will remove the first 2 volumes).

    The number of volumes to be removed has been calculated in a previous
    workflow.
    """

    input_spec = _RemoveTRInputSpec
    output_spec = _RemoveTROutputSpec

    def _run_interface(self, runtime):
        volumes_to_drop = self.inputs.initial_volumes_to_drop
        # Check if we need to do anything
        if self.inputs.initial_volumes_to_drop == 0:
            # write the output out
            self._results['bold_file_dropped_TR'] = self.inputs.bold_file
            self._results['fmriprep_confounds_file_dropped'
                          '_TR'] = self.inputs.fmriprep_confounds_file
            return runtime

        # get the file names to output to
        dropped_bold_file = fname_presuffix(
            self.inputs.bold_file,
            newpath=runtime.cwd,
            suffix="_dropped",
            use_ext=True)
        dropped_confounds_file = fname_presuffix(
            self.inputs.fmriprep_confounds_file,
            newpath=runtime.cwd,
            suffix="_dropped",
            use_ext=True)

        # read the bold file
        bold_image = nb.load(self.inputs.bold_file)
        data = bold_image.get_fdata()

        # If it's a Cifti Image:
        if bold_image.ndim == 2:
            dropped_data = data[volumes_to_drop:, ...]   # time series is the first element
            time_axis, brain_model_axis = [
                bold_image.header.get_axis(i) for i in range(bold_image.ndim)]
            new_total_volumes = dropped_data.shape[0]
            dropped_time_axis = time_axis[:new_total_volumes]
            dropped_header = nb.cifti2.Cifti2Header.from_axes(
                (dropped_time_axis, brain_model_axis))
            dropped_image = nb.Cifti2Image(
                dropped_data,
                header=dropped_header,
                nifti_header=bold_image.nifti_header)

        # If it's a Nifti Image:
        else:
            dropped_data = data[..., volumes_to_drop:]
            dropped_image = nb.Nifti1Image(
                dropped_data,
                affine=bold_image.affine,
                header=bold_image.header)

        # Write the file
        dropped_image.to_filename(dropped_bold_file)

        # Drop the first N rows from the pandas dataframe
        confounds_df = pd.read_csv(self.inputs.fmriprep_confounds_file, sep="\t")
        dropped_confounds_df = confounds_df.drop(np.arange(volumes_to_drop))

        # Drop the first N rows from the custom confounds file, if provided:
        if self.inputs.custom_confounds:
            if os.path.exists(self.inputs.custom_confounds):
                custom_confounds_tsv_undropped = pd.read_table(
                    self.inputs.custom_confounds, header=None)
                custom_confounds_tsv_dropped = custom_confounds_tsv_undropped.drop(
                    np.arange(volumes_to_drop))
            else:
                print("No custom confounds were found or had their volumes dropped")
        else:
            print("No custom confounds were found or had their volumes dropped")

        # Save out results
        dropped_confounds_df.to_csv(dropped_confounds_file, sep="\t", index=False)
        # Write to output node
        self._results['bold_file_dropped_TR'] = dropped_bold_file
        self._results['fmriprep_confounds_file_dropped_TR'] = dropped_confounds_file

        if self.inputs.custom_confounds:
            if os.path.exists(self.inputs.custom_confounds):
                self._results['custom_confounds_dropped'] = fname_presuffix(
                    self.inputs.bold_file,
                    suffix='_custom_confounds_dropped.tsv',
                    newpath=os.getcwd(),
                    use_ext=False)

                custom_confounds_tsv_dropped.to_csv(self._results['custom_confounds_dropped'],
                                                    index=False,
                                                    header=False,
                                                    sep="\t")  # Assuming input is tab separated!

        return runtime


class _CensorScrubInputSpec(BaseInterfaceInputSpec):
<<<<<<< HEAD
    in_file = File(exists=True, mandatory=True, desc=" Partially processed bold or nifti")
    fd_thresh = traits.Float(exists=True, mandatory=False, default_value=0.2,
                             desc="Framewise displacement"
                             "threshold. All values above this will be dropped.")
=======
    in_file = File(
        exists=True, mandatory=True, desc=" Partially processed bold or nifti"
    )
    fd_thresh = traits.Float(
        exists=True,
        mandatory=False,
        default_value=0.2,
        desc="Framewise displacement"
        "threshold. All values above this will be dropped.",
    )
    custom_confounds = traits.Either(
        traits.Undefined,
        File,
        desc="Name of custom confounds file, or True",
        exists=False,
        mandatory=False,
    )
>>>>>>> 27d79a79
    fmriprep_confounds_file = File(
        exists=True,
        mandatory=True,
        desc="fMRIPrep confounds tsv after removing dummy time, if any",
    )
    head_radius = traits.Float(
        exists=True, mandatory=False, default_value=50, desc="Head radius in mm "
    )
    motion_filter_type = traits.Either(
        None,
        traits.Str,
        exists=False,
        mandatory=True,
    )
    motion_filter_order = traits.Int(exists=False, mandatory=True)
    TR = traits.Float(mandatory=True, desc="Repetition time in seconds")
    band_stop_min = traits.Either(
        None,
        traits.Float,
        exists=True,
        mandatory=True,
        desc="Lower frequency for the band-stop motion filter, in breaths-per-minute (bpm).",
    )
    band_stop_max = traits.Either(
        None,
        traits.Float,
        exists=True,
        mandatory=True,
        desc="Upper frequency for the band-stop motion filter, in breaths-per-minute (bpm).",
    )


class _CensorScrubOutputSpec(TraitedSpec):
<<<<<<< HEAD
    tmask = File(exists=True, mandatory=True,
                 desc="Temporal mask; all values above fd_thresh set to 1")
    fd_timeseries = File(exists=True, mandatory=True, desc="Framewise displacement timeseries")
=======
    bold_censored = File(exists=True, mandatory=True, desc="FD-censored bold file")

    fmriprep_confounds_censored = File(
        exists=True, mandatory=True, desc="fmriprep_confounds_tsv censored"
    )
    custom_confounds_censored = File(
        exists=False, mandatory=False, desc="custom_confounds_tsv censored"
    )
    tmask = File(
        exists=True,
        mandatory=True,
        desc=(
            "Temporal mask; all values above fd_thresh set to 1. "
            "This is a TSV file with one column: 'framewise_displacement'."
        ),
    )
    filtered_motion = File(
        exists=True,
        mandatory=True,
        desc=(
            "Framewise displacement timeseries. "
            "This is a TSV file with one column: 'framewise_displacement'."
        ),
    )
>>>>>>> 27d79a79


class CensorScrub(SimpleInterface):
    """Generate a temporal mask based on recalculated FD.

    Takes in confound files, bold file to be censored, and information about filtering-
    including band stop values and motion filter type.
    Then proceeds to create a motion-filtered confounds matrix and recalculates FD from
    filtered motion parameters.
    Finally generates temporal mask with volumes above FD threshold set to 1,
    then dropped from both confounds file and bolds file.
    Outputs temporal mask, framewise displacement timeseries and censored bold files.
    """

    input_spec = _CensorScrubInputSpec
    output_spec = _CensorScrubOutputSpec

    def _run_interface(self, runtime):

        # Read in fmriprep confounds tsv to calculate FD
        fmriprep_confounds_tsv_uncensored = pd.read_table(
            self.inputs.fmriprep_confounds_file,
        )
        motion_df = load_motion(
            fmriprep_confounds_tsv_uncensored.copy(),
            TR=self.inputs.TR,
            motion_filter_type=self.inputs.motion_filter_type,
            motion_filter_order=self.inputs.motion_filter_order,
            band_stop_min=self.inputs.band_stop_min,
            band_stop_max=self.inputs.band_stop_max,
        )

        fd_timeseries_uncensored = compute_fd(
            confound=motion_df,
            head_radius=self.inputs.head_radius,
        )
        motion_df["framewise_displacement"] = fd_timeseries_uncensored

<<<<<<< HEAD
        # Generate temporal mask with all timepoints have FD over threshold
        # set to 1 and then dropped.
        tmask = generate_mask(fd_res=fd_timeseries_uncensored,
                              fd_thresh=self.inputs.fd_thresh)

        # get the output
        self._results['tmask'] = fname_presuffix(self.inputs.in_file,
                                                 suffix='_temporal_mask.tsv',
                                                 newpath=os.getcwd(),
                                                 use_ext=False)
        self._results['fd_timeseries'] = fname_presuffix(
            self.inputs.in_file,
            suffix='_fd_timeseries.tsv',
            newpath=os.getcwd(),
            use_ext=False)

        np.savetxt(self._results['tmask'], tmask, fmt="%d", delimiter='\t')
        np.savetxt(self._results['fd_timeseries'],
                   fd_timeseries_uncensored,
                   fmt="%1.4f",
                   delimiter='\t')

=======
        # Read in custom confounds file (if any) and bold file to be censored
        bold_file_uncensored = nb.load(self.inputs.in_file).get_fdata()
        if self.inputs.custom_confounds:
            custom_confounds_tsv_uncensored = pd.read_csv(
                self.inputs.custom_confounds,
                header=None,
            )

        # Generate temporal mask with all timepoints have FD over threshold
        # set to 1 and then dropped.
        tmask = generate_mask(
            fd_res=fd_timeseries_uncensored,
            fd_thresh=self.inputs.fd_thresh,
        )
        if np.sum(tmask) > 0:  # If any FD values exceed the threshold
            if nb.load(self.inputs.in_file).ndim > 2:  # If Nifti
                bold_file_censored = bold_file_uncensored[:, :, :, tmask == 0]
            else:
                bold_file_censored = bold_file_uncensored[tmask == 0, :]

            fmriprep_confounds_tsv_censored = fmriprep_confounds_tsv_uncensored.drop(
                fmriprep_confounds_tsv_uncensored.index[np.where(tmask == 1)]
            )
            if self.inputs.custom_confounds:  # If custom regressors are present
                custom_confounds_tsv_censored = custom_confounds_tsv_uncensored.drop(
                    custom_confounds_tsv_uncensored.index[np.where(tmask == 1)]
                )
        else:  # No censoring needed
            bold_file_censored = bold_file_uncensored
            fmriprep_confounds_tsv_censored = fmriprep_confounds_tsv_uncensored
            if self.inputs.custom_confounds:
                custom_confounds_tsv_censored = custom_confounds_tsv_uncensored

        # Turn censored bold into image
        if nb.load(self.inputs.in_file).ndim > 2:
            # If it's a Nifti image
            bold_file_censored = nb.Nifti1Image(
                bold_file_censored,
                affine=nb.load(self.inputs.in_file).affine,
                header=nb.load(self.inputs.in_file).header,
            )
        else:
            # If it's a Cifti image
            original_image = nb.load(self.inputs.in_file)
            time_axis, brain_model_axis = [
                original_image.header.get_axis(i) for i in range(original_image.ndim)
            ]
            new_total_volumes = bold_file_censored.shape[0]
            censored_time_axis = time_axis[:new_total_volumes]
            # Note: not an error. A time axis cannot be accessed with irregularly
            # spaced values. Since we use the tmask for marking the volumes removed,
            # the time axis also is not used further in XCP.
            censored_header = nb.cifti2.Cifti2Header.from_axes(
                (censored_time_axis, brain_model_axis)
            )
            bold_file_censored = nb.Cifti2Image(
                bold_file_censored,
                header=censored_header,
                nifti_header=original_image.nifti_header,
            )

        # get the output
        self._results["bold_censored"] = fname_presuffix(
            self.inputs.in_file,
            suffix="_censored",
            newpath=runtime.cwd,
            use_ext=True,
        )
        self._results["fmriprep_confounds_censored"] = fname_presuffix(
            self.inputs.in_file,
            suffix="_fmriprep_confounds_censored.tsv",
            newpath=runtime.cwd,
            use_ext=False,
        )
        if self.inputs.custom_confounds:
            self._results["custom_confounds_censored"] = fname_presuffix(
                self.inputs.in_file,
                suffix="_custom_confounds_censored.tsv",
                newpath=runtime.cwd,
                use_ext=False,
            )

        self._results["tmask"] = fname_presuffix(
            self.inputs.in_file,
            suffix="_desc-fd_outliers.tsv",
            newpath=runtime.cwd,
            use_ext=False,
        )
        self._results["filtered_motion"] = fname_presuffix(
            self.inputs.in_file,
            suffix="_desc-filtered_motion.tsv",
            newpath=runtime.cwd,
            use_ext=False,
        )

        bold_file_censored.to_filename(self._results["bold_censored"])

        fmriprep_confounds_tsv_censored.to_csv(
            self._results["fmriprep_confounds_censored"],
            index=False,
            header=True,
            sep="\t",
        )
        outliers_df = pd.DataFrame(data=tmask, columns=["framewise_displacement"])
        outliers_df.to_csv(
            self._results["tmask"],
            index=False,
            header=True,
            sep="\t",
        )

        motion_df.to_csv(
            self._results["filtered_motion"],
            index=False,
            header=True,
            sep="\t",
        )

        if self.inputs.custom_confounds:
            # Assuming input is tab separated!
            custom_confounds_tsv_censored.to_csv(
                self._results["custom_confounds_censored"],
                index=False,
                header=False,
                sep="\t",
            )
>>>>>>> 27d79a79
        return runtime


class _InterpolateInputSpec(BaseInterfaceInputSpec):
    in_file = File(exists=True, mandatory=True, desc=" censored or clean bold")
    bold_file = File(exists=True,
                     mandatory=True,
                     desc=" censored or clean bold")
    tmask = File(exists=True, mandatory=True, desc="temporal mask")
    mask_file = File(exists=False, mandatory=False, desc="required for nifti")
    TR = traits.Float(exists=True,
                      mandatory=True,
                      desc="repetition time in TR")


class _InterpolateOutputSpec(TraitedSpec):
    bold_interpolated = File(exists=True,
                             mandatory=True,
                             desc=" fmriprep censored")


class Interpolate(SimpleInterface):
    """Interpolates scrubbed/regressed BOLD data based on temporal mask.

    Interpolation takes in the scrubbed/regressed bold file and temporal mask,
    subs in the scrubbed values with 0, and then uses scipy's
    interpolate functionality to interpolate values into these 0s.
    It outputs the interpolated file.
    """

    input_spec = _InterpolateInputSpec
    output_spec = _InterpolateOutputSpec

    def _run_interface(self, runtime):
        # Read in regressed bold data and temporal mask
        # from censorscrub
        bold_data = read_ndata(datafile=self.inputs.in_file,
                               maskfile=self.inputs.mask_file)

        tmask_df = pd.read_table(self.inputs.tmask)
        tmask_arr = tmask_df["framewise_displacement"].values

        # check if any volumes were censored - if they were,
        # put 0s in their place.
        if bold_data.shape[1] != len(tmask_arr):
            data_with_zeros = np.zeros([bold_data.shape[0], len(tmask_arr)])
            data_with_zeros[:, tmask_arr == 0] = bold_data
        else:
            data_with_zeros = bold_data

        # interpolate the data using scipy's interpolation functionality
        interpolated_data = interpolate_masked_data(
            bold_data=data_with_zeros,
            tmask=tmask_arr,
            TR=self.inputs.TR,
        )

        # save out results
        self._results['bold_interpolated'] = fname_presuffix(
            self.inputs.in_file,
            newpath=os.getcwd(),
            use_ext=True,
        )

        write_ndata(
            data_matrix=interpolated_data,
            template=self.inputs.bold_file,
            mask=self.inputs.mask_file,
            TR=self.inputs.TR,
            filename=self._results['bold_interpolated'],
        )

        return runtime<|MERGE_RESOLUTION|>--- conflicted
+++ resolved
@@ -161,30 +161,10 @@
 
 
 class _CensorScrubInputSpec(BaseInterfaceInputSpec):
-<<<<<<< HEAD
     in_file = File(exists=True, mandatory=True, desc=" Partially processed bold or nifti")
     fd_thresh = traits.Float(exists=True, mandatory=False, default_value=0.2,
                              desc="Framewise displacement"
                              "threshold. All values above this will be dropped.")
-=======
-    in_file = File(
-        exists=True, mandatory=True, desc=" Partially processed bold or nifti"
-    )
-    fd_thresh = traits.Float(
-        exists=True,
-        mandatory=False,
-        default_value=0.2,
-        desc="Framewise displacement"
-        "threshold. All values above this will be dropped.",
-    )
-    custom_confounds = traits.Either(
-        traits.Undefined,
-        File,
-        desc="Name of custom confounds file, or True",
-        exists=False,
-        mandatory=False,
-    )
->>>>>>> 27d79a79
     fmriprep_confounds_file = File(
         exists=True,
         mandatory=True,
@@ -218,27 +198,8 @@
 
 
 class _CensorScrubOutputSpec(TraitedSpec):
-<<<<<<< HEAD
     tmask = File(exists=True, mandatory=True,
                  desc="Temporal mask; all values above fd_thresh set to 1")
-    fd_timeseries = File(exists=True, mandatory=True, desc="Framewise displacement timeseries")
-=======
-    bold_censored = File(exists=True, mandatory=True, desc="FD-censored bold file")
-
-    fmriprep_confounds_censored = File(
-        exists=True, mandatory=True, desc="fmriprep_confounds_tsv censored"
-    )
-    custom_confounds_censored = File(
-        exists=False, mandatory=False, desc="custom_confounds_tsv censored"
-    )
-    tmask = File(
-        exists=True,
-        mandatory=True,
-        desc=(
-            "Temporal mask; all values above fd_thresh set to 1. "
-            "This is a TSV file with one column: 'framewise_displacement'."
-        ),
-    )
     filtered_motion = File(
         exists=True,
         mandatory=True,
@@ -247,7 +208,6 @@
             "This is a TSV file with one column: 'framewise_displacement'."
         ),
     )
->>>>>>> 27d79a79
 
 
 class CensorScrub(SimpleInterface):
@@ -286,111 +246,12 @@
         )
         motion_df["framewise_displacement"] = fd_timeseries_uncensored
 
-<<<<<<< HEAD
-        # Generate temporal mask with all timepoints have FD over threshold
-        # set to 1 and then dropped.
-        tmask = generate_mask(fd_res=fd_timeseries_uncensored,
-                              fd_thresh=self.inputs.fd_thresh)
-
-        # get the output
-        self._results['tmask'] = fname_presuffix(self.inputs.in_file,
-                                                 suffix='_temporal_mask.tsv',
-                                                 newpath=os.getcwd(),
-                                                 use_ext=False)
-        self._results['fd_timeseries'] = fname_presuffix(
-            self.inputs.in_file,
-            suffix='_fd_timeseries.tsv',
-            newpath=os.getcwd(),
-            use_ext=False)
-
-        np.savetxt(self._results['tmask'], tmask, fmt="%d", delimiter='\t')
-        np.savetxt(self._results['fd_timeseries'],
-                   fd_timeseries_uncensored,
-                   fmt="%1.4f",
-                   delimiter='\t')
-
-=======
-        # Read in custom confounds file (if any) and bold file to be censored
-        bold_file_uncensored = nb.load(self.inputs.in_file).get_fdata()
-        if self.inputs.custom_confounds:
-            custom_confounds_tsv_uncensored = pd.read_csv(
-                self.inputs.custom_confounds,
-                header=None,
-            )
-
         # Generate temporal mask with all timepoints have FD over threshold
         # set to 1 and then dropped.
         tmask = generate_mask(
             fd_res=fd_timeseries_uncensored,
             fd_thresh=self.inputs.fd_thresh,
         )
-        if np.sum(tmask) > 0:  # If any FD values exceed the threshold
-            if nb.load(self.inputs.in_file).ndim > 2:  # If Nifti
-                bold_file_censored = bold_file_uncensored[:, :, :, tmask == 0]
-            else:
-                bold_file_censored = bold_file_uncensored[tmask == 0, :]
-
-            fmriprep_confounds_tsv_censored = fmriprep_confounds_tsv_uncensored.drop(
-                fmriprep_confounds_tsv_uncensored.index[np.where(tmask == 1)]
-            )
-            if self.inputs.custom_confounds:  # If custom regressors are present
-                custom_confounds_tsv_censored = custom_confounds_tsv_uncensored.drop(
-                    custom_confounds_tsv_uncensored.index[np.where(tmask == 1)]
-                )
-        else:  # No censoring needed
-            bold_file_censored = bold_file_uncensored
-            fmriprep_confounds_tsv_censored = fmriprep_confounds_tsv_uncensored
-            if self.inputs.custom_confounds:
-                custom_confounds_tsv_censored = custom_confounds_tsv_uncensored
-
-        # Turn censored bold into image
-        if nb.load(self.inputs.in_file).ndim > 2:
-            # If it's a Nifti image
-            bold_file_censored = nb.Nifti1Image(
-                bold_file_censored,
-                affine=nb.load(self.inputs.in_file).affine,
-                header=nb.load(self.inputs.in_file).header,
-            )
-        else:
-            # If it's a Cifti image
-            original_image = nb.load(self.inputs.in_file)
-            time_axis, brain_model_axis = [
-                original_image.header.get_axis(i) for i in range(original_image.ndim)
-            ]
-            new_total_volumes = bold_file_censored.shape[0]
-            censored_time_axis = time_axis[:new_total_volumes]
-            # Note: not an error. A time axis cannot be accessed with irregularly
-            # spaced values. Since we use the tmask for marking the volumes removed,
-            # the time axis also is not used further in XCP.
-            censored_header = nb.cifti2.Cifti2Header.from_axes(
-                (censored_time_axis, brain_model_axis)
-            )
-            bold_file_censored = nb.Cifti2Image(
-                bold_file_censored,
-                header=censored_header,
-                nifti_header=original_image.nifti_header,
-            )
-
-        # get the output
-        self._results["bold_censored"] = fname_presuffix(
-            self.inputs.in_file,
-            suffix="_censored",
-            newpath=runtime.cwd,
-            use_ext=True,
-        )
-        self._results["fmriprep_confounds_censored"] = fname_presuffix(
-            self.inputs.in_file,
-            suffix="_fmriprep_confounds_censored.tsv",
-            newpath=runtime.cwd,
-            use_ext=False,
-        )
-        if self.inputs.custom_confounds:
-            self._results["custom_confounds_censored"] = fname_presuffix(
-                self.inputs.in_file,
-                suffix="_custom_confounds_censored.tsv",
-                newpath=runtime.cwd,
-                use_ext=False,
-            )
 
         self._results["tmask"] = fname_presuffix(
             self.inputs.in_file,
@@ -405,14 +266,6 @@
             use_ext=False,
         )
 
-        bold_file_censored.to_filename(self._results["bold_censored"])
-
-        fmriprep_confounds_tsv_censored.to_csv(
-            self._results["fmriprep_confounds_censored"],
-            index=False,
-            header=True,
-            sep="\t",
-        )
         outliers_df = pd.DataFrame(data=tmask, columns=["framewise_displacement"])
         outliers_df.to_csv(
             self._results["tmask"],
@@ -428,15 +281,6 @@
             sep="\t",
         )
 
-        if self.inputs.custom_confounds:
-            # Assuming input is tab separated!
-            custom_confounds_tsv_censored.to_csv(
-                self._results["custom_confounds_censored"],
-                index=False,
-                header=False,
-                sep="\t",
-            )
->>>>>>> 27d79a79
         return runtime
 
 
