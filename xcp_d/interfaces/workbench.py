"""Custom wb_command interfaces."""

from nipype import logging
from nipype.interfaces.base import (
    CommandLineInputSpec,
    File,
    SimpleInterface,
    TraitedSpec,
    traits,
)
from nipype.interfaces.workbench.base import WBCommand

from xcp_d.utils.filemanip import fname_presuffix

iflogger = logging.getLogger("nipype.interface")


class _ConvertWarpfieldInputSpec(CommandLineInputSpec):
    """Input specification for ConvertWarpfield."""

    fromwhat = traits.Str(
        mandatory=True,
        argstr="-from-%s ",
        position=0,
        desc="world, itk, or fnirt",
    )

    in_file = File(
        exists=True,
        mandatory=True,
        argstr="%s ",
        position=1,
        desc="The input file",
    )

    towhat = traits.Str(
        mandatory=True,
        argstr="-to-%s ",
        position=2,
        desc="world, itk, or fnirt",
    )

    out_file = traits.File(
        argstr="%s",
        name_source="in_file",
        name_template="%s_converted.nii.gz",
        keep_extension=False,
        position=3,
    )

    source_volume = File(
        argstr="%s ",
        position=4,
        desc="fnirt source volume",
    )


class _ConvertWarpfieldOutputSpec(TraitedSpec):
    """Output specification for ConvertWarpfield."""

    out_file = File(exists=True, desc="output file")


class ConvertWarpfield(WBCommand):
    """Interface for wb_command's -convert-warpfield command."""

    input_spec = _ConvertWarpfieldInputSpec
    output_spec = _ConvertWarpfieldOutputSpec
    _cmd = "wb_command -convert-warpfield "


class _ConvertAffineInputSpec(CommandLineInputSpec):
    """Input specification for ConvertAffine."""

    fromwhat = traits.Str(
        mandatory=True,
        argstr="-from-%s ",
        position=0,
        desc="world, itk, or flirt",
    )

    in_file = File(
        exists=True,
        mandatory=True,
        argstr="%s ",
        position=1,
        desc="The input file",
    )

    towhat = traits.Str(
        mandatory=True,
        argstr="-to-%s ",
        position=2,
        desc="world, itk, or flirt",
    )
    out_file = traits.File(
        argstr="%s",
        name_source="in_file",
        name_template="%s_world.nii.gz",
        keep_extension=False,
        position=3,
    )


class _ConvertAffineOutputSpec(TraitedSpec):
    """Output specification for ConvertAffine."""

    out_file = File(exists=True, desc="output file")


class ConvertAffine(WBCommand):
    """Interface for wb_command's -convert-affine command."""

    input_spec = _ConvertAffineInputSpec
    output_spec = _ConvertAffineOutputSpec
    _cmd = "wb_command -convert-affine "


class _ApplyAffineInputSpec(CommandLineInputSpec):
    """Input specification for ApplyAffine."""

    in_file = File(
        exists=True,
        mandatory=True,
        argstr="%s",
        position=0,
        desc="The input file",
    )

    affine = File(
        exists=True,
        mandatory=True,
        argstr="%s",
        position=1,
        desc="The affine file",
    )

    out_file = File(
        argstr="%s",
        name_source="in_file",
        name_template="%s-MNIaffine.surf.gii",
        keep_extension=False,
        position=2,
    )


class _ApplyAffineOutputSpec(TraitedSpec):
    """Output specification for ApplyAffine."""

    out_file = File(exists=True, desc="output file")


class ApplyAffine(WBCommand):
    """Interface for wb_command's -surface-apply-affine command.

    wb_command -surface-apply-affine
       <in-surf> - the surface to transform
       <affine> - the affine file
       <out-surf> - output - the output transformed surface

       [-flirt] - MUST be used if affine is a flirt affine
          <source-volume> - the source volume used when generating the affine
          <target-volume> - the target volume used when generating the affine

    For flirt matrices, you must use the -flirt option, because flirt
    matrices are not a complete description of the coordinate transform they
    represent.  If the -flirt option is not present, the affine must be a
    nifti 'world' affine, which can be obtained with the -convert-affine
    command, or aff_conv from the 4dfp suite.
    """

    input_spec = _ApplyAffineInputSpec
    output_spec = _ApplyAffineOutputSpec
    _cmd = "wb_command -surface-apply-affine "


class _ApplyWarpfieldInputSpec(CommandLineInputSpec):
    """Input specification for ApplyWarpfield."""

    in_file = File(
        exists=True,
        mandatory=True,
        argstr="%s",
        position=0,
        desc="The input file",
    )

    warpfield = File(
        exists=True,
        mandatory=True,
        argstr="%s ",
        position=1,
        desc="The warpfield file",
    )

    out_file = File(
        argstr="%s",
        name_source="in_file",
        name_template="%s-MNIwarped.surf.gii",
        keep_extension=False,
        position=2,
    )

    forward_warp = File(
        argstr="-fnirt %s ",
        position=3,
        desc="fnirt forward warpfield",
    )


class _ApplyWarpfieldOutputSpec(TraitedSpec):
    """Output specification for ApplyWarpfield."""

    out_file = File(exists=True, desc="output file")


class ApplyWarpfield(WBCommand):
    """Apply warpfield to surface file.

    wb_command -surface-apply-warpfield
        <in-surf> - the surface to transform
        <warpfield> - the INVERSE warpfield
        <out-surf> - output - the output transformed surface

        [-fnirt] - MUST be used if using a fnirt warpfield
            <forward-warp> - the forward warpfield

    Warping a surface requires the INVERSE of the warpfield used to warp the volume it lines up
    with.
    The header of the forward warp is needed by the -fnirt option in order to correctly
    interpret the displacements in the fnirt warpfield.

    If the -fnirt option is not present, the warpfield must be a nifti 'world' warpfield,
    which can be obtained with the -convert-warpfield command.
    """

    input_spec = _ApplyWarpfieldInputSpec
    output_spec = _ApplyWarpfieldOutputSpec
    _cmd = "wb_command -surface-apply-warpfield "


class _SurfaceSphereProjectUnprojectInputSpec(CommandLineInputSpec):
    """Input specification for SurfaceSphereProjectUnproject."""

    in_file = File(
        exists=True,
        mandatory=True,
        argstr="%s ",
        position=0,
        desc="a sphere with the desired output mesh",
    )

    sphere_project_to = File(
        exists=True,
        mandatory=True,
        argstr="%s ",
        position=1,
        desc="a sphere that aligns with sphere-in",
    )

    sphere_unproject_from = File(
        exists=True,
        mandatory=True,
        argstr="%s ",
        position=2,
        desc="deformed to the desired output space",
    )

    out_file = File(
        name_source="in_file",
        name_template="%s_deformed.surf.gii",
        keep_extension=False,
        argstr="%s",
        position=3,
        desc="The sphere output file",
    )


class _SurfaceSphereProjectUnprojectOutputSpec(TraitedSpec):
    """Input specification for SurfaceSphereProjectUnproject."""

    out_file = File(exists=True, desc="output file")


class SurfaceSphereProjectUnproject(WBCommand):
    """Copy registration deformations to different sphere.

    wb_command -surface-sphere-project-unproject
    <sphere-in> - a sphere with the desired output mesh
    <sphere-project-to> - a sphere that aligns with sphere-in
    <sphere-unproject-from> - <sphere-project-to> deformed to the desired output space
    <sphere-out> - output - the output sphere
    """

    input_spec = _SurfaceSphereProjectUnprojectInputSpec
    output_spec = _SurfaceSphereProjectUnprojectOutputSpec
    _cmd = "wb_command -surface-sphere-project-unproject "


class _ChangeXfmTypeInputSpec(CommandLineInputSpec):
    in_transform = traits.File(exists=True, argstr="%s", mandatory=True, position=0)


class _ChangeXfmTypeOutputSpec(TraitedSpec):
    out_transform = traits.File(exists=True)


class ChangeXfmType(SimpleInterface):
    """Change transform type."""

    input_spec = _ChangeXfmTypeInputSpec
    output_spec = _ChangeXfmTypeOutputSpec

    def _run_interface(self, runtime):
        with open(self.inputs.in_transform) as f:
            lines = f.readlines()
        listcomp = [
            line.replace("AffineTransform", "MatrixOffsetTransformBase")
            for line in lines
        ]
        outfile = fname_presuffix(
            self.inputs.in_transform,
            suffix="_MatrixOffsetTransformBase",
            newpath=runtime.cwd,
        )
        with open(outfile, "w") as write_file:
            write_file.write("".join(listcomp))
        self._results["out_transform"] = outfile
        return runtime


class _SurfaceAverageInputSpec(CommandLineInputSpec):
    """Input specification for SurfaceAverage."""

    surface_in1 = File(
        exists=True,
        mandatory=True,
        argstr="-surf %s ",
        position=1,
        desc="specify a surface to include in the average",
    )

    surface_in2 = File(
        exists=True,
        mandatory=True,
        argstr="-surf %s ",
        position=2,
        desc="specify a surface to include in the average",
    )

    out_file = File(
        name_source="surface_in1",
        keep_extension=False,
        name_template="%s-avg.surf.gii",
        argstr="%s ",
        position=0,
        desc="output - the output averaged surface",
    )


class _SurfaceAverageOutputSpec(TraitedSpec):
    """Output specification for SurfaceAverage."""

    out_file = File(exists=True, desc="output file")


class SurfaceAverage(WBCommand):
    """Average surface files together.

    wb_command -surface-average
    <surface-out> - output - the output averaged surface
    [-stddev] - compute 3D sample standard deviation
       <stddev-metric-out> - output - the output metric for 3D sample
          standard deviation
    [-uncertainty] - compute caret5 'uncertainty'
       <uncert-metric-out> - output - the output metric for uncertainty
    [-surf] - repeatable - specify a surface to include in the average
       <surface> - a surface file to average
       [-weight] - specify a weighted average
          <weight> - the weight to use (default 1)

    The 3D sample standard deviation is computed as
    'sqrt(sum(squaredlength(xyz - mean(xyz)))/(n - 1))'.

    Uncertainty is a legacy measure used in caret5, and is computed as
    'sum(length(xyz - mean(xyz)))/n'.

    When weights are used, the 3D sample standard deviation treats them as
    reliability weights.
    """

    input_spec = _SurfaceAverageInputSpec
    output_spec = _SurfaceAverageOutputSpec
    _cmd = "wb_command -surface-average "


class _SurfaceGenerateInflatedInputSpec(CommandLineInputSpec):
    """Input specification for SurfaceGenerateInflated."""

    anatomical_surface_in = File(
        exists=True,
        mandatory=True,
        argstr="%s ",
        position=0,
        desc="the anatomical surface",
    )

    inflated_out_file = File(
        name_source="anatomical_surface_in",
        keep_extension=False,
        name_template="%s-hcpinflated.surf.gii",
        argstr="%s ",
        position=1,
        desc="output - the output inflated surface",
    )

    very_inflated_out_file = File(
        name_source="anatomical_surface_in",
        keep_extension=False,
        name_template="%s-hcpveryinflated.surf.gii",
        argstr="%s ",
        position=2,
        desc="output - the output very inflated surface",
    )

    iterations_scale_value = traits.Float(
        mandatory=False,
        argstr="-iterations-scale %f ",
        position=3,
        desc="iterations-scale value",
    )


class _SurfaceGenerateInflatedOutputSpec(TraitedSpec):
    """Output specification for SurfaceGenerateInflated."""

    inflated_out_file = File(exists=True, desc="inflated output file")
    very_inflated_out_file = File(exists=True, desc="very inflated output file")


class SurfaceGenerateInflated(WBCommand):
    """Generate inflated surface.

    wb_command -surface-generate-inflated
       <anatomical-surface-in> - the anatomical surface
       <inflated-surface-out> - output - the output inflated surface
       <very-inflated-surface-out> - output - the output very inflated surface

       [-iterations-scale] - optional iterations scaling
          <iterations-scale-value> - iterations-scale value

       Generate inflated and very inflated surfaces. The output surfaces are
       'matched' (have same XYZ range) to the anatomical surface. In most cases,
       an iterations-scale of 1.0 (default) is sufficient.  However, if the
       surface contains a large number of vertices (150,000), try an
       iterations-scale of 2.5.
    """

<<<<<<< HEAD
    input_spec = SurfaceGenerateInflatedInputSpec
    output_spec = SurfaceGenerateInflatedOutputSpec
    _cmd = "wb_command -surface-generate-inflated "


class CiftiCorrelationInputSpec(CommandLineInputSpec):
    """Input specification for CiftiCorrelation."""

    in_file = File(
        exists=True,
        mandatory=True,
        argstr="%s ",
        position=0,
        desc="The input ptseries or dense series",
    )
    out_file = File(
        name_source=["in_file"],
        name_template="correlation_matrix_%s.nii",
        keep_extension=True,
        argstr=" %s",
        position=1,
        desc="The output CIFTI",
    )

    roi_override = traits.Bool(
        exists=True,
        argstr="-roi-override %s ",
        position=2,
        desc=" perform correlation from a subset of rows to all rows",
    )

    left_roi = File(
        exists=True,
        position=3,
        argstr="-left-roi %s",
        desc="Specify the left roi metric  to use",
    )

    right_roi = File(
        exists=True,
        position=5,
        argstr="-right-roi %s",
        desc="Specify the right  roi metric  to use",
    )
    cerebellum_roi = File(
        exists=True,
        position=6,
        argstr="-cerebellum-roi %s",
        desc="specify the cerebellum meytric to use",
    )

    vol_roi = File(
        exists=True,
        position=7,
        argstr="-vol-roi %s",
        desc="volume roi to use",
    )

    cifti_roi = File(
        exists=True,
        position=8,
        argstr="-cifti-roi %s",
        desc="cifti roi to use",
    )
    weights_file = File(
        exists=True,
        position=9,
        argstr="-weights %s",
        desc="specify the cerebellum surface  metricto use",
    )

    fisher_ztrans = traits.Bool(
        position=10,
        argstr="-fisher-z",
        desc=" fisherz transfrom",
    )
    no_demean = traits.Bool(
        position=11,
        argstr="-fisher-z",
        desc=" fisherz transfrom",
    )
    compute_covariance = traits.Bool(
        position=12,
        argstr="-covariance ",
        desc=" compute covariance instead of correlation",
    )


class CiftiCorrelationOutputSpec(TraitedSpec):
    """Output specification for CiftiCorrelation."""

    out_file = File(exists=True, desc="output CIFTI file")


class CiftiCorrelation(WBCommand):
    """Compute correlation from CIFTI file.

    The input cifti file must have a brain models mapping on the chosen
    dimension, columns for .ptseries or .dtseries.

    Examples
    --------
    >>> cifticorr = CiftiCorrelation()
    >>> cifticorr.inputs.in_file = 'sub-01XX_task-rest.ptseries.nii'
    >>> cifticorr.inputs.out_file = 'sub_01XX_task-rest.pconn.nii'
    >>> cifticorr.cmdline
    wb_command  -cifti-correlation sub-01XX_task-rest.ptseries.nii \
        'sub_01XX_task-rest.pconn.nii'
    """

    input_spec = CiftiCorrelationInputSpec
    output_spec = CiftiCorrelationOutputSpec
    _cmd = "wb_command  -cifti-correlation"


class CiftiParcellateInputSpec(CommandLineInputSpec):
    """Input specification for the CiftiParcellate command."""

    in_file = File(
        exists=True,
        mandatory=True,
        argstr="%s ",
        position=0,
        desc="The input CIFTI file",
    )
    atlas_label = traits.File(
        mandatory=True,
        argstr="%s ",
        position=1,
        desc="atlas label, in mm",
    )
    direction = traits.Enum(
        "ROW",
        "COLUMN",
        mandatory=True,
        argstr="%s ",
        position=2,
        desc="which dimension to smooth along, ROW or COLUMN",
    )
    out_file = File(
        name_source=["in_file"],
        name_template="parcelated_%s.nii",
        keep_extension=True,
        argstr=" %s",
        position=3,
        desc="The output CIFTI",
    )

    spatial_weights = traits.Str(
        argstr="-spatial-weights ",
        position=4,
        desc=" spatial weight file",
    )

    left_area_surf = File(
        exists=True,
        position=5,
        argstr="-left-area-surface %s",
        desc="Specify the left surface to use",
    )

    right_area_surf = File(
        exists=True,
        position=6,
        argstr="-right-area-surface %s",
        desc="Specify the right surface to use",
    )
    cerebellum_area_surf = File(
        exists=True,
        position=7,
        argstr="-cerebellum-area-surf %s",
        desc="specify the cerebellum surface to use",
    )

    left_area_metric = File(
        exists=True,
        position=8,
        argstr="-left-area-metric %s",
        desc="Specify the left surface metric to use",
    )

    right_area_metric = File(
        exists=True,
        position=9,
        argstr="-right-area-metric %s",
        desc="Specify the right surface  metric to use",
    )
    cerebellum_area_metric = File(
        exists=True,
        position=10,
        argstr="-cerebellum-area-metric %s",
        desc="specify the cerebellum surface  metricto use",
    )

    cifti_weights = File(
        exists=True,
        position=11,
        argstr="-cifti-weights %s",
        desc="cifti file containing weights",
    )
    cor_method = traits.Str(
        position=12,
        default="MEAN ",
        argstr="-method %s",
        desc=" correlation method, option inlcude MODE",
    )


class CiftiParcellateOutputSpec(TraitedSpec):
    """Output specification for the CiftiParcellate command."""

    out_file = File(exists=True, desc="output CIFTI file")


class CiftiParcellate(WBCommand):
    """Extract timeseries from CIFTI file.

    The input cifti file must have a brain models mapping on the chosen
    dimension, columns for .dtseries.

    Examples
    --------
    >>> ciftiparcel = CiftiParcellate()
    >>> ciftiparcel.inputs.in_file = 'sub-01XX_task-rest.dtseries.nii'
    >>> ciftiparcel.inputs.out_file = 'sub_01XX_task-rest.ptseries.nii'
    >>> ciftiparcel.inputs.atlas_label = 'schaefer_space-fsLR_den-32k_desc-400_atlas.dlabel.nii'
    >>> ciftiparcel.inputs.direction = 'COLUMN'
    >>> ciftiparcel.cmdline
    wb_command -cifti-parcellate sub-01XX_task-rest.dtseries.nii \
    schaefer_space-fsLR_den-32k_desc-400_atlas.dlabel.nii   COLUMN \
    sub_01XX_task-rest.ptseries.nii
    """

    input_spec = CiftiParcellateInputSpec
    output_spec = CiftiParcellateOutputSpec
    _cmd = "wb_command -cifti-parcellate"


class CiftiSurfaceResampleInputSpec(CommandLineInputSpec):
    """Input specification for the CiftiSurfaceResample command."""

    in_file = File(
        exists=True,
        mandatory=True,
        argstr="%s ",
        position=0,
        desc="the gifti file",
    )

    current_sphere = File(
        exists=True,
        position=1,
        argstr=" %s",
        desc=" the current sphere surface in gifti for in_file",
    )

    new_sphere = File(
        exists=True,
        position=2,
        argstr=" %s",
        desc=" the new sphere surface to be resample the in_file to, eg fsaverag5 or fsl32k",
    )

    metric = traits.Str(
        argstr=" %s ",
        position=3,
        desc=" fixed for anatomic",
        default="  BARYCENTRIC  ",
    )

    out_file = File(
        name_source=["in_file"],
        name_template="resampled_%s.surf.gii",
        keep_extension=True,
        argstr=" %s",
        position=4,
        desc="The gifti output, either left and right",
    )


class CiftiSurfaceResampleOutputSpec(TraitedSpec):
    """Output specification for the CiftiSurfaceResample command."""

    out_file = File(exists=True, desc="output gifti file")


class CiftiSurfaceResample(WBCommand):
    """Resample a surface from one sphere to another.

    TODO: Improve documentation.
    """

    input_spec = CiftiSurfaceResampleInputSpec
    output_spec = CiftiSurfaceResampleOutputSpec
    _cmd = "wb_command  -surface-resample"


class CiftiSeparateMetricInputSpec(CommandLineInputSpec):
    """Input specification for the CiftiSeparateMetric command."""

    in_file = File(
        exists=True,
        mandatory=True,
        argstr="%s ",
        position=0,
        desc="The input dense series",
    )
    direction = traits.Enum(
        "ROW",
        "COLUMN",
        mandatory=True,
        argstr="%s ",
        position=1,
        desc="which dimension to smooth along, ROW or COLUMN",
    )
    metric = traits.Str(
        mandatory=True,
        argstr=" -metric %s ",
        position=2,
        desc="which of the structure eg CORTEX_LEFT CORTEX_RIGHT"
        "check https://www.humanconnectome.org/software/workbench-command/-cifti-separate ",
    )
    out_file = File(
        name_source=["in_file"],
        name_template="correlation_matrix_%s.func.gii",
        keep_extension=True,
        argstr=" %s",
        position=3,
        desc="The gifti output, iether left and right",
    )


class CiftiSeparateMetricOutputSpec(TraitedSpec):
    """Output specification for the CiftiSeparateMetric command."""

    out_file = File(exists=True, desc="output CIFTI file")


class CiftiSeparateMetric(WBCommand):
    """Extract left or right hemisphere surfaces from CIFTI file (.dtseries).

    Other structures can also be extracted.
    The input cifti file must have a brain models mapping on the chosen
    dimension, columns for .dtseries,

    Examples
    --------
    >>> ciftiseparate = CiftiSeparateMetric()
    >>> ciftiseparate.inputs.in_file = 'sub-01XX_task-rest.dtseries.nii'
    >>> ciftiseparate.inputs.metric = "CORTEX_LEFT" # extract left hemisphere
    >>> ciftiseparate.inputs.out_file = 'sub_01XX_task-rest_hemi-L.func.gii'
    >>> ciftiseparate.inputs.direction = 'COLUMN'
    >>> ciftiseparate.cmdline
    wb_command  -cifti-separate 'sub-01XX_task-rest.dtseries.nii'  COLUMN \
      -metric CORTEX_LEFT 'sub_01XX_task-rest_hemi-L.func.gii'
    """

    input_spec = CiftiSeparateMetricInputSpec
    output_spec = CiftiSeparateMetricOutputSpec
    _cmd = "wb_command  -cifti-separate "
=======
    input_spec = _SurfaceGenerateInflatedInputSpec
    output_spec = _SurfaceGenerateInflatedOutputSpec
    _cmd = "wb_command -surface-generate-inflated "
>>>>>>> 925c1ff1
<|MERGE_RESOLUTION|>--- conflicted
+++ resolved
@@ -456,9 +456,8 @@
        iterations-scale of 2.5.
     """
 
-<<<<<<< HEAD
-    input_spec = SurfaceGenerateInflatedInputSpec
-    output_spec = SurfaceGenerateInflatedOutputSpec
+    input_spec = _SurfaceGenerateInflatedInputSpec
+    output_spec = _SurfaceGenerateInflatedOutputSpec
     _cmd = "wb_command -surface-generate-inflated "
 
 
@@ -816,9 +815,4 @@
 
     input_spec = CiftiSeparateMetricInputSpec
     output_spec = CiftiSeparateMetricOutputSpec
-    _cmd = "wb_command  -cifti-separate "
-=======
-    input_spec = _SurfaceGenerateInflatedInputSpec
-    output_spec = _SurfaceGenerateInflatedOutputSpec
-    _cmd = "wb_command -surface-generate-inflated "
->>>>>>> 925c1ff1
+    _cmd = "wb_command  -cifti-separate "