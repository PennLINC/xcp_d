"""workbench command for wb_command -convert-affine -from-itk"""

# from distutils.cmd import Command
from signal import valid_signals
from nipype.interfaces.workbench.base import WBCommand
<<<<<<< HEAD
from nipype.interfaces.base import (
    TraitedSpec,
    File,
    traits,
    CommandLineInputSpec,
    SimpleInterface,
)
from nipype import logging
from nipype.utils.filemanip import fname_presuffix
from sqlalchemy import false
=======
from nipype.interfaces.base import TraitedSpec, File, traits, CommandLineInputSpec, SimpleInterface
from nipype import logging
from nipype.utils.filemanip import fname_presuffix
>>>>>>> 44c43d46

iflogger = logging.getLogger("nipype.interface")


<<<<<<< HEAD
class ConvertWarpfieldInputSpec(CommandLineInputSpec):

    fromwhat = traits.Str(
        mandatory=True,
        argstr="-from-%s ",
        position=0,
        desc="world, itk, or fnirt",
    )

    in_file = File(
        exists=True,
        mandatory=True,
        argstr="%s ",
        position=1,
        desc="The input file",
    )

    towhat = traits.Str(
        mandatory=True,
        argstr="-to-%s ",
        position=2,
        desc="world, itk, or fnirt",
    )

    out_file = traits.File(
        argstr="%s",
        name_source="in_file",
        name_template="%s_converted.nii.gz",
        keep_extension=False,
        position=3,
    )

    source_volume = File(
        argstr="%s ",
        position=4,
        desc="fnirt source volume",
    )


class ConvertWarpfieldOutputSpec(TraitedSpec):
    out_file = File(exists=True, desc="output file")


class ConvertWarpfield(WBCommand):
    input_spec = ConvertWarpfieldInputSpec
    output_spec = ConvertWarpfieldOutputSpec
    _cmd = "wb_command -convert-warpfield "


=======
>>>>>>> 44c43d46
class ConvertAffineInputSpec(CommandLineInputSpec):

    fromwhat = traits.Str(
        mandatory=True,
        argstr="-from-%s ",
        position=0,
        desc="world, itk, or flirt",
    )

    in_file = File(
        exists=True,
        mandatory=True,
        argstr="%s ",
        position=1,
        desc="The input file",
    )

    towhat = traits.Str(
        mandatory=True,
        argstr="-to-%s ",
        position=2,
        desc="world, itk, or flirt",
    )
<<<<<<< HEAD
    out_file = traits.File(
        argstr="%s",
        name_source="in_file",
        name_template="%s_world.nii.gz",
        keep_extension=False,
        position=3,
    )
=======
    out_file = traits.File(argstr="%s",
                           name_source='in_file',
                           name_template='%s_world.nii.gz',
                           keep_extension=False)
>>>>>>> 44c43d46


class ConvertAffineOutputSpec(TraitedSpec):
    out_file = File(exists=True, desc="output file")


class ConvertAffine(WBCommand):
    input_spec = ConvertAffineInputSpec
    output_spec = ConvertAffineOutputSpec
    _cmd = "wb_command -convert-affine "


class ApplyAffineInputSpec(CommandLineInputSpec):

    in_file = File(
        exists=True,
        mandatory=True,
        argstr="%s",
        position=0,
        desc="The input file",
    )

    affine = File(
        exists=True,
        mandatory=True,
        argstr="%s",
        position=1,
        desc="The affine file",
    )

<<<<<<< HEAD
    out_file = File(
        argstr="%s",
        name_source="in_file",
        name_template="%s-MNIaffine.surf.gii",
        keep_extension=False,
        position=2,
    )
=======
    out_file = File(argstr="%s",
                    name_source='in_file',
                    name_template='%s-MNIaffine.nii.gz',
                    keep_extension=False,
                    position=2)
>>>>>>> 44c43d46


class ApplyAffineOutputSpec(TraitedSpec):
    out_file = File(exists=True, desc="output file")


class ApplyAffine(WBCommand):
    #    wb_command -surface-apply-affine
    #       <in-surf> - the surface to transform
    #       <affine> - the affine file
    #       <out-surf> - output - the output transformed surface

    #       [-flirt] - MUST be used if affine is a flirt affine
    #          <source-volume> - the source volume used when generating the affine
    #          <target-volume> - the target volume used when generating the affine

    #       For flirt matrices, you must use the -flirt option, because flirt
    #       matrices are not a complete description of the coordinate transform they
    #       represent.  If the -flirt option is not present, the affine must be a
    #       nifti 'world' affine, which can be obtained with the -convert-affine
    #       command, or aff_conv from the 4dfp suite.
    input_spec = ApplyAffineInputSpec
    output_spec = ApplyAffineOutputSpec
    _cmd = "wb_command -surface-apply-affine "


class ApplyWarpfieldInputSpec(CommandLineInputSpec):

    in_file = File(
        exists=True,
        mandatory=True,
        argstr="%s",
        position=0,
        desc="The input file",
    )

    warpfield = File(
        exists=True,
        mandatory=True,
        argstr="%s ",
        position=1,
        desc="The warpfield file",
    )

<<<<<<< HEAD
    out_file = File(
        argstr="%s",
        name_source="in_file",
        name_template="%s-MNIwarped.surf.gii",
        keep_extension=False,
        position=2,
    )

    forward_warp = File(
        argstr="-fnirt %s ",
        position=3,
        desc="fnirt forward warpfield",
    )
=======
    out_file = File(argstr="%s",
                    name_source='in_file',
                    name_template='%s-MNIwarped.nii.gz',
                    keep_extension=False)
>>>>>>> 44c43d46


class ApplyWarpfieldOutputSpec(TraitedSpec):
    out_file = File(exists=True, desc="output file")


class ApplyWarpfield(WBCommand):
    # APPLY WARPFIELD TO SURFACE FILE
    # wb_command -surface-apply-warpfield
    # <in-surf> - the surface to transform
    # <warpfield> - the INVERSE warpfield
    # <out-surf> - output - the output transformed surface

    # [-fnirt] - MUST be used if using a fnirt warpfield
    #     <forward-warp> - the forward warpfield

    # warping a surface requires the INVERSE of the warpfield used to
    # warp the volume it lines up with.  The header of the forward warp is
    # needed by the -fnirt option in order to correctly interpret the
    # displacements in the fnirt warpfield.

    # If the -fnirt option is not present, the warpfield must be a nifti
    # 'world' warpfield, which can be obtained with the -convert-warpfield
    # command.

    input_spec = ApplyWarpfieldInputSpec
    output_spec = ApplyWarpfieldOutputSpec
    _cmd = "wb_command -surface-apply-warpfield "


class SurfaceSphereProjectUnprojectInputSpec(CommandLineInputSpec):

    in_file = File(
        exists=True,
        mandatory=True,
        argstr="%s ",
        position=0,
        desc="a sphere with the desired output mesh",
    )

    sphere_project_to = File(
        exists=True,
        mandatory=True,
        argstr="%s ",
        position=1,
        desc="a sphere that aligns with sphere-in",
    )

    sphere_unproject_from = File(
        exists=True,
        mandatory=True,
        argstr="%s ",
        position=2,
        desc="deformed to the desired output space",
    )

    out_file = File(
        keep_extension=False,
        argstr="%s",
        position=3,
        desc="The sphere output file",
    )


class SurfaceSphereProjectUnprojectOutputSpec(TraitedSpec):
    out_file = File(exists=True, desc="output file")


class SurfaceSphereProjectUnproject(WBCommand):
    # COPY REGISTRATION DEFORMATIONS TO DIFFERENT SPHERE
    # wb_command -surface-sphere-project-unproject
    # <sphere-in> - a sphere with the desired output mesh
    # <sphere-project-to> - a sphere that aligns with sphere-in
    # <sphere-unproject-from> - <sphere-project-to> deformed to the desired output space
    # <sphere-out> - output - the output sphere

    input_spec = SurfaceSphereProjectUnprojectInputSpec
    output_spec = SurfaceSphereProjectUnprojectOutputSpec
    _cmd = "wb_command -surface-sphere-project-unproject "


class _ChangeXfmTypeInputSpec(CommandLineInputSpec):
<<<<<<< HEAD
    in_transform = traits.File(exists=True, argstr="%s", mandatory=True, position=0)
=======
    in_transform = traits.File(exists=True,
                               argstr="%s",
                               mandatory=True,
                               position=0)
>>>>>>> 44c43d46


class _ChangeXfmTypeOutputSpec(TraitedSpec):
    out_transform = traits.File(exists=True)


class ChangeXfmType(SimpleInterface):
    input_spec = _ChangeXfmTypeInputSpec
    output_spec = _ChangeXfmTypeOutputSpec

    def _run_interface(self, runtime):
        with open(self.inputs.in_transform) as f:
            lines = f.readlines()
        listcomp = [
<<<<<<< HEAD
            line.replace("AffineTransform", "MatrixOffsetTransformBase")
            for line in lines
        ]
        outfile = fname_presuffix(
            self.inputs.in_transform,
            suffix="_MatrixOffsetTransformBase",
            newpath=runtime.cwd,
        )
        with open(outfile, "w") as write_file:
            write_file.write("".join(listcomp))
        self._results["out_transform"] = outfile
        return runtime


class SurfaceAverageInputSpec(CommandLineInputSpec):

    surface_in1 = File(
        exists=True,
        mandatory=True,
        argstr="-surf %s ",
        position=1,
        desc="specify a surface to include in the average",
    )

    surface_in2 = File(
        exists=True,
        mandatory=True,
        argstr="-surf %s ",
        position=2,
        desc="specify a surface to include in the average",
    )

    out_file = File(
        name_source="surface_in1",
        keep_extension=False,
        name_template="%s-avg.surf.gii",
        argstr="%s ",
        position=0,
        desc="output - the output averaged surface",
    )


class SurfaceAverageOutputSpec(TraitedSpec):
    out_file = File(exists=True, desc="output file")


class SurfaceAverage(WBCommand):
    #     AVERAGE SURFACE FILES TOGETHER
    #    wb_command -surface-average
    #       <surface-out> - output - the output averaged surface
    #       [-stddev] - compute 3D sample standard deviation
    #          <stddev-metric-out> - output - the output metric for 3D sample
    #             standard deviation
    #       [-uncertainty] - compute caret5 'uncertainty'
    #          <uncert-metric-out> - output - the output metric for uncertainty
    #       [-surf] - repeatable - specify a surface to include in the average
    #          <surface> - a surface file to average
    #          [-weight] - specify a weighted average
    #             <weight> - the weight to use (default 1)
    #
    #       The 3D sample standard deviation is computed as
    #       'sqrt(sum(squaredlength(xyz - mean(xyz)))/(n - 1))'.
    #
    #       Uncertainty is a legacy measure used in caret5, and is computed as
    #       'sum(length(xyz - mean(xyz)))/n'.
    #
    #       When weights are used, the 3D sample standard deviation treats them as
    #       reliability weights.
    input_spec = SurfaceAverageInputSpec
    output_spec = SurfaceAverageOutputSpec
    _cmd = "wb_command -surface-average "


class SurfaceGenerateInflatedInputSpec(CommandLineInputSpec):
    anatomical_surface_in = File(
        exists=True,
        mandatory=True,
        argstr="%s ",
        position=0,
        desc="the anatomical surface",
    )

    inflated_out_file = File(
        name_source="anatomical_surface_in",
        keep_extension=False,
        name_template="%s-hcpinflated.surf.gii",
        argstr="%s ",
        position=1,
        desc="output - the output inflated surface",
    )

    very_inflated_out_file = File(
        name_source="anatomical_surface_in",
        keep_extension=False,
        name_template="%s-hcpveryinflated.surf.gii",
        argstr="%s ",
        position=2,
        desc="output - the output very inflated surface",
    )

    iterations_scale_value = traits.Float(
        mandatory=False,
        argstr="-iterations-scale %f ",
        position=3,
        desc="iterations-scale value",
    )


class SurfaceGenerateInflatedOutputSpec(TraitedSpec):
    inflated_out_file = File(exists=True, desc="inflated output file")
    very_inflated_out_file = File(exists=True, desc="very inflated output file")


class SurfaceGenerateInflated(WBCommand):
    # SURFACE GENERATE INFLATED
    #    wb_command -surface-generate-inflated
    #       <anatomical-surface-in> - the anatomical surface
    #       <inflated-surface-out> - output - the output inflated surface
    #       <very-inflated-surface-out> - output - the output very inflated surface

    #       [-iterations-scale] - optional iterations scaling
    #          <iterations-scale-value> - iterations-scale value

    #       Generate inflated and very inflated surfaces. The output surfaces are
    #       'matched' (have same XYZ range) to the anatomical surface. In most cases,
    #       an iterations-scale of 1.0 (default) is sufficient.  However, if the
    #       surface contains a large number of vertices (150,000), try an
    #       iterations-scale of 2.5.
    input_spec = SurfaceGenerateInflatedInputSpec
    output_spec = SurfaceGenerateInflatedOutputSpec
    _cmd = "wb_command -surface-generate-inflated "
=======
            line.replace('AffineTransform', 'MatrixOffsetTransformBase')
            for line in lines
        ]
        outfile = fname_presuffix(self.inputs.in_transform,
                                  suffix='_MatrixOffsetTransformBase',
                                  newpath=runtime.cwd)
        with open(outfile, 'w') as write_file:
            write_file.write(''.join(listcomp))
        self._results['out_transform'] = outfile
        return runtime
>>>>>>> 44c43d46
<|MERGE_RESOLUTION|>--- conflicted
+++ resolved
@@ -1,29 +1,14 @@
 """workbench command for wb_command -convert-affine -from-itk"""
 
 # from distutils.cmd import Command
-from signal import valid_signals
 from nipype.interfaces.workbench.base import WBCommand
-<<<<<<< HEAD
-from nipype.interfaces.base import (
-    TraitedSpec,
-    File,
-    traits,
-    CommandLineInputSpec,
-    SimpleInterface,
-)
-from nipype import logging
-from nipype.utils.filemanip import fname_presuffix
-from sqlalchemy import false
-=======
 from nipype.interfaces.base import TraitedSpec, File, traits, CommandLineInputSpec, SimpleInterface
 from nipype import logging
 from nipype.utils.filemanip import fname_presuffix
->>>>>>> 44c43d46
 
 iflogger = logging.getLogger("nipype.interface")
 
 
-<<<<<<< HEAD
 class ConvertWarpfieldInputSpec(CommandLineInputSpec):
 
     fromwhat = traits.Str(
@@ -73,8 +58,6 @@
     _cmd = "wb_command -convert-warpfield "
 
 
-=======
->>>>>>> 44c43d46
 class ConvertAffineInputSpec(CommandLineInputSpec):
 
     fromwhat = traits.Str(
@@ -98,7 +81,6 @@
         position=2,
         desc="world, itk, or flirt",
     )
-<<<<<<< HEAD
     out_file = traits.File(
         argstr="%s",
         name_source="in_file",
@@ -106,12 +88,6 @@
         keep_extension=False,
         position=3,
     )
-=======
-    out_file = traits.File(argstr="%s",
-                           name_source='in_file',
-                           name_template='%s_world.nii.gz',
-                           keep_extension=False)
->>>>>>> 44c43d46
 
 
 class ConvertAffineOutputSpec(TraitedSpec):
@@ -142,7 +118,6 @@
         desc="The affine file",
     )
 
-<<<<<<< HEAD
     out_file = File(
         argstr="%s",
         name_source="in_file",
@@ -150,13 +125,6 @@
         keep_extension=False,
         position=2,
     )
-=======
-    out_file = File(argstr="%s",
-                    name_source='in_file',
-                    name_template='%s-MNIaffine.nii.gz',
-                    keep_extension=False,
-                    position=2)
->>>>>>> 44c43d46
 
 
 class ApplyAffineOutputSpec(TraitedSpec):
@@ -201,7 +169,6 @@
         desc="The warpfield file",
     )
 
-<<<<<<< HEAD
     out_file = File(
         argstr="%s",
         name_source="in_file",
@@ -215,12 +182,6 @@
         position=3,
         desc="fnirt forward warpfield",
     )
-=======
-    out_file = File(argstr="%s",
-                    name_source='in_file',
-                    name_template='%s-MNIwarped.nii.gz',
-                    keep_extension=False)
->>>>>>> 44c43d46
 
 
 class ApplyWarpfieldOutputSpec(TraitedSpec):
@@ -303,14 +264,7 @@
 
 
 class _ChangeXfmTypeInputSpec(CommandLineInputSpec):
-<<<<<<< HEAD
     in_transform = traits.File(exists=True, argstr="%s", mandatory=True, position=0)
-=======
-    in_transform = traits.File(exists=True,
-                               argstr="%s",
-                               mandatory=True,
-                               position=0)
->>>>>>> 44c43d46
 
 
 class _ChangeXfmTypeOutputSpec(TraitedSpec):
@@ -325,7 +279,6 @@
         with open(self.inputs.in_transform) as f:
             lines = f.readlines()
         listcomp = [
-<<<<<<< HEAD
             line.replace("AffineTransform", "MatrixOffsetTransformBase")
             for line in lines
         ]
@@ -456,16 +409,4 @@
     #       iterations-scale of 2.5.
     input_spec = SurfaceGenerateInflatedInputSpec
     output_spec = SurfaceGenerateInflatedOutputSpec
-    _cmd = "wb_command -surface-generate-inflated "
-=======
-            line.replace('AffineTransform', 'MatrixOffsetTransformBase')
-            for line in lines
-        ]
-        outfile = fname_presuffix(self.inputs.in_transform,
-                                  suffix='_MatrixOffsetTransformBase',
-                                  newpath=runtime.cwd)
-        with open(outfile, 'w') as write_file:
-            write_file.write(''.join(listcomp))
-        self._results['out_transform'] = outfile
-        return runtime
->>>>>>> 44c43d46
+    _cmd = "wb_command -surface-generate-inflated "