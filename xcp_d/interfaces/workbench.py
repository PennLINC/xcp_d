--- conflicted
+++ resolved
@@ -469,118 +469,6 @@
     _cmd = "wb_command -surface-generate-inflated"
 
 
-<<<<<<< HEAD
-=======
-class _CiftiCorrelationInputSpec(CommandLineInputSpec):
-    """Input specification for CiftiCorrelation."""
-
-    in_file = File(
-        exists=True,
-        mandatory=True,
-        argstr="%s",
-        position=0,
-        desc="The input ptseries or dense series",
-    )
-    out_file = File(
-        name_source=["in_file"],
-        name_template="correlation_matrix_%s.nii",
-        keep_extension=True,
-        argstr="%s",
-        position=1,
-        desc="The output CIFTI",
-    )
-
-    roi_override = traits.Bool(
-        argstr="-roi-override %s",
-        position=2,
-        desc="perform correlation from a subset of rows to all rows",
-    )
-
-    left_roi = File(
-        exists=True,
-        position=3,
-        argstr="-left-roi %s",
-        desc="use an roi for left hempsphere",
-    )
-
-    right_roi = File(
-        exists=True,
-        position=5,
-        argstr="-right-roi %s",
-        desc="use an roi for right hempsphere",
-    )
-    cerebellum_roi = File(
-        exists=True,
-        position=6,
-        argstr="-cerebellum-roi %s",
-        desc="use an roi for cerebellum",
-    )
-
-    vol_roi = File(
-        exists=True,
-        position=7,
-        argstr="-vol-roi %s",
-        desc="use an roi for volume",
-    )
-
-    cifti_roi = File(
-        exists=True,
-        position=8,
-        argstr="-cifti-roi %s",
-        desc="use a cifti file for combined rois",
-    )
-    weights_file = File(
-        exists=True,
-        position=9,
-        argstr="-weights %s",
-        desc="specify column weights",
-    )
-
-    fisher_ztrans = traits.Bool(
-        position=10,
-        argstr="-fisher-z",
-        desc="apply fisher small z transform (ie, artanh) to correlation",
-    )
-    no_demean = traits.Bool(
-        position=11,
-        argstr="-no-demean",
-        desc="instead of correlation, do dot product of rows, then normalize by diagonal",
-    )
-    compute_covariance = traits.Bool(
-        position=12,
-        argstr="-covariance",
-        desc="compute covariance instead of correlation",
-    )
-
-
-class _CiftiCorrelationOutputSpec(TraitedSpec):
-    """Output specification for CiftiCorrelation."""
-
-    out_file = File(exists=True, desc="output CIFTI file")
-
-
-class CiftiCorrelation(WBCommand):
-    """Compute correlation from CIFTI file.
-
-    The input cifti file must have a brain models mapping on the chosen
-    dimension, columns for .ptseries or .dtseries.
-
-    Examples
-    --------
-    >>> cifticorr = CiftiCorrelation()
-    >>> cifticorr.inputs.in_file = 'sub-01XX_task-rest.ptseries.nii'
-    >>> cifticorr.inputs.out_file = 'sub_01XX_task-rest.pconn.nii'
-    >>> cifticorr.cmdline
-    wb_command  -cifti-correlation sub-01XX_task-rest.ptseries.nii \
-        'sub_01XX_task-rest.pconn.nii'
-    """
-
-    input_spec = _CiftiCorrelationInputSpec
-    output_spec = _CiftiCorrelationOutputSpec
-    _cmd = "wb_command -cifti-correlation"
-
-
->>>>>>> 043a18cb
 class _CiftiParcellateInputSpec(CommandLineInputSpec):
     """Input specification for the CiftiParcellate command."""
 
@@ -607,15 +495,9 @@
     )
     out_file = File(
         name_source=["in_file"],
-<<<<<<< HEAD
-        name_template="parcellated_%s.nii",
-        keep_extension=True,
-        argstr=" %s",
-=======
         name_template="parcellated_%s.ptseries.nii",
         keep_extension=False,
         argstr="%s",
->>>>>>> 043a18cb
         position=3,
         desc="Output cifti file",
     )
