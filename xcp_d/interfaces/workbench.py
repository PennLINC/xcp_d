"""Custom wb_command interfaces."""
<<<<<<< HEAD
import os

=======
import nibabel as nb
>>>>>>> d40d5883
from nipype import logging
from nipype.interfaces.base import (
    BaseInterfaceInputSpec,
    CommandLineInputSpec,
    File,
    SimpleInterface,
    TraitedSpec,
    traits,
)
from nipype.interfaces.workbench.base import WBCommand

from xcp_d.utils.filemanip import fname_presuffix, split_filename
from xcp_d.utils.write_save import get_cifti_intents

iflogger = logging.getLogger("nipype.interface")


class _FixCiftiIntentInputSpec(BaseInterfaceInputSpec):
    in_file = File(exists=True, mandatory=True, desc="CIFTI file to check.")


class _FixCiftiIntentOutputSpec(TraitedSpec):
    out_file = File(exists=True, mandatory=True, desc="Fixed CIFTI file.")


class FixCiftiIntent(SimpleInterface):
    """This is not technically a Connectome Workbench interface, but it is related.

    CiftiSmooth (-cifti-smooth) overwrites the output file's intent to match a dtseries extension,
    even when it is a dscalar file.
    This interface sets the appropriate intent based on the extension.

    We initially tried using a _post_run_hook in a modified version of the CiftiSmooth interface,
    but felt that the errors being raised were too opaque.

    If in_file has the correct intent code, it will be returned without modification.
    """

    input_spec = _FixCiftiIntentInputSpec
    output_spec = _FixCiftiIntentOutputSpec

    def _run_interface(self, runtime):
        in_file = self.inputs.in_file

        cifti_intents = get_cifti_intents()
        _, _, out_extension = split_filename(in_file)
        target_intent = cifti_intents.get(out_extension, None)

        if target_intent is None:
            raise ValueError(f"Unknown CIFTI extension '{out_extension}'")

        img = nb.load(in_file)
        out_file = in_file
        # modify the intent if necessary, and write out the modified file
        if img.nifti_header.get_intent()[0] != target_intent:
            out_file = fname_presuffix(
                self.inputs.in_file,
                suffix="_modified",
                newpath=runtime.cwd,
                use_ext=True,
            )

            img.nifti_header.set_intent(target_intent)
            img.to_filename(out_file)

        self._results["out_file"] = out_file
        return runtime


class _ConvertAffineInputSpec(CommandLineInputSpec):
    """Input specification for ConvertAffine."""

    fromwhat = traits.Str(
        mandatory=True,
        argstr="-from-%s ",
        position=0,
        desc="world, itk, or flirt",
    )

    in_file = File(
        exists=True,
        mandatory=True,
        argstr="%s ",
        position=1,
        desc="The input file",
    )

    towhat = traits.Str(
        mandatory=True,
        argstr="-to-%s ",
        position=2,
        desc="world, itk, or flirt",
    )
    out_file = traits.File(
        argstr="%s",
        name_source="in_file",
        name_template="%s_world.nii.gz",
        keep_extension=False,
        position=3,
    )


class _ConvertAffineOutputSpec(TraitedSpec):
    """Output specification for ConvertAffine."""

    out_file = File(exists=True, desc="output file")


class ConvertAffine(WBCommand):
    """Interface for wb_command's -convert-affine command."""

    input_spec = _ConvertAffineInputSpec
    output_spec = _ConvertAffineOutputSpec
    _cmd = "wb_command -convert-affine "


class _ApplyAffineInputSpec(CommandLineInputSpec):
    """Input specification for ApplyAffine."""

    in_file = File(
        exists=True,
        mandatory=True,
        argstr="%s",
        position=0,
        desc="The input file",
    )

    affine = File(
        exists=True,
        mandatory=True,
        argstr="%s",
        position=1,
        desc="The affine file",
    )

    out_file = File(
        argstr="%s",
        name_source="in_file",
        name_template="%s-MNIaffine.surf.gii",
        keep_extension=False,
        position=2,
    )


class _ApplyAffineOutputSpec(TraitedSpec):
    """Output specification for ApplyAffine."""

    out_file = File(exists=True, desc="output file")


class ApplyAffine(WBCommand):
    """Interface for wb_command's -surface-apply-affine command.

    wb_command -surface-apply-affine
       <in-surf> - the surface to transform
       <affine> - the affine file
       <out-surf> - output - the output transformed surface

       [-flirt] - MUST be used if affine is a flirt affine
          <source-volume> - the source volume used when generating the affine
          <target-volume> - the target volume used when generating the affine

    For flirt matrices, you must use the -flirt option, because flirt
    matrices are not a complete description of the coordinate transform they
    represent.  If the -flirt option is not present, the affine must be a
    nifti 'world' affine, which can be obtained with the -convert-affine
    command, or aff_conv from the 4dfp suite.
    """

    input_spec = _ApplyAffineInputSpec
    output_spec = _ApplyAffineOutputSpec
    _cmd = "wb_command -surface-apply-affine "


class _ApplyWarpfieldInputSpec(CommandLineInputSpec):
    """Input specification for ApplyWarpfield."""

    in_file = File(
        exists=True,
        mandatory=True,
        argstr="%s",
        position=0,
        desc="The input file",
    )

    warpfield = File(
        exists=True,
        mandatory=True,
        argstr="%s ",
        position=1,
        desc="The warpfield file",
    )

    out_file = File(
        argstr="%s",
        name_source="in_file",
        name_template="%s-MNIwarped.surf.gii",
        keep_extension=False,
        position=2,
    )

    forward_warp = File(
        argstr="-fnirt %s ",
        position=3,
        desc="fnirt forward warpfield",
    )


class _ApplyWarpfieldOutputSpec(TraitedSpec):
    """Output specification for ApplyWarpfield."""

    out_file = File(exists=True, desc="output file")


class ApplyWarpfield(WBCommand):
    """Apply warpfield to surface file.

    wb_command -surface-apply-warpfield
        <in-surf> - the surface to transform
        <warpfield> - the INVERSE warpfield
        <out-surf> - output - the output transformed surface

        [-fnirt] - MUST be used if using a fnirt warpfield
            <forward-warp> - the forward warpfield

    Warping a surface requires the INVERSE of the warpfield used to warp the volume it lines up
    with.
    The header of the forward warp is needed by the -fnirt option in order to correctly
    interpret the displacements in the fnirt warpfield.

    If the -fnirt option is not present, the warpfield must be a nifti 'world' warpfield,
    which can be obtained with the -convert-warpfield command.
    """

    input_spec = _ApplyWarpfieldInputSpec
    output_spec = _ApplyWarpfieldOutputSpec
    _cmd = "wb_command -surface-apply-warpfield "


class _SurfaceSphereProjectUnprojectInputSpec(CommandLineInputSpec):
    """Input specification for SurfaceSphereProjectUnproject."""

    in_file = File(
        exists=True,
        mandatory=True,
        argstr="%s ",
        position=0,
        desc="a sphere with the desired output mesh",
    )

    sphere_project_to = File(
        exists=True,
        mandatory=True,
        argstr="%s ",
        position=1,
        desc="a sphere that aligns with sphere-in",
    )

    sphere_unproject_from = File(
        exists=True,
        mandatory=True,
        argstr="%s ",
        position=2,
        desc="deformed to the desired output space",
    )

    out_file = File(
        name_source="in_file",
        name_template="%s_deformed.surf.gii",
        keep_extension=False,
        argstr="%s",
        position=3,
        desc="The sphere output file",
    )


class _SurfaceSphereProjectUnprojectOutputSpec(TraitedSpec):
    """Input specification for SurfaceSphereProjectUnproject."""

    out_file = File(exists=True, desc="output file")


class SurfaceSphereProjectUnproject(WBCommand):
    """Copy registration deformations to different sphere.

    wb_command -surface-sphere-project-unproject
    <sphere-in> - a sphere with the desired output mesh
    <sphere-project-to> - a sphere that aligns with sphere-in
    <sphere-unproject-from> - <sphere-project-to> deformed to the desired output space
    <sphere-out> - output - the output sphere
    """

    input_spec = _SurfaceSphereProjectUnprojectInputSpec
    output_spec = _SurfaceSphereProjectUnprojectOutputSpec
    _cmd = "wb_command -surface-sphere-project-unproject "


class _ChangeXfmTypeInputSpec(CommandLineInputSpec):
    in_transform = traits.File(exists=True, argstr="%s", mandatory=True, position=0)


class _ChangeXfmTypeOutputSpec(TraitedSpec):
    out_transform = traits.File(exists=True)


class ChangeXfmType(SimpleInterface):
    """Change transform type."""

    input_spec = _ChangeXfmTypeInputSpec
    output_spec = _ChangeXfmTypeOutputSpec

    def _run_interface(self, runtime):
        with open(self.inputs.in_transform) as f:
            lines = f.readlines()
        listcomp = [line.replace("AffineTransform", "MatrixOffsetTransformBase") for line in lines]
        outfile = fname_presuffix(
            self.inputs.in_transform,
            suffix="_MatrixOffsetTransformBase",
            newpath=runtime.cwd,
        )
        with open(outfile, "w") as write_file:
            write_file.write("".join(listcomp))
        self._results["out_transform"] = outfile
        return runtime


class _SurfaceAverageInputSpec(CommandLineInputSpec):
    """Input specification for SurfaceAverage."""

    surface_in1 = File(
        exists=True,
        mandatory=True,
        argstr="-surf %s ",
        position=1,
        desc="specify a surface to include in the average",
    )

    surface_in2 = File(
        exists=True,
        mandatory=True,
        argstr="-surf %s ",
        position=2,
        desc="specify a surface to include in the average",
    )

    out_file = File(
        name_source="surface_in1",
        keep_extension=False,
        name_template="%s-avg.surf.gii",
        argstr="%s ",
        position=0,
        desc="output - the output averaged surface",
    )


class _SurfaceAverageOutputSpec(TraitedSpec):
    """Output specification for SurfaceAverage."""

    out_file = File(exists=True, desc="output file")


class SurfaceAverage(WBCommand):
    """Average surface files together.

    wb_command -surface-average
    <surface-out> - output - the output averaged surface
    [-stddev] - compute 3D sample standard deviation
       <stddev-metric-out> - output - the output metric for 3D sample
          standard deviation
    [-uncertainty] - compute caret5 'uncertainty'
       <uncert-metric-out> - output - the output metric for uncertainty
    [-surf] - repeatable - specify a surface to include in the average
       <surface> - a surface file to average
       [-weight] - specify a weighted average
          <weight> - the weight to use (default 1)

    The 3D sample standard deviation is computed as
    'sqrt(sum(squaredlength(xyz - mean(xyz)))/(n - 1))'.

    Uncertainty is a legacy measure used in caret5, and is computed as
    'sum(length(xyz - mean(xyz)))/n'.

    When weights are used, the 3D sample standard deviation treats them as
    reliability weights.
    """

    input_spec = _SurfaceAverageInputSpec
    output_spec = _SurfaceAverageOutputSpec
    _cmd = "wb_command -surface-average "


class _SurfaceGenerateInflatedInputSpec(CommandLineInputSpec):
    """Input specification for SurfaceGenerateInflated."""

    anatomical_surface_in = File(
        exists=True,
        mandatory=True,
        argstr="%s ",
        position=0,
        desc="the anatomical surface",
    )

    inflated_out_file = File(
        name_source="anatomical_surface_in",
        keep_extension=False,
        name_template="%s-hcpinflated.surf.gii",
        argstr="%s ",
        position=1,
        desc="output - the output inflated surface",
    )

    very_inflated_out_file = File(
        name_source="anatomical_surface_in",
        keep_extension=False,
        name_template="%s-hcpveryinflated.surf.gii",
        argstr="%s ",
        position=2,
        desc="output - the output very inflated surface",
    )

    iterations_scale_value = traits.Float(
        mandatory=False,
        argstr="-iterations-scale %f ",
        position=3,
        desc="iterations-scale value",
    )


class _SurfaceGenerateInflatedOutputSpec(TraitedSpec):
    """Output specification for SurfaceGenerateInflated."""

    inflated_out_file = File(exists=True, desc="inflated output file")
    very_inflated_out_file = File(exists=True, desc="very inflated output file")


class SurfaceGenerateInflated(WBCommand):
    """Generate inflated surface.

    wb_command -surface-generate-inflated
       <anatomical-surface-in> - the anatomical surface
       <inflated-surface-out> - output - the output inflated surface
       <very-inflated-surface-out> - output - the output very inflated surface

       [-iterations-scale] - optional iterations scaling
          <iterations-scale-value> - iterations-scale value

       Generate inflated and very inflated surfaces. The output surfaces are
       'matched' (have same XYZ range) to the anatomical surface. In most cases,
       an iterations-scale of 1.0 (default) is sufficient.  However, if the
       surface contains a large number of vertices (150,000), try an
       iterations-scale of 2.5.
    """

    input_spec = _SurfaceGenerateInflatedInputSpec
    output_spec = _SurfaceGenerateInflatedOutputSpec
    _cmd = "wb_command -surface-generate-inflated "


class _CiftiCorrelationInputSpec(CommandLineInputSpec):
    """Input specification for CiftiCorrelation."""

    in_file = File(
        exists=True,
        mandatory=True,
        argstr="%s ",
        position=0,
        desc="The input ptseries or dense series",
    )
    out_file = File(
        name_source=["in_file"],
        name_template="correlation_matrix_%s.nii",
        keep_extension=True,
        argstr=" %s",
        position=1,
        desc="The output CIFTI",
    )

    roi_override = traits.Bool(
        argstr="-roi-override %s ",
        position=2,
        desc=" perform correlation from a subset of rows to all rows",
    )

    left_roi = File(
        exists=True,
        position=3,
        argstr="-left-roi %s",
        desc="Specify the left roi metric  to use",
    )

    right_roi = File(
        exists=True,
        position=5,
        argstr="-right-roi %s",
        desc="Specify the right  roi metric  to use",
    )
    cerebellum_roi = File(
        exists=True,
        position=6,
        argstr="-cerebellum-roi %s",
        desc="specify the cerebellum meytric to use",
    )

    vol_roi = File(
        exists=True,
        position=7,
        argstr="-vol-roi %s",
        desc="volume roi to use",
    )

    cifti_roi = File(
        exists=True,
        position=8,
        argstr="-cifti-roi %s",
        desc="cifti roi to use",
    )
    weights_file = File(
        exists=True,
        position=9,
        argstr="-weights %s",
        desc="specify the cerebellum surface  metricto use",
    )

    fisher_ztrans = traits.Bool(
        position=10,
        argstr="-fisher-z",
        desc=" fisherz transfrom",
    )
    no_demean = traits.Bool(
        position=11,
        argstr="-fisher-z",
        desc=" fisherz transfrom",
    )
    compute_covariance = traits.Bool(
        position=12,
        argstr="-covariance ",
        desc=" compute covariance instead of correlation",
    )


class _CiftiCorrelationOutputSpec(TraitedSpec):
    """Output specification for CiftiCorrelation."""

    out_file = File(exists=True, desc="output CIFTI file")


class CiftiCorrelation(WBCommand):
    """Compute correlation from CIFTI file.

    The input cifti file must have a brain models mapping on the chosen
    dimension, columns for .ptseries or .dtseries.

    Examples
    --------
    >>> cifticorr = CiftiCorrelation()
    >>> cifticorr.inputs.in_file = 'sub-01XX_task-rest.ptseries.nii'
    >>> cifticorr.inputs.out_file = 'sub_01XX_task-rest.pconn.nii'
    >>> cifticorr.cmdline
    wb_command  -cifti-correlation sub-01XX_task-rest.ptseries.nii \
        'sub_01XX_task-rest.pconn.nii'
    """

    input_spec = _CiftiCorrelationInputSpec
    output_spec = _CiftiCorrelationOutputSpec
    _cmd = "wb_command -cifti-correlation"


class _CiftiParcellateInputSpec(CommandLineInputSpec):
    """Input specification for the CiftiParcellate command."""

    in_file = File(
        exists=True,
        mandatory=True,
        argstr="%s ",
        position=0,
        desc="The input CIFTI file",
    )
    atlas_label = traits.File(
        mandatory=True,
        argstr="%s ",
        position=1,
        desc="atlas label, in mm",
    )
    direction = traits.Enum(
        "ROW",
        "COLUMN",
        mandatory=True,
        argstr="%s ",
        position=2,
        desc="which dimension to smooth along, ROW or COLUMN",
    )
    out_file = File(
        name_source=["in_file"],
        name_template="parcelated_%s.nii",
        keep_extension=True,
        argstr=" %s",
        position=3,
        desc="The output CIFTI",
    )

    spatial_weights = traits.Str(
        argstr="-spatial-weights ",
        position=4,
        desc=" spatial weight file",
    )

    left_area_surf = File(
        exists=True,
        position=5,
        argstr="-left-area-surface %s",
        desc="Specify the left surface to use",
    )

    right_area_surf = File(
        exists=True,
        position=6,
        argstr="-right-area-surface %s",
        desc="Specify the right surface to use",
    )
    cerebellum_area_surf = File(
        exists=True,
        position=7,
        argstr="-cerebellum-area-surf %s",
        desc="specify the cerebellum surface to use",
    )

    left_area_metric = File(
        exists=True,
        position=8,
        argstr="-left-area-metric %s",
        desc="Specify the left surface metric to use",
    )

    right_area_metric = File(
        exists=True,
        position=9,
        argstr="-right-area-metric %s",
        desc="Specify the right surface  metric to use",
    )
    cerebellum_area_metric = File(
        exists=True,
        position=10,
        argstr="-cerebellum-area-metric %s",
        desc="specify the cerebellum surface  metricto use",
    )

    cifti_weights = File(
        exists=True,
        position=11,
        argstr="-cifti-weights %s",
        desc="cifti file containing weights",
    )
    cor_method = traits.Str(
        position=12,
        default="MEAN ",
        argstr="-method %s",
        desc=" correlation method, option inlcude MODE",
    )


class _CiftiParcellateOutputSpec(TraitedSpec):
    """Output specification for the CiftiParcellate command."""

    out_file = File(exists=True, desc="output CIFTI file")


class CiftiParcellate(WBCommand):
    """Extract timeseries from CIFTI file.

    The input cifti file must have a brain models mapping on the chosen
    dimension, columns for .dtseries.

    Examples
    --------
    >>> ciftiparcel = CiftiParcellate()
    >>> ciftiparcel.inputs.in_file = 'sub-01XX_task-rest.dtseries.nii'
    >>> ciftiparcel.inputs.out_file = 'sub_01XX_task-rest.ptseries.nii'
    >>> ciftiparcel.inputs.atlas_label = 'schaefer_space-fsLR_den-32k_desc-400_atlas.dlabel.nii'
    >>> ciftiparcel.inputs.direction = 'COLUMN'
    >>> ciftiparcel.cmdline
    wb_command -cifti-parcellate sub-01XX_task-rest.dtseries.nii \
    schaefer_space-fsLR_den-32k_desc-400_atlas.dlabel.nii   COLUMN \
    sub_01XX_task-rest.ptseries.nii
    """

    input_spec = _CiftiParcellateInputSpec
    output_spec = _CiftiParcellateOutputSpec
    _cmd = "wb_command -cifti-parcellate"


class _CiftiSurfaceResampleInputSpec(CommandLineInputSpec):
    """Input specification for the CiftiSurfaceResample command."""

    in_file = File(
        exists=True,
        mandatory=True,
        argstr="%s ",
        position=0,
        desc="the gifti file",
    )

    current_sphere = File(
        exists=True,
        position=1,
        argstr=" %s",
        desc=" the current sphere surface in gifti for in_file",
    )

    new_sphere = File(
        exists=True,
        position=2,
        argstr=" %s",
        desc=" the new sphere surface to be resample the in_file to, eg fsaverag5 or fsl32k",
    )

    metric = traits.Str(
        argstr=" %s ",
        position=3,
        desc=" fixed for anatomic",
        default="  BARYCENTRIC  ",
    )

    out_file = File(
        name_source=["in_file"],
        name_template="resampled_%s.surf.gii",
        keep_extension=True,
        argstr=" %s",
        position=4,
        desc="The gifti output, either left and right",
    )


class _CiftiSurfaceResampleOutputSpec(TraitedSpec):
    """Output specification for the CiftiSurfaceResample command."""

    out_file = File(exists=True, desc="output gifti file")


class CiftiSurfaceResample(WBCommand):
    """Resample a surface from one sphere to another.

    TODO: Improve documentation.
    """

    input_spec = _CiftiSurfaceResampleInputSpec
    output_spec = _CiftiSurfaceResampleOutputSpec
    _cmd = "wb_command  -surface-resample"


class _CiftiSeparateMetricInputSpec(CommandLineInputSpec):
    """Input specification for the CiftiSeparateMetric command."""

    in_file = File(
        exists=True,
        mandatory=True,
        argstr="%s ",
        position=0,
        desc="The input dense series",
    )
    direction = traits.Enum(
        "ROW",
        "COLUMN",
        mandatory=True,
        argstr="%s ",
        position=1,
        desc="which dimension to smooth along, ROW or COLUMN",
    )
    metric = traits.Str(
        mandatory=True,
        argstr=" -metric %s ",
        position=2,
        desc="which of the structure eg CORTEX_LEFT CORTEX_RIGHT"
        "check https://www.humanconnectome.org/software/workbench-command/-cifti-separate ",
    )
    out_file = File(
        name_source=["in_file"],
        name_template="correlation_matrix_%s.func.gii",
        keep_extension=True,
        argstr=" %s",
        position=3,
        desc="The gifti output, either left and right",
    )


class _CiftiSeparateMetricOutputSpec(TraitedSpec):
    """Output specification for the CiftiSeparateMetric command."""

    out_file = File(exists=True, desc="output CIFTI file")


class CiftiSeparateMetric(WBCommand):
    """Extract left or right hemisphere surfaces from CIFTI file (.dtseries).

    Other structures can also be extracted.
    The input cifti file must have a brain models mapping on the chosen
    dimension, columns for .dtseries,

    Examples
    --------
    >>> ciftiseparate = CiftiSeparateMetric()
    >>> ciftiseparate.inputs.in_file = 'sub-01XX_task-rest.dtseries.nii'
    >>> ciftiseparate.inputs.metric = "CORTEX_LEFT" # extract left hemisphere
    >>> ciftiseparate.inputs.out_file = 'sub_01XX_task-rest_hemi-L.func.gii'
    >>> ciftiseparate.inputs.direction = 'COLUMN'
    >>> ciftiseparate.cmdline
    wb_command  -cifti-separate 'sub-01XX_task-rest.dtseries.nii'  COLUMN \
      -metric CORTEX_LEFT 'sub_01XX_task-rest_hemi-L.func.gii'
    """

    input_spec = _CiftiSeparateMetricInputSpec
    output_spec = _CiftiSeparateMetricOutputSpec
    _cmd = "wb_command  -cifti-separate "


class _CiftiSeparateVolumeAllInputSpec(CommandLineInputSpec):
    """Input specification for the CiftiSeparateVolumeAll command."""

    in_file = File(
        exists=True,
        mandatory=True,
        argstr="%s",
        position=0,
        desc="The input dense series",
    )
    direction = traits.Enum(
        "ROW",
        "COLUMN",
        mandatory=True,
        argstr="%s",
        position=1,
        desc="which dimension to smooth along, ROW or COLUMN",
    )
    out_file = File(
        name_source=["in_file"],
        name_template="%s_volumetric_data.nii.gz",
        keep_extension=False,
        argstr="-volume-all %s -crop",
        position=2,
        desc="The NIFTI output.",
    )
    label_file = File(
        name_source=["in_file"],
        name_template="%s_labels.nii.gz",
        keep_extension=False,
        argstr="-label %s",
        position=3,
        desc="A discrete segmentation NIFTI output.",
    )


class _CiftiSeparateVolumeAllOutputSpec(TraitedSpec):
    """Output specification for the CiftiSeparateVolumeAll command."""

    label_file = File(exists=True, desc="NIFTI file with labels.")
    out_file = File(exists=True, desc="NIFTI file with volumetric data.")


class CiftiSeparateVolumeAll(WBCommand):
    """Extract volumetric data from CIFTI file (.dtseries).

    Other structures can also be extracted.
    The input cifti file must have a brain models mapping on the chosen
    dimension, columns for .dtseries,

    Examples
    --------
    >>> ciftiseparate = CiftiSeparateVolumeAll()
    >>> ciftiseparate.inputs.in_file = 'sub-01_task-rest.dtseries.nii'
    >>> ciftiseparate.inputs.out_file = 'sub_01_task-rest_volumetric_data.nii.gz'
    >>> ciftiseparate.inputs.label_file = 'sub_01_task-rest_labels.nii.gz'
    >>> ciftiseparate.inputs.direction = 'COLUMN'
    >>> ciftiseparate.cmdline
    wb_command  -cifti-separate 'sub-01XX_task-rest.dtseries.nii' COLUMN \
        -volume-all 'sub_01_task-rest_volumetric_data.nii.gz' \
        -label 'sub_01_task-rest_labels.nii.gz'
    """

    input_spec = _CiftiSeparateVolumeAllInputSpec
    output_spec = _CiftiSeparateVolumeAllOutputSpec
    _cmd = "wb_command  -cifti-separate "


class _CiftiCreateDenseScalarInputSpec(CommandLineInputSpec):
    """Input specification for the CiftiSeparateVolumeAll command."""

    out_file = File(
        name_source=["volume_data"],
        name_template="%s_combined.dscalar.nii",
        keep_extension=False,
        argstr="%s",
        position=0,
        desc="The CIFTI output.",
    )
    left_metric = File(
        exists=True,
        mandatory=True,
        argstr="-left-metric %s",
        position=1,
        desc="The input surface data from the left hemisphere.",
    )
    right_metric = File(
        exists=True,
        mandatory=True,
        argstr="-right-metric %s",
        position=2,
        desc="The input surface data from the right hemisphere.",
    )
    volume_data = File(
        exists=True,
        mandatory=True,
        argstr="-volume %s",
        position=3,
        desc="The input volumetric data.",
    )
    structure_label_volume = File(
        exists=True,
        mandatory=True,
        argstr="%s",
        position=4,
        desc="A label file indicating the structure of each voxel in volume_data.",
    )


class _CiftiCreateDenseScalarOutputSpec(TraitedSpec):
    """Output specification for the CiftiCreateDenseScalar command."""

    out_file = File(exists=True, desc="output CIFTI file")


class CiftiCreateDenseScalar(WBCommand):
    """Extract volumetric data from CIFTI file (.dtseries).

    Other structures can also be extracted.
    The input cifti file must have a brain models mapping on the chosen
    dimension, columns for .dtseries,

    Examples
    --------
    >>> cifticreatedensescalar = CiftiCreateDenseScalar()
    >>> cifticreatedensescalar.inputs.out_file = 'sub_01_task-rest.dscalar.nii'
    >>> cifticreatedensescalar.inputs.left_metric = 'sub_01_task-rest_hemi-L.func.gii'
    >>> cifticreatedensescalar.inputs.left_metric = 'sub_01_task-rest_hemi-R.func.gii'
    >>> cifticreatedensescalar.inputs.volume_data = 'sub_01_task-rest_subcortical.nii.gz'
    >>> cifticreatedensescalar.inputs.structure_label_volume = 'sub_01_task-rest_labels.nii.gz'
    >>> cifticreatedensescalar.cmdline
    wb_command -cifti-create-dense-scalar 'sub_01_task-rest.dscalar.nii' \
        -left-metric 'sub_01_task-rest_hemi-L.func.gii' \
        -right-metric 'sub_01_task-rest_hemi-R.func.gii' \
        -volume-data 'sub_01_task-rest_subcortical.nii.gz' 'sub_01_task-rest_labels.nii.gz'
    """

    input_spec = _CiftiCreateDenseScalarInputSpec
    output_spec = _CiftiCreateDenseScalarOutputSpec
    _cmd = "wb_command -cifti-create-dense-scalar"


class _ShowSceneInputSpec(CommandLineInputSpec):
    scene_file = File(
        exists=True,
        mandatory=True,
        argstr="%s",
        position=0,
    )
    scene_name_or_number = traits.Either(
        traits.Int,
        traits.Str,
        mandatory=True,
        position=1,
        argstr="%s",
        desc="name or number (starting at one) of the scene in the scene file",
    )
    out_file = File(
        exists=False,
        mandatory=False,
        argstr="%s",
        genfile=True,
        position=2,
        desc="output image file name",
    )
    image_width = traits.Int(
        mandatory=True,
        argstr="%s",
        position=3,
        desc="width of output image(s), in pixels",
    )
    image_height = traits.Int(
        mandatory=True,
        argstr="%s",
        position=4,
        desc="height of output image(s), in pixels",
    )


class _ShowSceneOutputSpec(TraitedSpec):
    out_file = File(exists=True, desc="output image file name")


class ShowScene(WBCommand):
    """Offscreen rendering of scene to an image file.

    Notes
    -----
    wb_command -show-scene
        <scene-file> - scene file
        <scene-name-or-number> - name or number (starting at one) of the scene in
            the scene file
        <image-file-name> - output image file name
        <image-width> - width of output image(s), in pixels
        <image-height> - height of output image(s), in pixels

        [-use-window-size] - Override image size with window size

        [-no-scene-colors] - Do not use background and foreground colors in scene

        [-set-map-yoke] - Override selected map index for a map yoking group.
            <Map Yoking Roman Numeral> - Roman numeral identifying the map yoking
            group (I, II, III, IV, V, VI, VII, VIII, IX, X)
            <Map Index> - Map index for yoking group.  Indices start at 1 (one)

        [-conn-db-login] - Login for scenes with files in Connectome Database
            <Username> - Connectome DB Username
            <Password> - Connectome DB Password

        Render content of browser windows displayed in a scene into image
        file(s).  The image file name should be similar to "capture.png".  If
        there is only one image to render, the image name will not change.  If
        there is more than one image to render, an index will be inserted into
        the image name: "capture_01.png", "capture_02.png" etc.

        If the scene references files in the Connectome Database,
        the "-conn-db-login" option is available for providing the
        username and password.  If this options is not specified,
        the username and password stored in the user's preferences
        is used.

        The image format is determined by the image file extension.
        The available image formats may vary by operating system.
        Image formats available on this system are:
            bmp
            jpeg
            jpg
            png
            ppm
            tif
            tiff

        The result of using the "-use-window-size" option
        is dependent upon the version used to create the scene.
            * Versions 1.2 and newer contain the width and
            height of the graphics region.  The output image
            will be the width and height from the scene and
            the image width and height specified on the command
            line is ignored.
            * If the scene does not contain the width and height
            of the graphics region, the width and height specified
            on the command line is used for the size of the
            output image.
    """

    input_spec = _ShowSceneInputSpec
    output_spec = _ShowSceneOutputSpec
    _cmd = "wb_command -show-scene"

    def _list_outputs(self):
        outputs = self.output_spec().get()
        outputs["out_file"] = os.path.abspath(self._gen_outfilename())
        return outputs

    def _gen_filename(self, name):
        if name == "out_file":
            return self._gen_outfilename()
        else:
            return None

    def _gen_outfilename(self):
        frame_number = self.inputs.scene_name_or_number
        if isinstance(frame_number, int):
            # Add a bunch of leading zeros for easy sorting
            out_file = f"frame_{frame_number:06g}.png"
        else:
            out_file = f"frame_{frame_number}.png"

        return out_file<|MERGE_RESOLUTION|>--- conflicted
+++ resolved
@@ -1,10 +1,7 @@
 """Custom wb_command interfaces."""
-<<<<<<< HEAD
 import os
 
-=======
 import nibabel as nb
->>>>>>> d40d5883
 from nipype import logging
 from nipype.interfaces.base import (
     BaseInterfaceInputSpec,
