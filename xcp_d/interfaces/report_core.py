# emacs: -*- mode: python; py-indent-offset: 4; indent-tabs-mode: nil -*-
# vi: set ft=python sts=4 ts=4 sw=4 et:
"""Tools for generating Reports.

This is from niworkflows, a patch will be submitted.
"""
import glob
import logging
import os
from pathlib import Path

from niworkflows.reports.core import Report as _Report

from xcp_d.interfaces.execsummary import ExecutiveSummary
from xcp_d.utils.bids import get_entity
from xcp_d.utils.doc import fill_doc

LOGGER = logging.getLogger("cli")


class Report(_Report):
    """A modified form of niworkflows' core Report object."""

    def _load_config(self, config):
        from yaml import safe_load as load

        settings = load(config.read_text())
        self.packagename = self.packagename or settings.get("package", None)

        # Removed from here: Appending self.packagename to self.root and self.out_dir
        # In this version, pass reportlets_dir and out_dir with fmriprep in the path.

        if self.subject_id is not None:
            self.root = self.root / f"sub-{self.subject_id}"

        if "template_path" in settings:
            self.template_path = config.parent / settings["template_path"]

        self.index(settings["sections"])


#
# The following are the interface used directly by fMRIPrep
#


def run_reports(
    out_dir,
    subject_label,
    run_uuid,
    config=None,
    reportlets_dir=None,
    packagename=None,
):
    """Run the reports.

    Parameters
    ----------
    out_dir : :obj:`str`
        The output directory.
    subject_label : :obj:`str`
        The subject ID.
    run_uuid : :obj:`str`
        The UUID of the run for which the report will be generated.
    config : None or :obj:`str`, optional
        Configuration file.
    reportlets_dir : None or :obj:`str`, optional
        Path to the reportlets directory.
    packagename : None or :obj:`str`, optional
        The name of the package.

    Returns
    -------
    str
        An HTML file generated from a Report object.
    """
    return Report(
        out_dir,
        run_uuid,
        config=config,
        subject_id=subject_label,
        packagename=packagename,
        reportlets_dir=reportlets_dir,
    ).generate_report()


@fill_doc
def generate_reports(
    subject_list,
    output_dir,
    run_uuid,
    config=None,
    packagename=None,
):
    """Execute run_reports on a list of subjects.

    subject_list : :obj:`list` of :obj:`str`
        List of subject IDs.
    fmri_dir : :obj:`str`
        The path to the fMRI directory.
    work_dir : :obj:`str`
        The path to the working directory.
    output_dir : :obj:`str`
        The path to the output directory.
    run_uuid : :obj:`str`
        The UUID of the run for which the report will be generated.
    config : None or :obj:`str`, optional
        Configuration file.
    packagename : None or :obj:`str`, optional
        The name of the package.
    """
    # reportlets_dir = None
    report_errors = [
        run_reports(
            Path(output_dir),
            subject_label,
            run_uuid,
            config=config,
            packagename=packagename,
            reportlets_dir=Path(output_dir),
        )
        for subject_label in subject_list
    ]

    errno = sum(report_errors)

    if errno:
        error_list = ", ".join(
            f"{subid} ({err})" for subid, err in zip(subject_list, report_errors) if err
        )
        LOGGER.error(
            "Processing did not finish successfully. Errors occurred while processing "
            "data from participants: %s. Check the HTML reports for details.",
            error_list,
        )
    else:
        LOGGER.info("Generating executive summary.")
        for subject_label in subject_list:
            brainplotfiles = glob.glob(
<<<<<<< HEAD
                os.path.join(
                    output_dir,
                    f"sub-{subject_label}",
                    "figures/*_bold.svg",
                ),
=======
                os.path.join(output_dir, f"sub-{subject_label}/figures/*_bold.svg"),
>>>>>>> b6bac262
            )
            if not brainplotfiles:
                LOGGER.warning(
                    "No postprocessing BOLD figures found for subject %s.",
                    subject_label,
                )
                session_id = None
            else:
                brainplotfile = brainplotfiles[0]
                session_id = get_entity(brainplotfile, "ses")

            exsumm = ExecutiveSummary(
                xcpd_path=output_dir,
                subject_id=subject_label,
                session_id=session_id,
            )
            exsumm.collect_inputs()
            exsumm.generate_report()

        print("Reports generated successfully")
    return errno<|MERGE_RESOLUTION|>--- conflicted
+++ resolved
@@ -137,15 +137,7 @@
         LOGGER.info("Generating executive summary.")
         for subject_label in subject_list:
             brainplotfiles = glob.glob(
-<<<<<<< HEAD
-                os.path.join(
-                    output_dir,
-                    f"sub-{subject_label}",
-                    "figures/*_bold.svg",
-                ),
-=======
                 os.path.join(output_dir, f"sub-{subject_label}/figures/*_bold.svg"),
->>>>>>> b6bac262
             )
             if not brainplotfiles:
                 LOGGER.warning(
