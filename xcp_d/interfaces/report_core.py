--- conflicted
+++ resolved
@@ -83,20 +83,6 @@
     ).generate_report()
 
 
-<<<<<<< HEAD
-def generate_reports(subject_list,
-                     dummytime,
-                     fmri_dir,
-                     work_dir,
-                     output_dir,
-                     run_uuid,
-                     cifti=False,
-                     config=None,
-                     packagename=None,
-                     combineruns=False,
-                     dcan_qc=False,
-                     input_type='fmriprep'):
-=======
 def generate_reports(
     subject_list,
     dummytime,
@@ -108,9 +94,9 @@
     config=None,
     packagename=None,
     combineruns=False,
+    dcan_qc=False,
     input_type="fmriprep",
 ):
->>>>>>> d0bb5533
     """Execute run_reports on a list of subjects.
 
     subject_list : list of str
@@ -155,15 +141,9 @@
 
     if errno:
         error_list = ", ".join(
-<<<<<<< HEAD
-            f"{subid} ({err})"
-            for subid, err in zip(subject_list, report_errors) if err)
-        LOGGER.error(
-=======
             f"{subid} ({err})" for subid, err in zip(subject_list, report_errors) if err
         )
-        logger.error(
->>>>>>> d0bb5533
+        LOGGER.error(
             "Processsing did not finish successfully. Errors occurred while processing "
             "data from participants: %s. Check the HTML reports for details.",
             error_list,
@@ -189,37 +169,21 @@
             )
             print("Concatenation complete!")
 
-<<<<<<< HEAD
         if dcan_qc:
             LOGGER.info("Generating executive summary.")
             for subject_label in subject_list:
                 brainplotfile = glob.glob(
                     os.path.join(
                         output_dir,
-                        f'xcp_d/sub-{subject_label}',
-                        'figures/*_bold.svg',
+                        f"xcp_d/sub-{subject_label}",
+                        "figures/*_bold.svg",
                     ),
                 )[0]
                 LayoutBuilder(
-                    html_path=str(Path(output_dir)) + '/xcp_d/',
+                    html_path=str(Path(output_dir)) + "/xcp_d/",
                     subject_id=subject_label,
                     session_id=_getsesid(brainplotfile),
                 )
-=======
-        for subject_label in subject_list:
-            brainplotfile = glob.glob(
-                os.path.join(
-                    output_dir,
-                    f"xcp_d/sub-{subject_label}",
-                    "figures/*_bold.svg",
-                ),
-            )[0]
-            LayoutBuilder(
-                html_path=str(Path(output_dir)) + "/xcp_d/",
-                subject_id=subject_label,
-                session_id=_getsesid(brainplotfile),
-            )
->>>>>>> d0bb5533
 
         print("Reports generated successfully")
     return errno