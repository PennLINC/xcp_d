# emacs: -*- mode: python; py-indent-offset: 4; indent-tabs-mode: nil -*-
# vi: set ft=python sts=4 ts=4 sw=4 et:
"""Plotting interfaces."""

import os

import matplotlib.pyplot as plt
import nibabel as nb
import numpy as np
import pandas as pd
import seaborn as sns
from matplotlib.cm import ScalarMappable
from matplotlib.colors import Normalize
from matplotlib.gridspec import GridSpec, GridSpecFromSubplotSpec
from nilearn.plotting import plot_anat, plot_stat_map, plot_surf_stat_map
from nipype import logging
from nipype.interfaces.base import (
    BaseInterfaceInputSpec,
    Directory,
    File,
    InputMultiPath,
    OutputMultiPath,
    SimpleInterface,
    TraitedSpec,
    Undefined,
    isdefined,
    traits,
)
from nipype.interfaces.fsl.base import FSLCommand, FSLCommandInputSpec
from templateflow.api import get as get_template

from xcp_d.utils.filemanip import fname_presuffix
from xcp_d.utils.plotting import FMRIPlot, plot_fmri_es, surf_data_from_cifti
from xcp_d.utils.qcmetrics import compute_dvars
from xcp_d.utils.write_save import read_ndata

LOGGER = logging.getLogger('nipype.interface')


class _CensoringPlotInputSpec(BaseInterfaceInputSpec):
    motion_file = File(exists=True, mandatory=True, desc='fMRIPrep confounds file.')
    temporal_mask = File(
        exists=True,
        mandatory=True,
        desc='Temporal mask after dummy scan removal.',
    )
    dummy_scans = traits.Int(mandatory=True, desc='Dummy time to drop')
    TR = traits.Float(mandatory=True, desc='Repetition Time')
    head_radius = traits.Float(mandatory=True, desc='Head radius for FD calculation')
    motion_filter_type = traits.Either(None, traits.Str, mandatory=True)
    fd_thresh = traits.Float(mandatory=True, desc='Framewise displacement threshold.')


class _CensoringPlotOutputSpec(TraitedSpec):
    out_file = File(exists=True, mandatory=True, desc='Censoring plot.')


class CensoringPlot(SimpleInterface):
    """Generate a censoring figure.

    This is a line plot showing both the raw and filtered framewise displacement time series,
    with vertical lines/bands indicating volumes removed by the post-processing workflow.

    """

    input_spec = _CensoringPlotInputSpec
    output_spec = _CensoringPlotOutputSpec

    def _run_interface(self, runtime):
        # Load confound matrix and load motion with motion filtering
        motion_df = pd.read_table(self.inputs.motion_file)
        preproc_fd_timeseries = motion_df['framewise_displacement'].values

        # Load temporal mask
        censoring_df = pd.read_table(self.inputs.temporal_mask)

        # The number of colors in the palette depends on whether there are random censors or not
        palette = sns.color_palette('colorblind', 4 + censoring_df.shape[1])

        time_array = np.arange(preproc_fd_timeseries.size) * self.inputs.TR

        with sns.axes_style('whitegrid'):
            fig, ax = plt.subplots(figsize=(8, 4))

            ax.plot(
                time_array,
                preproc_fd_timeseries,
                label='Raw Framewise Displacement',
                color=palette[0],
            )
            ax.axhline(self.inputs.fd_thresh, label='Outlier Threshold', color='salmon', alpha=0.5)

        dummy_scans = self.inputs.dummy_scans
        # This check is necessary, because init_prepare_confounds_wf connects dummy_scans from the
        # inputnode, forcing it to be undefined instead of using the default when not set.
        if not isdefined(dummy_scans):
            dummy_scans = 0

        if dummy_scans:
            ax.axvspan(
                0,
                dummy_scans * self.inputs.TR,
                label='Dummy Volumes',
                alpha=0.5,
                color=palette[1],
            )
            # Prepend dummy scans to the temporal mask
            dummy_df = pd.DataFrame(0, index=np.arange(dummy_scans), columns=censoring_df.columns)
            censoring_df = pd.concat([dummy_df, censoring_df])

        # Compute filtered framewise displacement to plot censoring
        if self.inputs.motion_filter_type:
            filtered_fd_timeseries = motion_df['framewise_displacement_filtered'].values

            ax.plot(
                time_array,
                filtered_fd_timeseries,
                label='Filtered Framewise Displacement',
                color=palette[2],
            )
        else:
            filtered_fd_timeseries = preproc_fd_timeseries.copy()

        # Set axis limits
        ax.set_xlim(0, max(time_array))
        y_max = (
            np.max(
                np.hstack(
                    (
                        preproc_fd_timeseries,
                        filtered_fd_timeseries,
                        [self.inputs.fd_thresh],
                    )
                )
            )
            * 1.5
        )
        ax.set_ylim(0, y_max)

        # Plot randomly censored volumes as well
        # These vertical lines start at the top and only go 20% of the way down the plot.
        # They are plotted in non-overlapping segments.
        exact_columns = [col for col in censoring_df.columns if col.startswith('exact_')]
        vline_ymax = 1
        for i_col, exact_col in enumerate(exact_columns):
            tmask_arr = censoring_df[exact_col].values
            tmask_idx = np.where(tmask_arr)[0]
            vline_yspan = 0.2 / len(exact_columns)
            vline_ymin = vline_ymax - vline_yspan

            for j_idx, idx in enumerate(tmask_idx):
                label = f'Randomly Censored Volumes {exact_col}' if j_idx == 0 else ''
                ax.axvline(
                    idx * self.inputs.TR,
                    ymin=vline_ymin,
                    ymax=vline_ymax,
                    label=label,
                    color=palette[4 + i_col],
                    alpha=0.8,
                )

            vline_ymax = vline_ymin

        # Plot motion-censored volumes as vertical lines
        tmask_arr = censoring_df['framewise_displacement'].values
        assert preproc_fd_timeseries.size == tmask_arr.size
        tmask_idx = np.where(tmask_arr)[0]
        for i_idx, idx in enumerate(tmask_idx):
            label = 'Motion-Censored Volumes' if i_idx == 0 else ''
            ax.axvline(
                idx * self.inputs.TR,
                label=label,
                color=palette[3],
                alpha=0.5,
            )

        ax.set_xlabel('Time (seconds)', fontsize=10)
        ax.set_ylabel('Movement (millimeters)', fontsize=10)
        ax.legend(fontsize=10)
        fig.tight_layout()

        self._results['out_file'] = fname_presuffix(
            'censoring',
            suffix='_motion.svg',
            newpath=runtime.cwd,
            use_ext=False,
        )

        fig.savefig(self._results['out_file'])
        plt.close(fig)
        return runtime


class _QCPlotsInputSpec(BaseInterfaceInputSpec):
    bold_file = File(
        exists=True,
        mandatory=True,
        desc='Preprocessed BOLD file, after dummy scan removal. Used in carpet plot.',
    )
    temporal_mask = traits.Either(
        File(exists=True),
        Undefined,
        desc='Temporal mask',
    )
    motion_file = File(
        exists=True,
        mandatory=True,
        desc='fMRIPrep confounds file, after dummy scans removal',
    )
    cleaned_file = File(
        exists=True,
        mandatory=True,
        desc='Processed file, after denoising and censoring.',
    )
    TR = traits.Float(mandatory=True, desc='Repetition Time')
    head_radius = traits.Float(mandatory=True, desc='Head radius for FD calculation')
    mask_file = traits.Either(
        None,
        File(exists=True),
        mandatory=True,
        desc='Mask file from nifti. May be None, for CIFTI processing.',
    )

    # Inputs used only for nifti data
    seg_file = File(exists=True, mandatory=False, desc='Seg file for nifti')


class _QCPlotsOutputSpec(TraitedSpec):
    raw_qcplot = File(exists=True, desc='qc plot before regression')
    clean_qcplot = File(exists=True, desc='qc plot after regression')


class QCPlots(SimpleInterface):
    """Generate pre- and post-processing quality control (QC) figures."""

    input_spec = _QCPlotsInputSpec
    output_spec = _QCPlotsOutputSpec

    def _run_interface(self, runtime):
        # Load confound matrix and load motion without motion filtering
        motion_df = pd.read_table(self.inputs.motion_file)
        if 'framewise_displacement_filtered' in motion_df.columns:
            preproc_fd_timeseries = motion_df['framewise_displacement_filtered'].values
        else:
            preproc_fd_timeseries = motion_df['framewise_displacement'].values

        # Determine number of dummy volumes and load temporal mask
        if isdefined(self.inputs.temporal_mask):
            censoring_df = pd.read_table(self.inputs.temporal_mask)
            tmask_arr = censoring_df['framewise_displacement'].values
        else:
            tmask_arr = np.zeros(preproc_fd_timeseries.size, dtype=int)

        # Apply temporal mask to interpolated/full data
        postproc_fd_timeseries = preproc_fd_timeseries[tmask_arr == 0]

        # get QC plot names
        self._results['raw_qcplot'] = fname_presuffix(
            'preprocess',
            suffix='_raw_qcplot.svg',
            newpath=runtime.cwd,
            use_ext=False,
        )
        self._results['clean_qcplot'] = fname_presuffix(
            'postprocess',
            suffix='_clean_qcplot.svg',
            newpath=runtime.cwd,
            use_ext=False,
        )

        dvars_before_processing = compute_dvars(
            datat=read_ndata(
                datafile=self.inputs.bold_file,
                maskfile=self.inputs.mask_file,
            ),
        )[1]
        dvars_after_processing = compute_dvars(
            datat=read_ndata(
                datafile=self.inputs.cleaned_file,
                maskfile=self.inputs.mask_file,
            ),
        )[1]
        if preproc_fd_timeseries.size != dvars_before_processing.size:
            raise ValueError(
                f'FD {preproc_fd_timeseries.size} != DVARS {dvars_before_processing.size}\n'
            )
        preproc_confounds = pd.DataFrame(
            {
                'FD': preproc_fd_timeseries,
                'DVARS': dvars_before_processing,
            }
        )

        preproc_fig = FMRIPlot(
            func_file=self.inputs.bold_file,
            seg_file=self.inputs.seg_file,
            data=preproc_confounds,
            mask_file=self.inputs.mask_file,
        ).plot(labelsize=8)

        preproc_fig.savefig(
            self._results['raw_qcplot'],
            bbox_inches='tight',
        )
        plt.close(preproc_fig)

        postproc_confounds = pd.DataFrame(
            {
                'FD': postproc_fd_timeseries,
                'DVARS': dvars_after_processing,
            }
        )

        postproc_fig = FMRIPlot(
            func_file=self.inputs.cleaned_file,
            seg_file=self.inputs.seg_file,
            data=postproc_confounds,
            mask_file=self.inputs.mask_file,
        ).plot(labelsize=8)

        postproc_fig.savefig(
            self._results['clean_qcplot'],
            bbox_inches='tight',
        )
        plt.close(postproc_fig)

        return runtime


class _QCPlotsESInputSpec(BaseInterfaceInputSpec):
    preprocessed_bold = File(
        exists=True,
        mandatory=True,
        desc=(
            'Preprocessed BOLD file, after mean-centering and detrending '
            '*using only the low-motion volumes*.'
        ),
    )
    denoised_interpolated_bold = File(
        exists=True,
        mandatory=True,
        desc='Data after filtering, interpolation, etc. This is not plotted.',
    )
    motion_file = File(
        exists=True,
        mandatory=True,
        desc='TSV file with filtered motion parameters.',
    )
    temporal_mask = traits.Either(
        File(exists=True),
        Undefined,
        desc='TSV file with temporal mask.',
    )
    TR = traits.Float(1, usedefault=True, desc='Repetition time')
    standardize = traits.Bool(
        mandatory=True,
        desc=(
            'Whether to standardize the data or not. '
            'If False, then the preferred DCAN version of the plot will be generated, '
            'where the BOLD data are not rescaled, and the carpet plot has color limits from '
            'the 2.5th percentile to the 97.5th percentile. '
            'If True, then the BOLD data will be z-scored and the color limits will be -2 and 2.'
        ),
    )

    # Optional inputs
    mask = File(exists=True, mandatory=False, desc='Bold mask')
    seg_data = File(exists=True, mandatory=False, desc='Segmentation file')
    run_index = traits.Either(
        traits.List(traits.Int()),
        Undefined,
        mandatory=False,
        desc=(
            'An index indicating splits between runs, for concatenated data. '
            'If not Undefined, this should be a list of integers, indicating the volumes.'
        ),
    )


class _QCPlotsESOutputSpec(TraitedSpec):
    before_process = File(exists=True, mandatory=True, desc='.SVG file before processing')
    after_process = File(exists=True, mandatory=True, desc='.SVG file after processing')


class QCPlotsES(SimpleInterface):
    """Plot fd, dvars, and carpet plots of the bold data before and after regression/filtering.

    This is essentially equivalent to the QCPlots
    (which are paired pre- and post-processing FMRIPlots), but adapted for the executive summary.

    It takes in the data that's regressed, the data that's filtered and regressed,
    as well as the segmentation files, TR, FD, bold_mask and unprocessed data.

    It outputs the .SVG files before after processing has taken place.
    """

    input_spec = _QCPlotsESInputSpec
    output_spec = _QCPlotsESOutputSpec

    def _run_interface(self, runtime):
        preprocessed_figure = fname_presuffix(
            'carpetplot_before_',
            suffix='file.svg',
            newpath=runtime.cwd,
            use_ext=False,
        )

        denoised_figure = fname_presuffix(
            'carpetplot_after_',
            suffix='file.svg',
            newpath=runtime.cwd,
            use_ext=False,
        )

        mask_file = self.inputs.mask
        mask_file = mask_file if isdefined(mask_file) else None

        segmentation_file = self.inputs.seg_data
        segmentation_file = segmentation_file if isdefined(segmentation_file) else None

        run_index = self.inputs.run_index
        run_index = np.array(run_index) if isdefined(run_index) else None

        self._results['before_process'], self._results['after_process'] = plot_fmri_es(
            preprocessed_bold=self.inputs.preprocessed_bold,
            denoised_interpolated_bold=self.inputs.denoised_interpolated_bold,
            TR=self.inputs.TR,
            motion_file=self.inputs.motion_file,
            temporal_mask=self.inputs.temporal_mask,
            preprocessed_figure=preprocessed_figure,
            denoised_figure=denoised_figure,
            standardize=self.inputs.standardize,
            temporary_file_dir=runtime.cwd,
            mask=mask_file,
            seg_data=segmentation_file,
            run_index=run_index,
        )

        return runtime


class _AnatomicalPlotInputSpec(BaseInterfaceInputSpec):
    in_file = File(exists=True, mandatory=True, desc='plot image')


class _AnatomicalPlotOutputSpec(TraitedSpec):
    out_file = File(exists=True, desc='out image')


class AnatomicalPlot(SimpleInterface):
    """Python class to plot x,y, and z of image data."""

    input_spec = _AnatomicalPlotInputSpec
    output_spec = _AnatomicalPlotOutputSpec

    def _run_interface(self, runtime):
        self._results['out_file'] = fname_presuffix(
            self.inputs.in_file, suffix='_file.svg', newpath=runtime.cwd, use_ext=False
        )
        img = nb.load(self.inputs.in_file)
        arr = img.get_fdata()

        fig = plt.figure(constrained_layout=False, figsize=(25, 10))
        plot_anat(
            img,
            draw_cross=False,
            figure=fig,
            vmin=np.min(arr),
            vmax=np.max(arr),
            cut_coords=[0, 0, 0],
            annotate=False,
        )
        fig.savefig(self._results['out_file'], bbox_inches='tight', pad_inches=None)
        plt.close(fig)

        return runtime


class _SlicesDirInputSpec(FSLCommandInputSpec):
    is_pairs = traits.Bool(
        argstr='-o',
        position=0,
        desc='filelist is pairs ( <underlying> <red-outline> ) of images',
    )
    outline_image = File(
        exists=True,
        argstr='-p %s',
        position=1,
        desc='use <image> as red-outline image on top of all images in <filelist>',
    )
    edge_threshold = traits.Float(
        argstr='-e %.03f',
        position=2,
        desc=(
            'use the specified threshold for edges (if >0 use this proportion of max-min, '
            'if <0, use the absolute value)'
        ),
    )
    output_odd_axials = traits.Bool(
        argstr='-S',
        position=3,
        desc='output every second axial slice rather than just 9 ortho slices',
    )

    in_files = InputMultiPath(
        File(exists=True),
        argstr='%s',
        mandatory=True,
        position=-1,
        desc='List of files to process.',
    )

    out_extension = traits.Enum(
        ('.gif', '.png', '.svg'),
        usedefault=True,
        desc='Convenience parameter to let xcp_d select the extension.',
    )


class _SlicesDirOutputSpec(TraitedSpec):
    out_dir = Directory(exists=True, desc='Output directory.')
    out_files = OutputMultiPath(File(exists=True), desc='Concatenated PNG files.')
    slicewise_files = OutputMultiPath(File(exists=True), desc='List of generated PNG files.')


class SlicesDir(FSLCommand):
    """Run slicesdir.

    Notes
    -----
    Usage: slicesdir [-o] [-p <image>] [-e <thr>] [-S] <filelist>
    -o         :  filelist is pairs ( <underlying> <red-outline> ) of images
    -p <image> :  use <image> as red-outline image on top of all images in <filelist>
    -e <thr>   :  use the specified threshold for edges (if >0 use this proportion of max-min,
                  if <0, use the absolute value)
    -S         :  output every second axial slice rather than just 9 ortho slices
    """

    _cmd = 'slicesdir'
    input_spec = _SlicesDirInputSpec
    output_spec = _SlicesDirOutputSpec

    def _list_outputs(self):
        """Create a Bunch which contains all possible files generated by running the interface.

        Some files are always generated, others depending on which ``inputs`` options are set.

        Returns
        -------
        outputs : Bunch object
            Bunch object containing all possible files generated by
            interface object.
            If None, file was not generated
            Else, contains path, filename of generated outputfile
        """
        outputs = self._outputs().get()

        out_dir = os.path.abspath(os.path.join(os.getcwd(), 'slicesdir'))
        outputs['out_dir'] = out_dir
        outputs['out_files'] = [
            self._gen_fname(
                basename=f.replace(os.sep, '_'),
                cwd=out_dir,
                ext=self.inputs.out_extension,
            )
            for f in self.inputs.in_files
        ]
        temp_files = [
            'grota.png',
            'grotb.png',
            'grotc.png',
            'grotd.png',
            'grote.png',
            'grotf.png',
            'grotg.png',
            'groth.png',
            'groti.png',
        ]
        outputs['slicewise_files'] = [os.path.join(out_dir, f) for f in temp_files]
        return outputs

    def _gen_filename(self, name):
        if name == 'out_files':
            return self._list_outputs()[name]

        return None


class _PNGAppendInputSpec(FSLCommandInputSpec):
    in_files = InputMultiPath(
        File(exists=True),
        mandatory=True,
        argstr='%s',
        position=0,
        desc='List of files to process.',
    )
    out_file = File(exists=False, mandatory=True, argstr='%s', position=1, desc='Output file.')


class _PNGAppendOutputSpec(TraitedSpec):
    out_file = File(exists=True, desc='Output file.')


class PNGAppend(FSLCommand):
    """Run pngappend.

    Notes
    -----
    pngappend  -  append PNG files horizontally and/or vertically into a new PNG (or GIF) file

    Usage: pngappend <input 1> <+|-> [n] <input 2> [<+|-> [n] <input n>]  output>

    + appends horizontally,
    - appends vertically (i.e. works like a linebreak)
    [n] number ofgap pixels
    note that files with .gif extension will be input/output in GIF format
    """

    _cmd = 'pngappend'
    input_spec = _PNGAppendInputSpec
    output_spec = _PNGAppendOutputSpec

    def _format_arg(self, name, spec, value):
        if name == 'in_files':
            if isinstance(value, str):
                value = [value]

            return ' + '.join(value)

        return super()._format_arg(name, spec, value)

    def _list_outputs(self):
        outputs = self._outputs().get()
        outputs['out_file'] = os.path.abspath(self.inputs.out_file)
        return outputs


class _PlotCiftiParcellationInputSpec(BaseInterfaceInputSpec):
    in_files = traits.List(
        File(exists=True),
        mandatory=True,
        desc='CIFTI files to plot.',
    )
    cortical_atlases = traits.List(
        traits.Str,
        mandatory=True,
        desc="Atlases to select from 'labels'.",
    )
    labels = traits.List(
        traits.Str,
        mandatory=True,
        desc='Labels for the CIFTI files.',
    )
    out_file = File(
        'plot.svg',
        exists=False,
        mandatory=False,
        desc='Output file.',
        usedefault=True,
    )
    vmin = traits.Float(
        0,
        mandatory=False,
        usedefault=True,
        desc='Minimum value for the colormap.',
    )
    vmax = traits.Float(
        0,
        mandatory=False,
        usedefault=True,
        desc='Maximum value for the colormap.',
    )
    base_desc = traits.Str(
        '',
        mandatory=False,
        usedefault=True,
        desc='Base description for the output file.',
    )
    lh_underlay = File(
        exists=True,
        mandatory=False,
        desc='Left hemisphere underlay.',
    )
    rh_underlay = File(
        exists=True,
        mandatory=False,
        desc='Right hemisphere underlay.',
    )


class _PlotCiftiParcellationOutputSpec(TraitedSpec):
    out_file = File(exists=True, desc='Output file.')
    desc = traits.Str(desc='Description of the output file.')


class PlotCiftiParcellation(SimpleInterface):
    """Plot a parcellated (.pscalar.nii) CIFTI file."""

    input_spec = _PlotCiftiParcellationInputSpec
    output_spec = _PlotCiftiParcellationOutputSpec

    def _run_interface(self, runtime):
        assert len(self.inputs.in_files) == len(self.inputs.labels)
        assert len(self.inputs.cortical_atlases) > 0

        if not (isdefined(self.inputs.lh_underlay) and isdefined(self.inputs.rh_underlay)):
            self._results['desc'] = f'{self.inputs.base_desc}ParcellatedStandard'
            rh = str(
                get_template(
                    template='fsLR',
                    hemi='R',
                    density='32k',
                    suffix='midthickness',
                    extension='.surf.gii',
                )
            )
            lh = str(
                get_template(
                    template='fsLR',
                    hemi='L',
                    density='32k',
                    suffix='midthickness',
                    extension='.surf.gii',
                )
            )
        else:
            self._results['desc'] = f'{self.inputs.base_desc}ParcellatedSubject'
            rh = self.inputs.rh_underlay
            lh = self.inputs.lh_underlay

        # Create Figure and GridSpec.
        # One subplot for each file. Each file will then have four subplots, arranged in a square.
        cortical_files = [
            self.inputs.in_files[i]
            for i, atlas in enumerate(self.inputs.labels)
            if atlas in self.inputs.cortical_atlases
        ]
        cortical_atlases = [
            atlas for atlas in self.inputs.labels if atlas in self.inputs.cortical_atlases
        ]
        n_files = len(cortical_files)
        fig = plt.figure(constrained_layout=False)

        if n_files == 1:
            fig.set_size_inches(6.5, 6)
            # Add an additional column for the colorbar
            gs = GridSpec(1, 2, figure=fig, width_ratios=[1, 0.05])
            gs_list = [gs[0, 0]]
            subplots = [fig.add_subplot(gs) for gs in gs_list]
            cbar_gs_list = [gs[0, 1]]
        else:
            nrows = np.ceil(n_files / 2).astype(int)
            fig.set_size_inches(12.5, 6 * nrows)
            # Add an additional column for the colorbar
            gs = GridSpec(nrows, 3, figure=fig, width_ratios=[1, 1, 0.05])
            gs_list = [gs[i, j] for i in range(nrows) for j in range(2)]
            subplots = [fig.add_subplot(gs) for gs in gs_list]
            cbar_gs_list = [gs[i, 2] for i in range(nrows)]

        for subplot in subplots:
            subplot.set_axis_off()

        vmin, vmax = self.inputs.vmin, self.inputs.vmax
        threshold = 0.01
        if vmin == vmax:
            threshold = None

            # Define vmin and vmax based on all of the files
            vmin, vmax = np.inf, -np.inf
            for cortical_file in cortical_files:
                img_data = nb.load(cortical_file).get_fdata()
                vmin = np.min([np.nanmin(img_data), vmin])
                vmax = np.max([np.nanmax(img_data), vmax])
            vmin = 0

        for i_file in range(n_files):
            subplot = subplots[i_file]
            subplot.set_title(cortical_atlases[i_file])
            subplot_gridspec = gs_list[i_file]

            # Create 4 Axes (2 rows, 2 columns) from the subplot
            gs_inner = GridSpecFromSubplotSpec(2, 2, subplot_spec=subplot_gridspec)
            inner_subplots = [
                fig.add_subplot(gs_inner[i, j], projection='3d')
                for i in range(2)
                for j in range(2)
            ]

            img = nb.load(cortical_files[i_file])
            img_data = img.get_fdata()
            img_axes = [img.header.get_axis(i) for i in range(img.ndim)]
            lh_surf_data = surf_data_from_cifti(
                img_data,
                img_axes[1],
                'CIFTI_STRUCTURE_CORTEX_LEFT',
            )
            rh_surf_data = surf_data_from_cifti(
                img_data,
                img_axes[1],
                'CIFTI_STRUCTURE_CORTEX_RIGHT',
            )

            plot_surf_stat_map(
                lh,
                lh_surf_data,
                threshold=threshold,
                vmin=vmin,
                vmax=vmax,
                hemi='left',
                view='lateral',
                engine='matplotlib',
                cmap='cool',
                colorbar=False,
                axes=inner_subplots[0],
                figure=fig,
            )
            plot_surf_stat_map(
                rh,
                rh_surf_data,
                threshold=threshold,
                vmin=vmin,
                vmax=vmax,
                hemi='right',
                view='lateral',
                engine='matplotlib',
                cmap='cool',
                colorbar=False,
                axes=inner_subplots[1],
                figure=fig,
            )
            plot_surf_stat_map(
                lh,
                lh_surf_data,
                threshold=threshold,
                vmin=vmin,
                vmax=vmax,
                hemi='left',
                view='medial',
                engine='matplotlib',
                cmap='cool',
                colorbar=False,
                axes=inner_subplots[2],
                figure=fig,
            )
            plot_surf_stat_map(
                rh,
                rh_surf_data,
                threshold=threshold,
                vmin=vmin,
                vmax=vmax,
                hemi='right',
                view='medial',
                engine='matplotlib',
                cmap='cool',
                colorbar=False,
                axes=inner_subplots[3],
                figure=fig,
            )

            for ax in inner_subplots:
                ax.set_rasterized(True)

        # Create a ScalarMappable with the "cool" colormap and the specified vmin and vmax
        sm = ScalarMappable(cmap='cool', norm=Normalize(vmin=vmin, vmax=vmax))

        for colorbar_gridspec in cbar_gs_list:
            colorbar_ax = fig.add_subplot(colorbar_gridspec)
            # Add a colorbar to colorbar_ax using the ScalarMappable
            fig.colorbar(sm, cax=colorbar_ax)

        self._results['out_file'] = fname_presuffix(
            cortical_files[0],
            suffix='_file.svg',
            newpath=runtime.cwd,
            use_ext=False,
        )
        fig.savefig(
            self._results['out_file'],
            bbox_inches='tight',
            pad_inches=None,
            format='svg',
        )
        plt.close(fig)

        return runtime


class _PlotDenseCiftiInputSpec(BaseInterfaceInputSpec):
    in_file = File(
        exists=True,
        mandatory=True,
        desc='CIFTI file to plot.',
    )
    base_desc = traits.Str(
        '',
        mandatory=False,
        usedefault=True,
        desc='Base description for the output file.',
    )
    lh_underlay = File(
        exists=True,
        mandatory=False,
        desc='Left hemisphere underlay.',
    )
    rh_underlay = File(
        exists=True,
        mandatory=False,
        desc='Right hemisphere underlay.',
    )


class _PlotDenseCiftiOutputSpec(TraitedSpec):
    out_file = File(exists=True, desc='Output file.')
    desc = traits.Str(desc='Description of the output file.')


class PlotDenseCifti(SimpleInterface):
    """Plot a dense (.dscalar.nii) CIFTI file."""

    input_spec = _PlotDenseCiftiInputSpec
    output_spec = _PlotDenseCiftiOutputSpec

    def _run_interface(self, runtime):
        if not (isdefined(self.inputs.lh_underlay) and isdefined(self.inputs.rh_underlay)):
            self._results['desc'] = f'{self.inputs.base_desc}SurfaceStandard'
            rh = str(
                get_template(
                    template='fsLR',
                    hemi='R',
                    density='32k',
                    suffix='midthickness',
                    extension='.surf.gii',
                )
            )
            lh = str(
                get_template(
                    template='fsLR',
                    hemi='L',
                    density='32k',
                    suffix='midthickness',
                    extension='.surf.gii',
                )
            )
        else:
            self._results['desc'] = f'{self.inputs.base_desc}SurfaceSubject'
            rh = self.inputs.rh_underlay
            lh = self.inputs.lh_underlay

        cifti = nb.load(self.inputs.in_file)
        cifti_data = cifti.get_fdata()
        cifti_axes = [cifti.header.get_axis(i) for i in range(cifti.ndim)]

        # Create Figure and GridSpec.
        fig = plt.figure(constrained_layout=False)
        fig.set_size_inches(6.5, 6)
        # Add an additional column for the colorbar
        gs = GridSpec(1, 2, figure=fig, width_ratios=[1, 0.05])
        subplot_gridspec = gs[0, 0]
        subplot = fig.add_subplot(subplot_gridspec)
        colorbar_gridspec = gs[0, 1]

        subplot.set_axis_off()

        # Create 4 Axes (2 rows, 2 columns) from the subplot
        gs_inner = GridSpecFromSubplotSpec(2, 2, subplot_spec=subplot_gridspec)
        inner_subplots = [
            fig.add_subplot(gs_inner[i, j], projection='3d') for i in range(2) for j in range(2)
        ]

        lh_surf_data = surf_data_from_cifti(
            cifti_data,
            cifti_axes[1],
            'CIFTI_STRUCTURE_CORTEX_LEFT',
        )
        rh_surf_data = surf_data_from_cifti(
            cifti_data,
            cifti_axes[1],
            'CIFTI_STRUCTURE_CORTEX_RIGHT',
        )

        vmax = np.nanmax([np.nanmax(lh_surf_data), np.nanmax(rh_surf_data)])
        vmin = np.nanmin([np.nanmin(lh_surf_data), np.nanmin(rh_surf_data)])

        plot_surf_stat_map(
            lh,
            lh_surf_data,
            vmin=vmin,
            vmax=vmax,
            hemi='left',
            view='lateral',
            engine='matplotlib',
            cmap='cool',
            colorbar=False,
            axes=inner_subplots[0],
            figure=fig,
        )
        plot_surf_stat_map(
            rh,
            rh_surf_data,
            vmin=vmin,
            vmax=vmax,
            hemi='right',
            view='lateral',
            engine='matplotlib',
            cmap='cool',
            colorbar=False,
            axes=inner_subplots[1],
            figure=fig,
        )
        plot_surf_stat_map(
            lh,
            lh_surf_data,
            vmin=vmin,
            vmax=vmax,
            hemi='left',
            view='medial',
            engine='matplotlib',
            cmap='cool',
            colorbar=False,
            axes=inner_subplots[2],
            figure=fig,
        )
        plot_surf_stat_map(
            rh,
            rh_surf_data,
            vmin=vmin,
            vmax=vmax,
            hemi='right',
            view='medial',
            engine='matplotlib',
            cmap='cool',
            colorbar=False,
            axes=inner_subplots[3],
            figure=fig,
        )

        inner_subplots[0].set_title('Left Hemisphere', fontsize=10)
        inner_subplots[1].set_title('Right Hemisphere', fontsize=10)

        for ax in inner_subplots:
            ax.set_rasterized(True)

        # Create a ScalarMappable with the "cool" colormap and the specified vmin and vmax
        sm = ScalarMappable(cmap='cool', norm=Normalize(vmin=vmin, vmax=vmax))

        colorbar_ax = fig.add_subplot(colorbar_gridspec)
        # Add a colorbar to colorbar_ax using the ScalarMappable
        fig.colorbar(sm, cax=colorbar_ax)

        self._results['out_file'] = fname_presuffix(
            self.inputs.in_file,
            suffix='_file.svg',
            newpath=runtime.cwd,
            use_ext=False,
        )
        fig.tight_layout()
        fig.savefig(
            self._results['out_file'],
            bbox_inches='tight',
            pad_inches=None,
            format='svg',
        )
        plt.close(fig)

        return runtime


class _PlotNiftiInputSpec(BaseInterfaceInputSpec):
    in_file = File(
        exists=True,
        mandatory=True,
        desc='CIFTI file to plot.',
    )
    name_source = File(
        exists=False,
        mandatory=True,
        desc='File to use as the name source.',
    )


class _PlotNiftiOutputSpec(TraitedSpec):
    out_file = File(exists=True, desc='Output file.')


class PlotNifti(SimpleInterface):
    """Plot a NIfTI file."""

    input_spec = _PlotNiftiInputSpec
    output_spec = _PlotNiftiOutputSpec

    def _run_interface(self, runtime):
        from bids.layout import parse_file_entities

<<<<<<< HEAD
        from xcp_d.data import load as load_data

        xcp_d_config = str(load_data('xcp_d_bids_config2.json'))
=======
        from xcp_d.utils.bids import get_entity
>>>>>>> 73edd86a

        ENTITIES_TO_USE = ['cohort', 'den', 'res']

        # templateflow uses the full entity names in its BIDSLayout config,
        # so we need to map the abbreviated names used by xcpd and pybids to the full ones.
        ENTITY_NAMES_MAPPER = {'den': 'density', 'res': 'resolution'}
<<<<<<< HEAD
        space = parse_file_entities(self.inputs.name_source)['space']
        file_entities = parse_file_entities(
            self.inputs.name_source,
            config=['bids', 'derivatives', xcp_d_config],
        )
=======
        file_entities = parse_file_entities(self.inputs.name_source)
        space = file_entities['space']
>>>>>>> 73edd86a
        entities_to_use = {f: file_entities[f] for f in file_entities if f in ENTITIES_TO_USE}
        entities_to_use = {ENTITY_NAMES_MAPPER.get(k, k): v for k, v in entities_to_use.items()}
        # Determine cohort (if there is one) in the original data
        cohort = get_entity(self.inputs.name_source, 'cohort')
        entities_to_use['cohort'] = cohort

        template_file = get_template(template=space, **entities_to_use, suffix='T1w', desc=None)
        if isinstance(template_file, list):
            template_file = template_file[0]

        template = str(template_file)

        self._results['out_file'] = fname_presuffix(
            self.inputs.in_file,
            suffix='_plot.svg',
            newpath=runtime.cwd,
            use_ext=False,
        )

        plot_stat_map(
            self.inputs.in_file,
            bg_img=template,
            display_mode='mosaic',
            cut_coords=8,
            colorbar=True,
            output_file=self._results['out_file'],
        )
        return runtime<|MERGE_RESOLUTION|>--- conflicted
+++ resolved
@@ -1091,29 +1091,15 @@
     def _run_interface(self, runtime):
         from bids.layout import parse_file_entities
 
-<<<<<<< HEAD
-        from xcp_d.data import load as load_data
-
-        xcp_d_config = str(load_data('xcp_d_bids_config2.json'))
-=======
         from xcp_d.utils.bids import get_entity
->>>>>>> 73edd86a
 
         ENTITIES_TO_USE = ['cohort', 'den', 'res']
 
         # templateflow uses the full entity names in its BIDSLayout config,
         # so we need to map the abbreviated names used by xcpd and pybids to the full ones.
         ENTITY_NAMES_MAPPER = {'den': 'density', 'res': 'resolution'}
-<<<<<<< HEAD
-        space = parse_file_entities(self.inputs.name_source)['space']
-        file_entities = parse_file_entities(
-            self.inputs.name_source,
-            config=['bids', 'derivatives', xcp_d_config],
-        )
-=======
         file_entities = parse_file_entities(self.inputs.name_source)
         space = file_entities['space']
->>>>>>> 73edd86a
         entities_to_use = {f: file_entities[f] for f in file_entities if f in ENTITIES_TO_USE}
         entities_to_use = {ENTITY_NAMES_MAPPER.get(k, k): v for k, v in entities_to_use.items()}
         # Determine cohort (if there is one) in the original data
