--- conflicted
+++ resolved
@@ -117,10 +117,7 @@
     connectplot = File(
         exists=True,
         mandatory=True,
-<<<<<<< HEAD
         desc="Path to SVG file with four correlation heat maps.",
-=======
->>>>>>> f8dbf74a
     )
 
 
