# emacs: -*- mode: python; py-indent-offset: 4; indent-tabs-mode: nil -*-
# vi: set ft=python sts=4 ts=4 sw=4 et:
"""Handling functional connectvity."""
import matplotlib.pyplot as plt
import pandas as pd
from nilearn.plotting import plot_matrix
from nipype import logging
from nipype.interfaces.ants.resampling import ApplyTransforms, ApplyTransformsInputSpec
from nipype.interfaces.base import (
    BaseInterfaceInputSpec,
    File,
    InputMultiObject,
    SimpleInterface,
    TraitedSpec,
    traits,
)

from xcp_d.utils.filemanip import fname_presuffix

<<<<<<< HEAD
LOGGER = logging.getLogger('nipype.interface')
=======
LOGGER = logging.getLogger("nipype.interface")
# nifti functional connectivity


class _NiftiConnectInputSpec(BaseInterfaceInputSpec):
    filtered_file = File(exists=True, mandatory=True, desc="filtered file")
    mask = File(exists=True, mandator=True, desc="brain mask file")
    atlas = File(exists=True, mandatory=True, desc="atlas file")


class _NiftiConnectOutputSpec(TraitedSpec):
    time_series_tsv = File(exists=True, mandatory=True, desc=" time series file")
    fcon_matrix_tsv = File(exists=True, mandatory=True, desc=" time series file")


class NiftiConnect(SimpleInterface):
    """Extract timeseries and compute connectivity matrices."""

    input_spec = _NiftiConnectInputSpec
    output_spec = _NiftiConnectOutputSpec

    def _run_interface(self, runtime):
        # Write out time series using Nilearn's NiftiLabelMasker
        # Then write out functional correlation matrix of
        # timeseries using numpy.
        self._results["time_series_tsv"] = fname_presuffix(
            self.inputs.filtered_file,
            suffix="time_series.tsv",
            newpath=runtime.cwd,
            use_ext=False,
        )
        self._results["fcon_matrix_tsv"] = fname_presuffix(
            self.inputs.filtered_file,
            suffix="fcon_matrix.tsv",
            newpath=runtime.cwd,
            use_ext=False,
        )

        (
            self._results["time_series_tsv"],
            self._results["fcon_matrix_tsv"],
        ) = extract_timeseries_funct(
            in_file=self.inputs.filtered_file,
            atlas=self.inputs.atlas,
            mask=self.inputs.mask,
            timeseries=self._results["time_series_tsv"],
            fconmatrix=self._results["fcon_matrix_tsv"],
        )
        return runtime
>>>>>>> 8c70563c


class _ApplyTransformsInputSpec(ApplyTransformsInputSpec):
    transforms = InputMultiObject(
        traits.Either(File(exists=True), "identity"),
        argstr="%s",
        mandatory=True,
        desc="transform files",
    )


class ApplyTransformsx(ApplyTransforms):
    """ApplyTransforms from nipype as workflow.

    This is a modification of the ApplyTransforms interface,
    with an updated set of inputs and a different default output image name.
    """

    input_spec = _ApplyTransformsInputSpec

    def _run_interface(self, runtime):
        # Run normally
        self.inputs.output_image = fname_presuffix(
            self.inputs.input_image, suffix="_trans.nii.gz", newpath=runtime.cwd, use_ext=False
        )
        runtime = super(ApplyTransformsx, self)._run_interface(runtime)
        return runtime


class _ConnectPlotInputSpec(BaseInterfaceInputSpec):
    in_file = File(exists=True, mandatory=True, desc="bold file")
    atlas_names = InputMultiObject(
        traits.Str,
        mandatory=True,
        desc="List of atlases. Aligned with the list of time series in correlation_tsvs.",
    )
    correlation_tsvs = InputMultiObject(
        File(exists=True),
        mandatory=True,
        desc=(
            "List of TSV file with correlation matrices. "
            "Aligned with the list of atlases in atlas_names."
        ),
    )


class _ConnectPlotOutputSpec(TraitedSpec):
    connectplot = File(
        exists=True,
        mandatory=True,
        desc="Path to SVG file with four correlation heat maps.",
    )


class ConnectPlot(SimpleInterface):
    """Extract timeseries and compute connectivity matrices."""

    input_spec = _ConnectPlotInputSpec
    output_spec = _ConnectPlotOutputSpec

    def _run_interface(self, runtime):
        ATLAS_LOOKUP = {
            "Schaefer217": {
                "title": "schaefer 200  17 networks",
                "axes": [0, 0],
            },
            "Schaefer417": {
                "title": "schaefer 400  17 networks",
                "axes": [0, 1],
            },
            "Gordon": {
                "title": "Gordon 333",
                "axes": [1, 0],
            },
            "Glasser": {
                "title": "Glasser 360",
                "axes": [1, 1],
            },
        }

        # Generate a plot of each matrix's correlation coefficients
        fig, axes = plt.subplots(2, 2)
        fig.set_size_inches(20, 20)
        font = {"weight": "normal", "size": 20}

        for atlas_name, subdict in ATLAS_LOOKUP.items():
            atlas_idx = self.inputs.atlas_names.index(atlas_name)
<<<<<<< HEAD
            atlas_file = self.inputs.correlation_tsvs[atlas_idx]

            correlations_df = pd.read_table(atlas_file)
=======
            atlas_file = self.inputs.time_series_tsv[atlas_idx]

            if self.inputs.in_file.endswith("dtseries.nii"):  # for cifti
                #  Get the correlation coefficient of the data
                corrs = np.corrcoef(nb.load(atlas_file).get_fdata().T)

            else:  # for nifti
                #  Get the correlation coefficient of the data
                corrs = np.corrcoef(np.loadtxt(atlas_file, delimiter="\t").T)
>>>>>>> 8c70563c

            plot_matrix(
                mat=correlations_df.to_numpy(),
                colorbar=False,
                vmax=1,
                vmin=-1,
                axes=axes[subdict["axes"][0], subdict["axes"][1]],
            )
            axes[subdict["axes"][0], subdict["axes"][1]].set_title(
                subdict["title"],
                fontdict=font,
            )

        # Write the results out
        self._results["connectplot"] = fname_presuffix(
            "connectivityplot", suffix="_matrixplot.svg", newpath=runtime.cwd, use_ext=False
        )

        fig.savefig(self._results["connectplot"], bbox_inches="tight", pad_inches=None)

        return runtime<|MERGE_RESOLUTION|>--- conflicted
+++ resolved
@@ -17,59 +17,7 @@
 
 from xcp_d.utils.filemanip import fname_presuffix
 
-<<<<<<< HEAD
 LOGGER = logging.getLogger('nipype.interface')
-=======
-LOGGER = logging.getLogger("nipype.interface")
-# nifti functional connectivity
-
-
-class _NiftiConnectInputSpec(BaseInterfaceInputSpec):
-    filtered_file = File(exists=True, mandatory=True, desc="filtered file")
-    mask = File(exists=True, mandator=True, desc="brain mask file")
-    atlas = File(exists=True, mandatory=True, desc="atlas file")
-
-
-class _NiftiConnectOutputSpec(TraitedSpec):
-    time_series_tsv = File(exists=True, mandatory=True, desc=" time series file")
-    fcon_matrix_tsv = File(exists=True, mandatory=True, desc=" time series file")
-
-
-class NiftiConnect(SimpleInterface):
-    """Extract timeseries and compute connectivity matrices."""
-
-    input_spec = _NiftiConnectInputSpec
-    output_spec = _NiftiConnectOutputSpec
-
-    def _run_interface(self, runtime):
-        # Write out time series using Nilearn's NiftiLabelMasker
-        # Then write out functional correlation matrix of
-        # timeseries using numpy.
-        self._results["time_series_tsv"] = fname_presuffix(
-            self.inputs.filtered_file,
-            suffix="time_series.tsv",
-            newpath=runtime.cwd,
-            use_ext=False,
-        )
-        self._results["fcon_matrix_tsv"] = fname_presuffix(
-            self.inputs.filtered_file,
-            suffix="fcon_matrix.tsv",
-            newpath=runtime.cwd,
-            use_ext=False,
-        )
-
-        (
-            self._results["time_series_tsv"],
-            self._results["fcon_matrix_tsv"],
-        ) = extract_timeseries_funct(
-            in_file=self.inputs.filtered_file,
-            atlas=self.inputs.atlas,
-            mask=self.inputs.mask,
-            timeseries=self._results["time_series_tsv"],
-            fconmatrix=self._results["fcon_matrix_tsv"],
-        )
-        return runtime
->>>>>>> 8c70563c
 
 
 class _ApplyTransformsInputSpec(ApplyTransformsInputSpec):
@@ -157,21 +105,9 @@
 
         for atlas_name, subdict in ATLAS_LOOKUP.items():
             atlas_idx = self.inputs.atlas_names.index(atlas_name)
-<<<<<<< HEAD
             atlas_file = self.inputs.correlation_tsvs[atlas_idx]
 
             correlations_df = pd.read_table(atlas_file)
-=======
-            atlas_file = self.inputs.time_series_tsv[atlas_idx]
-
-            if self.inputs.in_file.endswith("dtseries.nii"):  # for cifti
-                #  Get the correlation coefficient of the data
-                corrs = np.corrcoef(nb.load(atlas_file).get_fdata().T)
-
-            else:  # for nifti
-                #  Get the correlation coefficient of the data
-                corrs = np.corrcoef(np.loadtxt(atlas_file, delimiter="\t").T)
->>>>>>> 8c70563c
 
             plot_matrix(
                 mat=correlations_df.to_numpy(),
