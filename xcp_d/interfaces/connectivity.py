--- conflicted
+++ resolved
@@ -156,14 +156,6 @@
 
         # Use nilearn to parcellate the file
         timeseries_arr = masker.fit_transform(self.inputs.filtered_file)
-<<<<<<< HEAD
-        # Check that timeseries array has correct shape
-        if timeseries_arr.shape[1] != n_found_nodes:
-            raise ValueError(
-                f'Timeseries array shape {timeseries_arr.shape[1]} does not match number of found nodes {n_found_nodes}'
-            )
-        masker_labels = masker.labels_[:]
-=======
         if timeseries_arr.ndim == 1:
             # Add singleton first dimension representing time.
             timeseries_arr = timeseries_arr[None, :]
@@ -172,7 +164,6 @@
         # Map from atlas value to column index for parcels found in the atlas image
         # Keys are cols/rows in the matrix, values are atlas values
         masker_parcel_mapper = masker.region_ids_
->>>>>>> 73edd86a
         del masker
         gc.collect()
 
