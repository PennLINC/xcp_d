--- conflicted
+++ resolved
@@ -23,32 +23,6 @@
 
 
 class _qcInputSpec(BaseInterfaceInputSpec):
-<<<<<<< HEAD
-    bold_file = File(exists=True,mandatory=True, desc=" raw  bold or cifit file from fmriprep")
-    mask_file = File(exists=False,mandatory=False, desc=" mask file")
-    seg_file = File(exists=False,mandatory=False, desc=" seg file for nifti")
-    cleaned_file = File(exists=True,mandatory=True, desc=" residual and filter file")
-    tmask = File(exists=False,mandatory=False, desc="temporal mask")
-    dummytime = traits.Float(exit=False,mandatory=False,default_value=0,desc="dummy time to drop after")
-    TR = traits.Float(exit=True,mandatory=True,desc="TR")
-    filtertype = traits.Float(exists=False,mandatory=False)
-    head_radius = traits.Float(exits=True,mandatory=False,default_value=50,desc=" head radius for to convert rotxyz to arc length \
-                                               for baby, 40m is recommended")
-    bold2T1w_mask =  File(exists=False,mandatory=False, desc="bold2t1mask")
-    bold2temp_mask =  File(exists=False,mandatory=False, desc="bold2tempmask")
-    template_mask =  File(exists=False,mandatory=False, desc="template mask")
-    t1w_mask =  File(exists=False,mandatory=False, desc="bold2t1mask")
-    low_freq= traits.Float(exit=False,mandatory=False, desc=' low frequency band for notch filter in breathe per min (bpm)')
-    high_freq= traits.Float(exit=False,mandatory=False, desc=' high frequency for notch filter in breathe per min (bpm)')    
-    
-class _qcOutputSpec(TraitedSpec):
-    qc_file = File(exists=True, mandatory=True,
-                                  desc="qc file in tsv")
-    raw_qcplot = File(exists=True, mandatory=True,
-                                  desc="qc plot before regression")
-    clean_qcplot = File(exists=True, mandatory=True,
-                                  desc="qc plot after regression")
-=======
     bold_file = File(exists=True,
                      mandatory=True,
                      desc=" raw  bold or cifit file from fmirprep")
@@ -93,27 +67,12 @@
     clean_qcplot = File(exists=True,
                         manadatory=True,
                         desc="qc plot after regression")
->>>>>>> 44c43d46
 
 
 class computeqcplot(SimpleInterface):
     r"""
     qc and qc plot
-    .. testsetup::
-    >>> from tempfile import TemporaryDirectory
-    >>> tmpdir = TemporaryDirectory()
-    >>> os.chdir(tmpdir.name)
-    .. doctest::
-    >>> computeqcwf = computeqcplot()
-    >>> computeqcwf.inputs.cleaned_file = datafile
-    >>> computeqcwf.inputs.bold_file = rawbold
-    >>> computeqcwf.inputs.TR = TR
-    >>> computeqcwf.inputs.tmask = temporalmask
-    >>> computeqcwf.inputs.mask_file = mask
-    >>> computeqcwf.inputs.dummytime = dummytime
-    >>> computeqcwf.run()
-    .. testcleanup::
-    >>> tmpdir.cleanup()
+
 
     """
 
