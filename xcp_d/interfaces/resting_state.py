--- conflicted
+++ resolved
@@ -231,11 +231,6 @@
         meandata = imgdata[np.abs(imgdata) > 0].mean()
         stddata = imgdata[np.abs(imgdata) > 0].std()
         zscore_fdata = (imgdata - meandata) / stddata
-<<<<<<< HEAD
-=======
-        # TODO: Confirm this line is redundant
-        # zscore_fdata[np.abs(imgdata) < 0] = 0
->>>>>>> 0e540f3a
 
     # turn image to nifti and write it out
     dataout = nb.Nifti1Image(zscore_fdata,
