# emacs: -*- mode: python; py-indent-offset: 4; indent-tabs-mode: nil -*-
# vi: set ft=python sts=4 ts=4 sw=4 et:
"""Initialize interfaces."""
from xcp_d.interfaces import (
    ants,
    bids,
    c3,
    connectivity,
<<<<<<< HEAD
    layout_builder,
=======
    executive_summary,
    filtering,
>>>>>>> d4c03f4c
    nilearn,
    plotting,
    prepostcleaning,
<<<<<<< HEAD
    qc_plot,
    report,
    report_core,
    resting_state,
    surfplotting,
    utils,
=======
    regression,
    report,
    report_core,
    resting_state,
>>>>>>> d4c03f4c
    workbench,
)

__all__ = [
    "ants",
    "bids",
    "c3",
    "connectivity",
<<<<<<< HEAD
    "layout_builder",
    "nilearn",
    "prepostcleaning",
    "qc_plot",
    "report_core",
    "report",
    "resting_state",
    "surfplotting",
    "utils",
=======
    "filtering",
    "executive_summary",
    "nilearn",
    "prepostcleaning",
    "plotting",
    "regression",
    "report_core",
    "report",
    "resting_state",
>>>>>>> d4c03f4c
    "workbench",
]<|MERGE_RESOLUTION|>--- conflicted
+++ resolved
@@ -6,28 +6,13 @@
     bids,
     c3,
     connectivity,
-<<<<<<< HEAD
-    layout_builder,
-=======
     executive_summary,
-    filtering,
->>>>>>> d4c03f4c
     nilearn,
     plotting,
     prepostcleaning,
-<<<<<<< HEAD
-    qc_plot,
     report,
     report_core,
     resting_state,
-    surfplotting,
-    utils,
-=======
-    regression,
-    report,
-    report_core,
-    resting_state,
->>>>>>> d4c03f4c
     workbench,
 )
 
@@ -36,26 +21,12 @@
     "bids",
     "c3",
     "connectivity",
-<<<<<<< HEAD
-    "layout_builder",
-    "nilearn",
-    "prepostcleaning",
-    "qc_plot",
-    "report_core",
-    "report",
-    "resting_state",
-    "surfplotting",
-    "utils",
-=======
-    "filtering",
     "executive_summary",
     "nilearn",
+    "plotting",
     "prepostcleaning",
-    "plotting",
-    "regression",
+    "report",
     "report_core",
-    "report",
     "resting_state",
->>>>>>> d4c03f4c
     "workbench",
 ]