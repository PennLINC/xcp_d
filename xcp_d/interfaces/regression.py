# emacs: -*- mode: python; py-indent-offset: 4; indent-tabs-mode: nil -*-
# vi: set ft=python sts=4 ts=4 sw=4 et:

import numpy as np
from nipype import logging
from sklearn.linear_model import LinearRegression
from nipype.utils.filemanip import fname_presuffix
from nipype.interfaces.base import (traits, TraitedSpec,
                                    BaseInterfaceInputSpec, File,
                                    SimpleInterface)
from ..utils import (read_ndata, write_ndata, despikedatacifti, load_confound_matrix)
from os.path import exists
<<<<<<< HEAD
from scipy import signal
=======
>>>>>>> 44c43d46
LOGGER = logging.getLogger('nipype.interface')


class _regressInputSpec(BaseInterfaceInputSpec):
    in_file = File(exists=True,
                   mandatory=True,
                   desc="The bold file to be regressed")
    confounds = File(
        exists=True,
        mandatory=True,
        desc="The fMRIPrep confounds tsv after censoring")
    TR = traits.Float(exists=True, mandatory=True, desc="Repetition time")
    mask = File(exists=False, mandatory=False, desc="Brain mask for nifti files")
    original_file = traits.Str(exists=True, mandatory=False,
                               desc="Name of original bold file- helps load in the confounds"
                               "file down the line using the original path name")
    custom_confounds = traits.Either(traits.Undefined,
                                     File,
                                     desc="Name of custom confounds file, or True",
                                     exists=False,
                                     mandatory=False)


class _regressOutputSpec(TraitedSpec):
    res_file = File(exists=True,
                    mandatory=True,
                    desc="Residual file after regression")


class regress(SimpleInterface):
    r"""
    Takes in the confound tsv, turns it to a matrix and expands it. Custom
    confounds are added in during this step if present.

    Then reads in the bold file, does demeaning and a linear detrend.

    Finally, uses sklearns's Linear  Regression to regress out the confounds from
    the bold files and returns the residual image.
    """

    input_spec = _regressInputSpec
    output_spec = _regressOutputSpec

    def _run_interface(self, runtime):

        # Get the confound matrix
        # Do we have custom confounds?
        if self.inputs.custom_confounds and exists(self.inputs.custom_confounds):
            confound = load_confound_matrix(original_file=self.inputs.original_file,
                                            datafile=self.inputs.in_file,
                                            custom_confounds=self.inputs.custom_confounds,
                                            confound_tsv=self.inputs.confounds)
        else:  # No custom confounds
            confound = load_confound_matrix(original_file=self.inputs.original_file,
                                            datafile=self.inputs.in_file,
                                            confound_tsv=self.inputs.confounds)

        confound = confound.to_numpy().T  # Transpose confounds matrix to line up with bold matrix

        # Get the nifti/cifti matrix
        bold_matrix = read_ndata(datafile=self.inputs.in_file,
                                 maskfile=self.inputs.mask)

        # Demean and detrend the data
<<<<<<< HEAD
        demeaned_detrended_data = demean_detrend_data(data=bold_matrix)
=======
        demeaned_detrended_data = demean_detrend_data(data=bold_matrix,
                                                      TR=self.inputs.TR)
>>>>>>> 44c43d46

        # Regress out the confounds via linear regression from sklearn
        residualized_data = linear_regression(data=demeaned_detrended_data, confound=confound)

        # Write out the data
        if self.inputs.in_file.endswith('.dtseries.nii'):  # If cifti
            suffix = '_residualized.dtseries.nii'
        elif self.inputs.in_file.endswith('.nii.gz'):  # If nifti
            suffix = '_residualized.nii.gz'

        # write the output out
        self._results['res_file'] = fname_presuffix(
            self.inputs.in_file,
            suffix=suffix,
            newpath=runtime.cwd,
            use_ext=False,
        )
        self._results['res_file'] = write_ndata(
            data_matrix=residualized_data,
            template=self.inputs.in_file,
            filename=self._results['res_file'],
            mask=self.inputs.mask)
        return runtime


def linear_regression(data, confound):
    '''
     data :
       numpy ndarray- vertices by timepoints for bold file
     confound:
       nuissance regressors - vertices by timepoints for confounds matrix
     returns:
        residual matrix after regression
    '''
    regression = LinearRegression(n_jobs=1)
    regression.fit(confound.T, data.T)
    y_predicted = regression.predict(confound.T)

    return data - y_predicted.T


<<<<<<< HEAD
def demean_detrend_data(data):
=======
def demean_detrend_data(data, TR):
>>>>>>> 44c43d46
    '''
    data:
        numpy ndarray- vertices by timepoints for bold file
    TR:
        Repetition time

    Returns demeaned and detrended data
    '''
<<<<<<< HEAD
    demeaned = signal.detrend(data, axis=- 1, type='constant', bp=0,
                              overwrite_data=False)  # Demean data using "constant" detrend,
    # which subtracts mean
    detrended = signal.detrend(demeaned, axis=- 1, type='linear', bp=0,
                               overwrite_data=False)  # Detrend data using linear method

    return detrended  # Subtract these predicted values from the demeaned data
=======
    order = 1  # For linear detrending
    # Demean the data
    mean = np.mean(data, axis=1)  # Get the mean of each voxel across timepoints
    # Replace each timepoint with the average
    mean_data = np.outer(mean, np.ones(data.shape[1]))
    demeaned = data - mean_data  # The demeaned data has the average across timepoints subtracted
    # out

    # Create an array of false slice times with the same number of timepoints
    evenly_spaced_slice_times = np.linspace(0, (data.shape[1] - 1) * TR, num=data.shape[1])
    # An array of zeros with the same shape as the bold file
    predicted_values = np.zeros_like(demeaned)
    for voxel in range(demeaned.shape[0]):  # Looping through each voxel
        # Create a linear model using the slice times array and the timepoints for each voxel
        model = np.polyfit(evenly_spaced_slice_times, demeaned[voxel, :], order)
        # Generate predicted values the values using the array slice times and model from the
        # previous step
        predicted_values[voxel, :] = np.polyval(model, evenly_spaced_slice_times)
    return demeaned - predicted_values  # Subtract these predicted values from the demeaned data
>>>>>>> 44c43d46


class _ciftidespikeInputSpec(BaseInterfaceInputSpec):
    in_file = File(exists=True, mandatory=True, desc=" cifti  file ")
    tr = traits.Float(exists=True, mandatory=True, desc="repetition time")


class _ciftidespikeOutputSpec(TraitedSpec):
    des_file = File(exists=True, manadatory=True, desc=" despike cifti")


class ciftidespike(SimpleInterface):
    r"""


    """

    input_spec = _ciftidespikeInputSpec
    output_spec = _ciftidespikeOutputSpec

    def _run_interface(self, runtime):

        # write the output out
        self._results['des_file'] = fname_presuffix(
            'ciftidepike',
            suffix='.dtseries.nii',
            newpath=runtime.cwd,
            use_ext=False,
        )
        self._results['des_file'] = despikedatacifti(cifti=self.inputs.in_file,
                                                     tr=self.inputs.tr,
                                                     basedir=runtime.cwd)
        return runtime<|MERGE_RESOLUTION|>--- conflicted
+++ resolved
@@ -10,10 +10,8 @@
                                     SimpleInterface)
 from ..utils import (read_ndata, write_ndata, despikedatacifti, load_confound_matrix)
 from os.path import exists
-<<<<<<< HEAD
 from scipy import signal
-=======
->>>>>>> 44c43d46
+
 LOGGER = logging.getLogger('nipype.interface')
 
 
@@ -78,12 +76,8 @@
                                  maskfile=self.inputs.mask)
 
         # Demean and detrend the data
-<<<<<<< HEAD
+
         demeaned_detrended_data = demean_detrend_data(data=bold_matrix)
-=======
-        demeaned_detrended_data = demean_detrend_data(data=bold_matrix,
-                                                      TR=self.inputs.TR)
->>>>>>> 44c43d46
 
         # Regress out the confounds via linear regression from sklearn
         residualized_data = linear_regression(data=demeaned_detrended_data, confound=confound)
@@ -125,20 +119,15 @@
     return data - y_predicted.T
 
 
-<<<<<<< HEAD
 def demean_detrend_data(data):
-=======
-def demean_detrend_data(data, TR):
->>>>>>> 44c43d46
+
     '''
     data:
         numpy ndarray- vertices by timepoints for bold file
-    TR:
-        Repetition time
 
     Returns demeaned and detrended data
     '''
-<<<<<<< HEAD
+
     demeaned = signal.detrend(data, axis=- 1, type='constant', bp=0,
                               overwrite_data=False)  # Demean data using "constant" detrend,
     # which subtracts mean
@@ -146,27 +135,6 @@
                                overwrite_data=False)  # Detrend data using linear method
 
     return detrended  # Subtract these predicted values from the demeaned data
-=======
-    order = 1  # For linear detrending
-    # Demean the data
-    mean = np.mean(data, axis=1)  # Get the mean of each voxel across timepoints
-    # Replace each timepoint with the average
-    mean_data = np.outer(mean, np.ones(data.shape[1]))
-    demeaned = data - mean_data  # The demeaned data has the average across timepoints subtracted
-    # out
-
-    # Create an array of false slice times with the same number of timepoints
-    evenly_spaced_slice_times = np.linspace(0, (data.shape[1] - 1) * TR, num=data.shape[1])
-    # An array of zeros with the same shape as the bold file
-    predicted_values = np.zeros_like(demeaned)
-    for voxel in range(demeaned.shape[0]):  # Looping through each voxel
-        # Create a linear model using the slice times array and the timepoints for each voxel
-        model = np.polyfit(evenly_spaced_slice_times, demeaned[voxel, :], order)
-        # Generate predicted values the values using the array slice times and model from the
-        # previous step
-        predicted_values[voxel, :] = np.polyval(model, evenly_spaced_slice_times)
-    return demeaned - predicted_values  # Subtract these predicted values from the demeaned data
->>>>>>> 44c43d46
 
 
 class _ciftidespikeInputSpec(BaseInterfaceInputSpec):
