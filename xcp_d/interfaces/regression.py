--- conflicted
+++ resolved
@@ -1,12 +1,10 @@
 # emacs: -*- mode: python; py-indent-offset: 4; indent-tabs-mode: nil -*-
 # vi: set ft=python sts=4 ts=4 sw=4 et:
 """Regression interfaces."""
-<<<<<<< HEAD
+
 from os.path import exists
+import pandas as pd
 
-=======
-import pandas as pd
->>>>>>> f8a41fa2
 from nipype import logging
 from nipype.interfaces.base import (
     BaseInterfaceInputSpec,
