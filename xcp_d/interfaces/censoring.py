"""Interfaces for the post-processing workflows."""
import os

import nibabel as nb
import numpy as np
import pandas as pd
from nipype import logging
from nipype.interfaces.base import (
    BaseInterfaceInputSpec,
    File,
    SimpleInterface,
    TraitedSpec,
    traits,
)

from xcp_d.utils.confounds import _infer_dummy_scans, load_confound_matrix, load_motion
from xcp_d.utils.filemanip import fname_presuffix
from xcp_d.utils.modified_data import _drop_dummy_scans, compute_fd

LOGGER = logging.getLogger("nipype.interface")


class _RemoveDummyVolumesInputSpec(BaseInterfaceInputSpec):
    bold_file = File(exists=True, mandatory=True, desc="Either cifti or nifti ")
    dummy_scans = traits.Either(
        traits.Int,
        "auto",
        mandatory=True,
        desc=(
            "Number of volumes to drop from the beginning, "
            "calculated in an earlier workflow from dummy_scans."
        ),
    )
    confounds_file = traits.Either(
        File(exists=True),
        None,
        mandatory=True,
        desc=(
            "TSV file with selected confounds for denoising. "
            "May be None if denoising is disabled."
        ),
    )
    fmriprep_confounds_file = File(
        exists=True,
        mandatory=True,
        desc="fMRIPrep confounds tsv. Used for motion-based censoring.",
    )
    motion_file = File(
        exists=True,
        mandatory=True,
        desc="Confounds file containing only filtered motion parameters.",
    )
    temporal_mask = File(
        exists=True,
        mandatory=True,
        desc="Temporal mask file.",
    )


class _RemoveDummyVolumesOutputSpec(TraitedSpec):
    confounds_file_dropped_TR = traits.Either(
        File(exists=True),
        None,
        desc="TSV file with selected confounds for denoising, after removing TRs.",
    )
    fmriprep_confounds_file_dropped_TR = File(
        exists=True,
        desc="fMRIPrep confounds tsv after removing TRs. Used for motion-based censoring.",
    )
    bold_file_dropped_TR = File(
        exists=True,
        desc="bold or cifti with volumes dropped",
    )
    dummy_scans = traits.Int(desc="Number of volumes dropped.")
    motion_file_dropped_TR = File(
        exists=True,
        desc="Confounds file containing only filtered motion parameters.",
    )
    temporal_mask_dropped_TR = File(
        exists=True,
        desc="Temporal mask file.",
    )


class RemoveDummyVolumes(SimpleInterface):
    """Removes initial volumes from a nifti or cifti file.

    A bold file and its corresponding confounds TSV (fmriprep format)
    are adjusted to remove the first n seconds of data.
    """

    input_spec = _RemoveDummyVolumesInputSpec
    output_spec = _RemoveDummyVolumesOutputSpec

    def _run_interface(self, runtime):
        dummy_scans = _infer_dummy_scans(
            dummy_scans=self.inputs.dummy_scans,
            confounds_file=self.inputs.fmriprep_confounds_file,
        )

        self._results["dummy_scans"] = dummy_scans

        # Check if we need to do anything
        if dummy_scans == 0:
            # write the output out
            self._results["bold_file_dropped_TR"] = self.inputs.bold_file
            self._results[
                "fmriprep_confounds_file_dropped_TR"
            ] = self.inputs.fmriprep_confounds_file
            self._results["confounds_file_dropped_TR"] = self.inputs.confounds_file
            self._results["motion_file_dropped_TR"] = self.inputs.motion_file
            self._results["temporal_mask_dropped_TR"] = self.inputs.temporal_mask
            return runtime

        # get the file names to output to
        self._results["bold_file_dropped_TR"] = fname_presuffix(
            self.inputs.bold_file,
            newpath=runtime.cwd,
            suffix="_dropped",
            use_ext=True,
        )
        self._results["fmriprep_confounds_file_dropped_TR"] = fname_presuffix(
            self.inputs.fmriprep_confounds_file,
            newpath=runtime.cwd,
            suffix="_fmriprep_dropped",
            use_ext=True,
        )
        self._results["motion_file_dropped_TR"] = fname_presuffix(
            self.inputs.bold_file,
            suffix="_motion_dropped.tsv",
            newpath=os.getcwd(),
            use_ext=False,
        )
        self._results["temporal_mask_dropped_TR"] = fname_presuffix(
            self.inputs.bold_file,
            suffix="_tmask_dropped.tsv",
            newpath=os.getcwd(),
            use_ext=False,
        )

        # Remove the dummy volumes
        dropped_image = _drop_dummy_scans(self.inputs.bold_file, dummy_scans=dummy_scans)
        dropped_image.to_filename(self._results["bold_file_dropped_TR"])

        # Drop the first N rows from the pandas dataframe
        fmriprep_confounds_df = pd.read_table(self.inputs.fmriprep_confounds_file)
        fmriprep_confounds_df_dropped = fmriprep_confounds_df.drop(np.arange(dummy_scans))
        fmriprep_confounds_df_dropped.to_csv(
            self._results["fmriprep_confounds_file_dropped_TR"],
            sep="\t",
            index=False,
        )

        # Drop the first N rows from the confounds file
        self._results["confounds_file_dropped_TR"] = None
        if self.inputs.confounds_file:
            self._results["confounds_file_dropped_TR"] = fname_presuffix(
                self.inputs.bold_file,
                suffix="_selected_confounds_dropped.tsv",
                newpath=os.getcwd(),
                use_ext=False,
            )
            confounds_df = pd.read_table(self.inputs.confounds_file)
            confounds_df_dropped = confounds_df.drop(np.arange(dummy_scans))
            confounds_df_dropped.to_csv(
                self._results["confounds_file_dropped_TR"],
                sep="\t",
                index=False,
            )

        # Drop the first N rows from the motion file
        motion_df = pd.read_table(self.inputs.motion_file)
        motion_df_dropped = motion_df.drop(np.arange(dummy_scans))
        motion_df_dropped.to_csv(
            self._results["motion_file_dropped_TR"],
            sep="\t",
            index=False,
        )

        # Drop the first N rows from the temporal mask
        censoring_df = pd.read_table(self.inputs.temporal_mask)
        censoring_df_dropped = censoring_df.drop(np.arange(dummy_scans))
        censoring_df_dropped.to_csv(
            self._results["temporal_mask_dropped_TR"],
            sep="\t",
            index=False,
        )

        return runtime


class _CensorInputSpec(BaseInterfaceInputSpec):
    in_file = File(
        exists=True,
        mandatory=True,
        desc="BOLD file after denoising, interpolation, and filtering",
    )
    temporal_mask = File(
        exists=True,
        mandatory=True,
        desc=(
            "Temporal mask; all motion outlier volumes set to 1. "
            "This is a TSV file with one column: 'framewise_displacement'."
        ),
    )


class _CensorOutputSpec(TraitedSpec):
    censored_denoised_bold = File(
        exists=True,
        desc="Censored BOLD file",
    )


class Censor(SimpleInterface):
    """Apply temporal mask to data."""

    input_spec = _CensorInputSpec
    output_spec = _CensorOutputSpec

    def _run_interface(self, runtime):
        # Read in temporal mask
        censoring_df = pd.read_table(self.inputs.temporal_mask)
        motion_outliers = censoring_df["framewise_displacement"].to_numpy()

        if np.sum(motion_outliers) == 0:  # No censoring needed
            self._results["censored_denoised_bold"] = self.inputs.in_file
            return runtime

        # Read in other files
        bold_img_interp = nb.load(self.inputs.in_file)
        bold_data_interp = bold_img_interp.get_fdata()

<<<<<<< HEAD
        if bold_img_interp.ndim > 2:  # If Nifti
            bold_data_censored = bold_data_interp[:, :, :, motion_outliers == 0]
        else:
            bold_data_censored = bold_data_interp[motion_outliers == 0, :]
=======
        is_nifti = bold_img_interp.ndim > 2
        if is_nifti:
            bold_data_censored = bold_data_interp[:, :, :, temporal_mask == 0]
>>>>>>> fa8e587d

            bold_img_censored = nb.Nifti1Image(
                bold_data_censored,
                affine=bold_img_interp.affine,
                header=bold_img_interp.header,
            )
        else:
            bold_data_censored = bold_data_interp[temporal_mask == 0, :]

            time_axis, brain_model_axis = [
                bold_img_interp.header.get_axis(i) for i in range(bold_img_interp.ndim)
            ]
            new_total_volumes = bold_data_censored.shape[0]
            censored_time_axis = time_axis[:new_total_volumes]
            # Note: not an error. A time axis cannot be accessed with irregularly
            # spaced values. Since we use the temporal_mask for marking the volumes removed,
            # the time axis also is not used further in XCP-D.
            censored_header = nb.cifti2.Cifti2Header.from_axes(
                (censored_time_axis, brain_model_axis)
            )
            bold_img_censored = nb.Cifti2Image(
                bold_data_censored,
                header=censored_header,
                nifti_header=bold_img_interp.nifti_header,
            )

        # get the output
        self._results["censored_denoised_bold"] = fname_presuffix(
            self.inputs.in_file,
            suffix="_censored",
            newpath=runtime.cwd,
            use_ext=True,
        )

        bold_img_censored.to_filename(self._results["censored_denoised_bold"])
        return runtime


class _RandomCensorInputSpec(BaseInterfaceInputSpec):
    temporal_mask = File(
        exists=True,
        mandatory=True,
        desc=(
            "Temporal mask; all motion outlier volumes set to 1. "
            "This is a TSV file with one column: 'framewise_displacement'."
        ),
    )
    temporal_mask_metadata = traits.Dict(
        desc="Metadata associated with the temporal_mask output.",
    )
    exact_scans = traits.List(
        traits.Int,
        mandatory=True,
        desc="Numbers of scans to retain. If None, no additional censoring will be performed.",
    )
    random_seed = traits.Either(
        None,
        traits.Int,
        usedefault=True,
        mandatory=False,
        desc="Random seed.",
    )


class _RandomCensorOutputSpec(TraitedSpec):
    temporal_mask = File(
        exists=True,
        desc="Temporal mask file.",
    )
    temporal_mask_metadata = traits.Dict(
        desc="Metadata associated with the temporal_mask output.",
    )


class RandomCensor(SimpleInterface):
    """Randomly flag volumes to censor."""

    input_spec = _RandomCensorInputSpec
    output_spec = _RandomCensorOutputSpec

    def _run_interface(self, runtime):
        # Read in temporal mask
        censoring_df = pd.read_table(self.inputs.temporal_mask)
        temporal_mask_metadata = self.inputs.temporal_mask_metadata.copy()

        if not self.inputs.exact_scans:
            self._results["temporal_mask"] = self.inputs.temporal_mask
            self._results["temporal_mask_metadata"] = temporal_mask_metadata
            return runtime

        self._results["temporal_mask"] = fname_presuffix(
            self.inputs.temporal_mask,
            suffix="_random",
            newpath=runtime.cwd,
            use_ext=True,
        )
        rng = np.random.default_rng(self.inputs.random_seed)
        outlier_idx = censoring_df.loc[censoring_df["framewise_displacement"] != 1].index.values
        for exact_scan in self.inputs.exact_scans:
            random_censor = rng.choice(outlier_idx, size=exact_scan, replace=False)
            column_name = f"exact_{exact_scan}"
            censoring_df[column_name] = 1
            censoring_df.loc[random_censor, column_name] = 0
            temporal_mask_metadata[column_name] = {
                "Description": (
                    f"Randomly selected low-motion volumes to retain exactly {exact_scan} "
                    "volumes."
                ),
                "Levels": {
                    "0": "Retained volume",
                    "1": "Randomly censored volume",
                },
            }

        censoring_df.to_csv(self._results["temporal_mask"], sep="\t", index=False)
        self._results["temporal_mask_metadata"] = temporal_mask_metadata

        return runtime


class _GenerateConfoundsInputSpec(BaseInterfaceInputSpec):
    in_file = File(
        exists=True,
        mandatory=True,
        desc="BOLD file after denoising, interpolation, and filtering",
    )
    params = traits.Str(mandatory=True, desc="Parameter set for regression.")
    TR = traits.Float(mandatory=True, desc="Repetition time in seconds")
    fd_thresh = traits.Float(
        mandatory=False,
        default_value=0.3,
        desc="Framewise displacement threshold. All values above this will be dropped.",
    )
    head_radius = traits.Float(mandatory=False, default_value=50, desc="Head radius in mm ")
    fmriprep_confounds_file = File(
        exists=True,
        mandatory=True,
        desc="fMRIPrep confounds tsv.",
    )
    fmriprep_confounds_json = File(
        exists=True,
        mandatory=True,
        desc="fMRIPrep confounds json.",
    )
    custom_confounds_file = traits.Either(
        None,
        File(exists=True),
        mandatory=True,
        desc="Custom confounds tsv.",
    )
    motion_filter_type = traits.Either(
        None,
        traits.Str,
        mandatory=True,
    )
    motion_filter_order = traits.Either(
        None,
        traits.Int,
        mandatory=True,
    )
    band_stop_min = traits.Either(
        None,
        traits.Float,
        mandatory=True,
        desc="Lower frequency for the band-stop motion filter, in breaths-per-minute (bpm).",
    )
    band_stop_max = traits.Either(
        None,
        traits.Float,
        mandatory=True,
        desc="Upper frequency for the band-stop motion filter, in breaths-per-minute (bpm).",
    )


class _GenerateConfoundsOutputSpec(TraitedSpec):
    filtered_confounds_file = File(
        exists=True,
        desc=(
            "The original fMRIPrep confounds, with the motion parameters and their Volterra "
            "expansion regressors replaced with filtered versions."
        ),
    )
    confounds_file = traits.Either(
        File(exists=True),
        None,
        desc=(
            "The selected confounds. This may include custom confounds as well. "
            "It will also always have the linear trend and a constant column."
        ),
    )
    motion_file = File(
        exists=True,
        desc="The filtered motion parameters.",
    )
    motion_metadata = traits.Dict(desc="Metadata associated with the filtered_motion output.")
    temporal_mask = File(
        exists=True,
        desc=(
            "Temporal mask; all values above fd_thresh set to 1. "
            "This is a TSV file with one column: 'framewise_displacement'."
        ),
    )
    temporal_mask_metadata = traits.Dict(
        desc="Metadata associated with the temporal_mask output.",
    )


class GenerateConfounds(SimpleInterface):
    """Load, consolidate, and filter confounds.

    Also, generate the temporal mask.
    """

    input_spec = _GenerateConfoundsInputSpec
    output_spec = _GenerateConfoundsOutputSpec

    def _run_interface(self, runtime):
        fmriprep_confounds_df = pd.read_table(self.inputs.fmriprep_confounds_file)
        motion_df = load_motion(
            fmriprep_confounds_df.copy(),
            TR=self.inputs.TR,
            motion_filter_type=self.inputs.motion_filter_type,
            motion_filter_order=self.inputs.motion_filter_order,
            band_stop_min=self.inputs.band_stop_min,
            band_stop_max=self.inputs.band_stop_max,
        )

        # Add in framewise displacement
        fd_timeseries = compute_fd(
            confound=motion_df,
            head_radius=self.inputs.head_radius,
        )
        motion_df["framewise_displacement"] = fd_timeseries

        # A file to house the modified fMRIPrep confounds.
        self._results["filtered_confounds_file"] = fname_presuffix(
            self.inputs.fmriprep_confounds_file,
            suffix="_filtered",
            newpath=runtime.cwd,
            use_ext=True,
        )

        # Replace original motion parameters with filtered versions
        for col in motion_df.columns.tolist():
            # Check that the column already exists, in case fMRIPrep changes column names.
            # We don't want to use the original motion parameters accidentally.
            if col not in fmriprep_confounds_df.columns:
                raise ValueError(
                    f"Column '{col}' not found in confounds "
                    f"{self.inputs.fmriprep_confounds_file}. "
                    "Please open an issue on GitHub."
                )

            fmriprep_confounds_df[col] = motion_df[col]

        fmriprep_confounds_df.to_csv(
            self._results["filtered_confounds_file"],
            sep="\t",
            index=False,
        )

        # Load nuisance regressors, but use filtered motion parameters.
        confounds_df = load_confound_matrix(
            params=self.inputs.params,
            img_file=self.inputs.in_file,
            confounds_file=self._results["filtered_confounds_file"],
            confounds_json_file=self.inputs.fmriprep_confounds_json,
            custom_confounds=self.inputs.custom_confounds_file,
        )

        # get the output
        self._results["motion_file"] = fname_presuffix(
            self.inputs.fmriprep_confounds_file,
            suffix="_motion",
            newpath=runtime.cwd,
            use_ext=True,
        )
        motion_df.to_csv(self._results["motion_file"], sep="\t", index=False)

        self._results["confounds_file"] = None
        if confounds_df is not None:
            self._results["confounds_file"] = fname_presuffix(
                self.inputs.fmriprep_confounds_file,
                suffix="_confounds",
                newpath=runtime.cwd,
                use_ext=True,
            )
            confounds_df.to_csv(self._results["confounds_file"], sep="\t", index=False)

        # Generate temporal mask with all timepoints have FD over threshold set to 1.
        outlier_mask = np.zeros(len(fd_timeseries), dtype=int)
        if self.inputs.fd_thresh > 0:
            outlier_mask[fd_timeseries > self.inputs.fd_thresh] = 1
        else:
            LOGGER.info(f"FD threshold set to {self.inputs.fd_thresh}. Censoring is disabled.")

        self._results["temporal_mask"] = fname_presuffix(
            "desc-fd_outliers.tsv",
            newpath=runtime.cwd,
            use_ext=True,
        )

        outliers_df = pd.DataFrame(data=outlier_mask, columns=["framewise_displacement"])
        outliers_df.to_csv(
            self._results["temporal_mask"],
            index=False,
            header=True,
            sep="\t",
        )

        # Compile metadata to pass along to outputs.
        motion_metadata = {
            "framewise_displacement": {
                "Description": (
                    "Framewise displacement calculated according to Power et al. (2012)."
                ),
                "Units": "mm",
                "HeadRadius": self.inputs.head_radius,
            }
        }
        if self.inputs.motion_filter_type == "lp":
            motion_metadata["LowpassFilter"] = self.inputs.band_stop_max
            motion_metadata["LowpassFilterOrder"] = self.inputs.motion_filter_order
        elif self.inputs.motion_filter_type == "notch":
            motion_metadata["BandstopFilter"] = [
                self.inputs.band_stop_min,
                self.inputs.band_stop_max,
            ]
            motion_metadata["BandstopFilterOrder"] = self.inputs.motion_filter_order

        self._results["motion_metadata"] = motion_metadata

        outliers_metadata = {
            "framewise_displacement": {
                "Description": "Outlier time series based on framewise displacement.",
                "Levels": {
                    "0": "Non-outlier volume",
                    "1": "Outlier volume",
                },
                "Threshold": self.inputs.fd_thresh,
            }
        }
        self._results["temporal_mask_metadata"] = outliers_metadata

        return runtime<|MERGE_RESOLUTION|>--- conflicted
+++ resolved
@@ -231,16 +231,9 @@
         bold_img_interp = nb.load(self.inputs.in_file)
         bold_data_interp = bold_img_interp.get_fdata()
 
-<<<<<<< HEAD
-        if bold_img_interp.ndim > 2:  # If Nifti
-            bold_data_censored = bold_data_interp[:, :, :, motion_outliers == 0]
-        else:
-            bold_data_censored = bold_data_interp[motion_outliers == 0, :]
-=======
         is_nifti = bold_img_interp.ndim > 2
         if is_nifti:
-            bold_data_censored = bold_data_interp[:, :, :, temporal_mask == 0]
->>>>>>> fa8e587d
+            bold_data_censored = bold_data_interp[:, :, :, motion_outliers == 0]
 
             bold_img_censored = nb.Nifti1Image(
                 bold_data_censored,
@@ -248,7 +241,7 @@
                 header=bold_img_interp.header,
             )
         else:
-            bold_data_censored = bold_data_interp[temporal_mask == 0, :]
+            bold_data_censored = bold_data_interp[motion_outliers == 0, :]
 
             time_axis, brain_model_axis = [
                 bold_img_interp.header.get_axis(i) for i in range(bold_img_interp.ndim)
