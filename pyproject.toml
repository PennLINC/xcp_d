[build-system]
requires = ["hatchling", "hatch-vcs", "nipreps-versions"]
build-backend = "hatchling.build"

[project]
name = "xcp_d"
description = "XCP-D: A Robust Postprocessing Pipeline of fMRI data"
authors = [{name = "PennLINC and DCAN labs"}]
classifiers = [
    "Development Status :: 4 - Beta",
    "Intended Audience :: Science/Research",
    "Topic :: Scientific/Engineering :: Image Recognition",
    "License :: OSI Approved :: BSD License",
    "Programming Language :: Python :: 3.10",
]
license = {file = "LICENSE"}
requires-python = ">=3.10"
dependencies = [
    'importlib_resources; python_version < "3.11"',
    "acres",
    "beautifulsoup4",  # to clean up HTML in DCAN executive summary outputs
    "bids-validator <= 1.14.7.post0",
    "h5py <= 3.14.0",  # for DCAN motion file
    "indexed_gzip ~= 1.10.1",  # for loading imgs in nibabel
    "jinja2 ~= 3.1.2",  # for executive summary
    "joblib <= 1.5.1",
    "matplotlib ~= 3.10.0",
    "networkx <= 3.4.2",  # nipype needs networkx, but 3+ isn't compatible with nipype 1.8.5
    "nibabel >= 3.2.1",
    "nilearn == 0.12.0",  # 0.10.2 raises error with compcor from fMRIPrep 23
    "nipype ~= 1.10.0",
    "nireports ~= 25.2.0",
    "niworkflows == 1.13.5",
    "nitime",  # for DVARS calculation in Nipype
    "num2words",  # for boilerplates
    "numpy ~= 2.0",
    "packaging",  # for version string parsing
    "pandas",
    "psutil >= 5.4",  # for sentry
    "pybids ~= 0.19.0",
    "pyyaml",
    "scikit-learn <= 1.7.1",
    "scipy >= 1.14.0,<= 1.15.3",  # nipype needs networkx, which needs scipy > 1.8.0
    "seaborn",  # for plots
<<<<<<< HEAD
    "sentry-sdk ~= 2.34.1",  # for usage reports
    "templateflow ~= 25.0.3",
=======
    "sentry-sdk ~= 2.35.0",  # for usage reports
    "templateflow ~= 24.2.0",
>>>>>>> ed6c8934
    "toml",
    "trimesh",
]
dynamic = ["version"]

[project.urls]
Homepage = "https://github.com/PennLINC/xcp_d"
Documentation = "https://www.xcp-d.readthedocs.io"
Paper = "https://doi.org/10.1038/s41592-022-01458-7"
"Docker Images" = "https://hub.docker.com/r/pennlinc/xcp_d/tags/"
NiPreps = "https://www.nipreps.org/"

[project.optional-dependencies]
doc = [
    "doctest-ignore-unicode",
    "pydot >=1.2.3",
    "pydotplus",
    "recommonmark",
    "sphinx >= 4.2.0",
    "sphinx-argparse != 0.5.0",
    "sphinx-markdown-tables",
    "sphinx_rtd_theme",
    "sphinxcontrib-apidoc",
    "sphinxcontrib-bibtex",
    "svgutils",
    "sphinx_design",
]
dev = [
    "ruff ~= 0.12.0",
    "pre-commit",
]
tests = [
    "coverage",
    "pytest",
    "pytest-cov",
    "pytest-xdist",
    "pytest-env",
]
maint = [
    "fuzzywuzzy",
    "python-Levenshtein",
]

# Aliases
all = ["xcp_d[dev,doc,maint,tests]"]

[project.scripts]
xcp_d = "xcp_d.cli.run:main"
xcp_d-combineqc = "xcp_d.cli.aggregate_qc:main"

#
# Hatch configurations
#

[tool.hatch.metadata]
allow-direct-references = true

[tool.hatch.build.targets.sdist]
exclude = [".git_archival.txt"]  # No longer needed in sdist

[tool.hatch.build.targets.wheel]
packages = ["xcp_d"]
exclude = [
    "xcp_d/tests/data",  # Large test data directory
]

##  The following two sections configure setuptools_scm in the hatch way

[tool.hatch.version]
source = "vcs"
# raw-options = { version_scheme = "nipreps-calver" }

[tool.hatch.build.hooks.vcs]
version-file = "xcp_d/_version.py"

#
# Developer tool configurations
#

# Disable black
[tool.black]
exclude = ".*"

[tool.ruff]
line-length = 99

[tool.ruff.lint]
extend-select = [
  "F",
  "E",
  "W",
  "I",
  "UP",
  "YTT",
  "S",
  "BLE",
  "B",
  "A",
  # "CPY",
  "C4",
  "DTZ",
  "T10",
  # "EM",
  "EXE",
  "FA",
  "ISC",
  "ICN",
  "PT",
  "Q",
]
ignore = [
  "S101",  # Ignore use of assert for now
  "S105",
  "S311",  # We are not using random for cryptographic purposes
  "ISC001",
  "S603",
]

[tool.ruff.lint.flake8-quotes]
inline-quotes = "single"

[tool.ruff.lint.extend-per-file-ignores]
"*/test_*.py" = ["S101"]
"xcp_d/utils/debug.py" = ["A002", "T100"]
"docs/conf.py" = ["A001"]
"docs/sphinxext/github_link.py" = ["BLE001"]

[tool.ruff.format]
quote-style = "single"

[tool.pytest.ini_options]
addopts = '-m "not integration"'
markers = [
    "integration: mark test as an integration test",
    "ds001419_nifti: mark NIfTI integration test for fMRIPrep derivatives from ds001419",
    "ds001419_cifti: mark CIFTI integration test for fMRIPrep derivatives from ds001419",
    "ukbiobank: mark integration test for UK Biobank derivatives with NIfTI settings",
    "pnc_cifti: mark integration test for fMRIPrep derivatives with CIFTI settings",
    "pnc_cifti_t2wonly: mark integration test for fMRIPrep derivatives with CIFTI settings and a simulated T2w file",
    "fmriprep_without_freesurfer: mark integration test for fMRIPrep derivatives without FreeSurfer",
    "fmriprep_without_freesurfer_with_main: mark integration test for fMRIPrep derivatives without FreeSurfer using main function",
    "nibabies: mark integration test for nibabies derivatives",
]
env = [
    "RUNNING_PYTEST = 1",
]

[tool.coverage.run]
branch = true
omit = [
    "*/tests/*",
    "*/__init__.py",
    "*/conftest.py",
    "xcp_d/_version.py"
]

[tool.coverage.report]
# Regexes for lines to exclude from consideration
exclude_lines = [
    'raise NotImplementedError',
    'warnings\.warn',
]<|MERGE_RESOLUTION|>--- conflicted
+++ resolved
@@ -42,13 +42,8 @@
     "scikit-learn <= 1.7.1",
     "scipy >= 1.14.0,<= 1.15.3",  # nipype needs networkx, which needs scipy > 1.8.0
     "seaborn",  # for plots
-<<<<<<< HEAD
-    "sentry-sdk ~= 2.34.1",  # for usage reports
+    "sentry-sdk ~= 2.35.0",  # for usage reports
     "templateflow ~= 25.0.3",
-=======
-    "sentry-sdk ~= 2.35.0",  # for usage reports
-    "templateflow ~= 24.2.0",
->>>>>>> ed6c8934
     "toml",
     "trimesh",
 ]
